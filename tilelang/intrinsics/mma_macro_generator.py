--- conflicted
+++ resolved
@@ -337,19 +337,12 @@
                 else:
                     for j in T.serial(local_size_a):
                         mi, mk = mma_load_layout(tx, j)
-<<<<<<< HEAD
-                        A_local_buf[i * local_size_a +
-                                    j] = A_shared_buf[wk + mk,
-                                                      wi + mi] if trans else A_shared_buf[wi + mi,
-                                                                                          wk + mk]
-=======
                         if a_transposed:
                             A_local_buf[i * local_size_a + j] = A_buf[A_base0 + wk + mk,
                                                                       A_base1 + wi + mi]
                         else:
                             A_local_buf[i * local_size_a + j] = A_buf[A_base0 + wi + mi,
                                                                       A_base1 + wk + mk]
->>>>>>> 2c0072a8
 
         return _warp_ldmatrix_a(A_local_buf, A_region, ki, thread_binding, rk)
 
@@ -470,19 +463,12 @@
                     # must be transposed.
                     for j in T.serial(local_size_b):
                         mi, mk = mma_load_layout(tx, j)
-<<<<<<< HEAD
-                        B_local_buf[i * local_size_b +
-                                    j] = B_shared_buf[wi + mi, wk +
-                                                      mk] if b_transposed else B_shared_buf[wk + mk,
-                                                                                            wi + mi]
-=======
                         if b_transposed:
                             B_local_buf[i * local_size_b + j] = B_buf[B_base0 + wi + mi,
                                                                       B_base1 + wk + mk]
                         else:
                             B_local_buf[i * local_size_b + j] = B_buf[B_base0 + wk + mk,
                                                                       B_base1 + wi + mi]
->>>>>>> 2c0072a8
 
         return _warp_ldmatrix_b(B_local_buf, B_shared_buf, ki, thread_binding, rk)
 
