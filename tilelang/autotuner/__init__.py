# Copyright (c) Tile-AI Corporation.
# Licensed under the MIT License.
"""The auto-tune module for tilelang programs.

This module provides functionality for auto-tuning tilelang programs, including JIT compilation
and performance optimization through configuration search.
"""

import tilelang
from tilelang import tvm as tvm
import inspect
from functools import wraps, partial
from typing import Callable, List, Literal, Any, Optional
from tqdm import tqdm
import logging
from dataclasses import dataclass
import concurrent.futures
import torch
import os
import sys

# Configure logging for the autotuner module
# TODO: Consider creating a common logger in utils
logger = logging.getLogger(__name__)
logger.setLevel(logging.DEBUG)
logger.propagate = False

formatter = logging.Formatter('%(asctime)s %(levelname)s:%(message)s')

file_handler = logging.FileHandler('autotuner.log', mode='w')
file_handler.setLevel(logging.DEBUG)
file_handler.setFormatter(formatter)

console_handler = logging.StreamHandler(sys.stdout)
console_handler.setLevel(logging.INFO)
console_handler.setFormatter(formatter)

logger.addHandler(file_handler)
logger.addHandler(console_handler)


@dataclass(frozen=True)
class JITContext:
    """Context object for Just-In-Time compilation settings.

    Attributes:
        out_idx: List of output tensor indices.
        ref_prog: Reference program for correctness validation.
        supply_prog: Supply program for input tensors.
        rtol: Relative tolerance for output validation.
        atol: Absolute tolerance for output validation.
        max_mismatched_ratio: Maximum allowed ratio of mismatched elements.
        skip_check: Whether to skip validation checks.
        cache_input_tensors: Whether to cache input tensors for each compilation.
        profiler: Profiler instance for performance measurement.
        target: Target platform ('cuda' or 'hip').
    """
    out_idx: List[int]
    ref_prog: Callable
    supply_prog: Callable
    rtol: float
    atol: float
    max_mismatched_ratio: float
    skip_check: bool
    cache_input_tensors: bool
    profiler: tilelang.Profiler
    target: Literal['cuda', 'hip']


@dataclass(frozen=True)
class AutotuneResult:
    """Results from auto-tuning process.

    Attributes:
        latency: Best achieved execution latency.
        config: Configuration that produced the best result.
        ref_latency: Reference implementation latency.
        libcode: Generated library code.
        func: Optimized function.
        kernel: Compiled kernel function.
    """
    latency: float
    config: dict
    ref_latency: float
    libcode: str
    func: Callable
    kernel: Callable


class AutoTuner:
    """Auto-tuner for tilelang programs.

    This class handles the auto-tuning process by testing different configurations
    and finding the optimal parameters for program execution.

    Args:
        fn: The function to be auto-tuned.
        configs: List of configurations to try during auto-tuning.
    """

    def __init__(self, fn: Callable, configs):
        self.fn = fn
        self.configs = configs
        self.ref_latency_cache = None
        self.jit_input_tensors = None
        self.ref_input_tensors = None

    @classmethod
    def from_kernel(cls, kernel: Callable, configs):
        """Create an AutoTuner instance from a kernel function.

        Args:
            kernel: The kernel function to auto-tune.
            configs: List of configurations to try.

        Returns:
            AutoTuner: A new AutoTuner instance.
        """
        return cls(kernel, configs)

    def set_compile_args(self,
                         out_idx: List[int],
                         supply_type: tilelang.TensorSupplyType = tilelang.TensorSupplyType.Auto,
                         ref_prog: Callable = None,
                         supply_prog: Callable = None,
                         rtol: float = 1e-2,
                         atol: float = 1e-2,
                         max_mismatched_ratio: float = 0.01,
                         skip_check: bool = False,
                         cache_input_tensors: bool = True,
                         target: Literal['auto', 'cuda', 'hip'] = 'auto'):
        """Set compilation arguments for the auto-tuner.

        Args:
            out_idx: List of output tensor indices.
            supply_type: Type of tensor supply mechanism. Ignored if `supply_prog` is provided.
            ref_prog: Reference program for validation.
            supply_prog: Supply program for input tensors.
            rtol: Relative tolerance for validation.
            atol: Absolute tolerance for validation.
            max_mismatched_ratio: Maximum allowed mismatch ratio.
            skip_check: Whether to skip validation.
            cache_input_tensors: Whether to cache input tensors.
            target: Target platform.

        Returns:
            AutoTuner: Self for method chaining.
        """

        # If a custom `supply_prog`` is provided, the profiler's `supply_type` setting
        # becomes ineffective. The custom supply program will be used instead.
        if ref_prog is not None and supply_type != tilelang.TensorSupplyType.Auto:
            logger.warning("Ignoring `supply_type` passed to `set_compile_args` because "
                           "`ref_prog` is not None.")

        def _compile(*config_arg):
            kernel = tilelang.compile(self.fn(*config_arg), out_idx=out_idx, target=target)
            profiler = kernel.get_profiler(tensor_supply_type=supply_type)
            jit_context = JITContext(
                out_idx=out_idx,
                ref_prog=ref_prog,
                supply_prog=supply_prog,
                rtol=rtol,
                atol=atol,
                max_mismatched_ratio=max_mismatched_ratio,
                skip_check=skip_check,
                cache_input_tensors=cache_input_tensors,
                profiler=profiler,
                target=target)
            return jit_context

        self.jit_compile = _compile
        return self

    def run(self, warmup: int = 25, rep: int = 100, timeout: int = 100):
        """Run the auto-tuning process.

        Args:
            warmup: Number of warmup iterations.
            rep: Number of repetitions for timing.
            timeout: Maximum time per configuration.

        Returns:
            AutotuneResult: Results of the auto-tuning process.
        """
        sig = inspect.signature(self.fn)
        keys = list(sig.parameters.keys())
        bound_args = sig.bind()
        bound_args.apply_defaults()
        best_latency = 1e8
        best_config = None
        best_jit_context = None

        def target_fn(jit_context: JITContext):
            # Unpack the context
            profiler = jit_context.profiler
            skip_check = jit_context.skip_check
            cache_input_tensors = jit_context.cache_input_tensors
            ref_prog = jit_context.ref_prog
            supply_prog = jit_context.supply_prog
            rtol = jit_context.rtol
            atol = jit_context.atol
            max_mismatched_ratio = jit_context.max_mismatched_ratio

            # Factory functions for generating input tensors.
            # This encapsulates the logic of using either a custom supply program (`supply_prog`)
            # or the default profiler input generation (`profiler._get_inputs`).
            def get_input_tensors_supply(with_output: bool):

                def func():
                    if supply_prog is not None:
                        return supply_prog(profiler._get_params(with_output=with_output))
                    else:
                        return profiler._get_inputs(with_output=with_output)

                return func

            jit_input_tensors_supply = get_input_tensors_supply(with_output=(profiler == "tvm"))
            ref_input_tensors_supply = get_input_tensors_supply(with_output=False)

            if cache_input_tensors:
                jit_input_tensors = jit_input_tensors_supply()
                if self.jit_input_tensors is not None:
                    if not check_tensor_list_compatibility(self.jit_input_tensors,
                                                           jit_input_tensors):
                        logger.warning(
                            "Incompatible input tensor properties detected between cached tensors and "
                            "tensors regenerated for the current configuration trial. "
                            "This can happen if different tuning configurations require different input shapes/dtypes "
                            "and input tensor caching is enabled.\n"
                            "To ensure fresh, compatible inputs are generated for every trial "
                            "you can disable caching by setting:\n"
                            "  `cache_input_tensors=False`\n"
                            "within your `.set_compile_args(...)` call.\n")
                    self.jit_input_tensors = jit_input_tensors
                self.jit_input_tensors = jit_input_tensors
            else:
                self.jit_input_tensors = jit_input_tensors_supply()

            if (not skip_check) and (ref_prog is not None):
                profiler.assert_allclose(
                    ref_prog,
                    input_tensors=self.jit_input_tensors,
                    rtol=rtol,
                    atol=atol,
                    max_mismatched_ratio=max_mismatched_ratio)

            latency = profiler.do_bench(
                profiler.func, n_warmup=warmup, n_repeat=rep, input_tensors=self.jit_input_tensors)
            if self.ref_latency_cache is None and ref_prog is not None:
                self.ref_input_tensors = ref_input_tensors_supply()
                self.ref_latency_cache = profiler.do_bench(
                    ref_prog, n_warmup=warmup, n_repeat=rep, input_tensors=self.ref_input_tensors)

            return latency, self.ref_latency_cache

        config_args = []
        for config in self.configs:
            new_args = []
            for name, value in bound_args.arguments.items():
                if name not in keys:
                    new_args.append(value)
                else:
                    new_args.append(config[name])
            new_args = tuple(new_args)
            config_args.append(new_args)

        num_workers = max(1, int(os.cpu_count() * 0.9))
        pool = concurrent.futures.ThreadPoolExecutor(max_workers=num_workers)
        futures = []
        future_to_index = {}
        for i, config_arg in enumerate(config_args):
            future = pool.submit(
                self.jit_compile,
                *config_arg,
            )
            futures.append(future)
            future_to_index[future] = i

        results_with_configs = []
        for future in tqdm(
                concurrent.futures.as_completed(futures),
                total=len(futures),
                desc="Compiling configurations"):
            idx = future_to_index[future]
            config = config_args[idx]
            try:
                result = future.result()
                results_with_configs.append((result, config))
            except Exception as e:
                logger.debug(
                    f"Compilation failed for config {config} at index {idx} with error: {e}")
                continue

        ref_latency = None
        progress_bar = tqdm(range(len(results_with_configs)), desc="Bench configurations")
        for i in progress_bar:
            jit_context, config = results_with_configs[i]
            try:
                # Cannot ThreadPoolExecutor to enforce timeout on target_fn execution
                # Because tma init may behave strangely with one thread
                latency, ref_latency = target_fn(jit_context)
            except Exception as e:
                logger.info(
                    f"An error occurred while testing config {config}, checkout autotuner.log for more details"
                )
                logger.debug(f"Error: {e}")
                continue

            logging.debug(f"Config {config} latency: {latency} at index {i}")

            if latency < best_latency:
                best_latency = latency
                best_config = config
                best_jit_context = jit_context

            progress_bar.set_postfix({"best_latency": best_latency})
            tqdm.write(f"Tuned Latency {latency} with config {config} at index {i}")

        pool.shutdown()

        if best_jit_context is None:
            error_msg = ("Auto-tuning failed: No configuration successfully "
                         "compiled and passed benchmarking/validation.")
            logger.error(error_msg)
            raise RuntimeError(error_msg)

        return AutotuneResult(
            latency=best_latency,
            config=best_config,
            ref_latency=ref_latency,
            libcode=best_jit_context.profiler.func.lib_code,
            func=self.fn(*best_config),
            kernel=best_jit_context.profiler.func
        )

    def __call__(self) -> Any:
        return self.run()


<<<<<<< HEAD
def autotune(configs: Any, warmup: int = 25, rep: int = 100, timeout: int = 100) -> Callable:
    """
    Decorator for tilelang program
=======
def autotune(configs: Any, warmup: int = 25, rep: int = 100, timeout: int = 100) -> AutotuneResult:
    """Decorator for auto-tuning tilelang programs.

    Args:
        configs: Configuration space to explore during auto-tuning.
        warmup: Number of warmup iterations before timing.
        rep: Number of repetitions for timing measurements.
        timeout: Maximum time (in seconds) allowed for each configuration.

    Returns:
        Callable: Decorated function that performs auto-tuning.
>>>>>>> 6215dceb
    """

    def decorator(fn: Callable) -> AutoTuner:
        autotuner = AutoTuner(fn, configs=configs)
        autotuner.jit_compile = fn
        autotuner.run = partial(autotuner.run, warmup, rep, timeout)
        return autotuner

    return decorator


def jit(out_idx: Optional[List[int]] = None,
        supply_type: tilelang.TensorSupplyType = tilelang.TensorSupplyType.Auto,
        ref_prog: Callable = None,
        supply_prog: Callable = None,
        rtol: float = 1e-2,
        atol: float = 1e-2,
        max_mismatched_ratio: float = 0.01,
        skip_check: bool = False,
        cache_input_tensors: bool = True,
        target: Literal['auto', 'cuda', 'hip'] = 'auto') -> Callable:
<<<<<<< HEAD
=======
    """Just-In-Time compilation decorator for tilelang programs.

    Args:
        out_idx: List of output tensor indices.
        supply_type: Type of tensor supply mechanism. Ignored if `supply_prog` is provided.
        ref_prog: Reference program for correctness validation.
        supply_prog: Supply program for input tensors.
        rtol: Relative tolerance for output validation.
        atol: Absolute tolerance for output validation.
        max_mismatched_ratio: Maximum allowed ratio of mismatched elements.
        skip_check: Whether to skip validation checks.
        cache_input_tensors: Whether to cache input tensors for each compilation.
        target: Target platform ('auto', 'cuda', or 'hip').

    Returns:
        Callable: Decorated function that performs JIT compilation.
    """
>>>>>>> 6215dceb

    # If a custom `supply_prog`` is provided, the profiler's `supply_type` setting
    # becomes ineffective. The custom supply program will be used instead.
    if supply_prog is not None and supply_type != tilelang.TensorSupplyType.Auto:
        logger.warning("Ignoring `supply_type` passed to `autotune.jit` because "
                       "`supply_prog` is not None.")

    def wrapper(fn: Callable):

        @wraps(fn)
        def decorator(*args, **kwargs) -> float:

            kernel = tilelang.compile(fn(*args, **kwargs), out_idx=out_idx, target=target)
            profiler = kernel.get_profiler(tensor_supply_type=supply_type)

            return JITContext(
                out_idx=out_idx,
                ref_prog=ref_prog,
                supply_prog=supply_prog,
                rtol=rtol,
                atol=atol,
                max_mismatched_ratio=max_mismatched_ratio,
                skip_check=skip_check,
                cache_input_tensors=cache_input_tensors,
                profiler=profiler,
                target=target)

        return decorator

    return wrapper


def check_tensor_list_compatibility(
    list1: List[torch.Tensor],
    list2: List[torch.Tensor],
) -> bool:
    """Checks if two lists of tensors are compatible.
    
    Compatibility checks performed include:
    1. Lists have the same length.
    2. Corresponding tensors have the same shape.

    Args:
        list1: First list of tensors.
        list2: Second list of tensors.
    """
    if len(list1) != len(list2):
        return False

    return all(tensor1.shape == tensor2.shape for tensor1, tensor2 in zip(list1, list2))<|MERGE_RESOLUTION|>--- conflicted
+++ resolved
@@ -338,11 +338,6 @@
         return self.run()
 
 
-<<<<<<< HEAD
-def autotune(configs: Any, warmup: int = 25, rep: int = 100, timeout: int = 100) -> Callable:
-    """
-    Decorator for tilelang program
-=======
 def autotune(configs: Any, warmup: int = 25, rep: int = 100, timeout: int = 100) -> AutotuneResult:
     """Decorator for auto-tuning tilelang programs.
 
@@ -354,7 +349,6 @@
 
     Returns:
         Callable: Decorated function that performs auto-tuning.
->>>>>>> 6215dceb
     """
 
     def decorator(fn: Callable) -> AutoTuner:
@@ -376,8 +370,6 @@
         skip_check: bool = False,
         cache_input_tensors: bool = True,
         target: Literal['auto', 'cuda', 'hip'] = 'auto') -> Callable:
-<<<<<<< HEAD
-=======
     """Just-In-Time compilation decorator for tilelang programs.
 
     Args:
@@ -395,7 +387,6 @@
     Returns:
         Callable: Decorated function that performs JIT compilation.
     """
->>>>>>> 6215dceb
 
     # If a custom `supply_prog`` is provided, the profiler's `supply_type` setting
     # becomes ineffective. The custom supply program will be used instead.
