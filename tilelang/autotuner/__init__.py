# Copyright (c) Tile-AI Corporation.
# Licensed under the MIT License.
"""The auto-tune module for tilelang programs.

This module provides functionality for auto-tuning tilelang programs, including JIT compilation
and performance optimization through configuration search.
"""

import tilelang
from tilelang import tvm as tvm
from tvm.tir import PrimFunc, Var
from tvm.target import Target
import inspect
from functools import partial
from typing import (Callable, List, Literal, Any, Optional, Union, Dict, overload, Tuple)
from tqdm import tqdm
import logging
import functools
import concurrent.futures
import torch
import os
import sys
import signal
import json
import hashlib
import threading
import traceback
from pathlib import Path

from tilelang.env import TILELANG_CACHE_DIR, is_cache_enabled
from tilelang.autotuner.param import CompileArgs, ProfileArgs, AutotuneResult
from tilelang.jit.param import _P, _RProg
from tilelang.version import __version__


class TimeoutException(Exception):
    pass


def timeout_handler(signum, frame):
    raise TimeoutException("Operation timed out")


def run_with_timeout(func, timeout, *args, **kwargs):
    signal.signal(signal.SIGALRM, timeout_handler)
    signal.alarm(timeout)
    try:
        result = func(*args, **kwargs)
    except Exception as e:
        raise e
    finally:
        signal.alarm(0)
    return result


# Configure logging for the autotuner module
# TODO: Consider creating a common logger in utils
logger = logging.getLogger(__name__)
logger.setLevel(logging.DEBUG)
logger.propagate = False

# Lazy handler initialization flag
_logger_handlers_initialized = False


def _init_logger_handlers():
    global _logger_handlers_initialized
    if _logger_handlers_initialized:
        return
    formatter = logging.Formatter('%(asctime)s %(levelname)s:%(message)s')
    file_handler = logging.FileHandler('autotuner.log', mode='w')
    file_handler.setLevel(logging.DEBUG)
    file_handler.setFormatter(formatter)
    console_handler = logging.StreamHandler(sys.stdout)
    console_handler.setLevel(logging.INFO)
    console_handler.setFormatter(formatter)
    logger.addHandler(file_handler)
    logger.addHandler(console_handler)
    _logger_handlers_initialized = True


def get_available_cpu_count() -> int:
    """Gets the number of CPU cores available to the current process.
    """
    try:
        cpu_count = len(os.sched_getaffinity(0))
    except AttributeError:
        cpu_count = os.cpu_count()

    return cpu_count


class AutoTuner:
    """Auto-tuner for tilelang programs.

    This class handles the auto-tuning process by testing different configurations
    and finding the optimal parameters for program execution.

    Args:
        fn: The function to be auto-tuned.
        configs: List of configurations to try during auto-tuning.
    """
    compile_args = CompileArgs()
    profile_args = ProfileArgs()

    _kernel_parameters: Optional[Tuple[str, ...]] = None
    _lock = threading.Lock()  # For thread safety
    _memory_cache = {}  # In-memory cache dictionary
    cache_dir: Path = Path(TILELANG_CACHE_DIR) / "autotuner"

    def __init__(self, fn: Callable, configs):
        self.fn = fn
        self.configs = configs
        self.ref_latency_cache = None
        self.jit_input_tensors = None
        self.ref_input_tensors = None
        self.jit_compile = None

    @classmethod
    def from_kernel(cls, kernel: Callable, configs):
        """Create an AutoTuner instance from a kernel function.

        Args:
            kernel: The kernel function to auto-tune.
            configs: List of configurations to try.

        Returns:
            AutoTuner: A new AutoTuner instance.
        """
        return cls(kernel, configs)

    def set_compile_args(self,
                         out_idx: Union[List[int], int, None] = None,
                         target: Literal['auto', 'cuda', 'hip'] = 'auto',
                         execution_backend: Literal["dlpack", "ctypes", "cython"] = "cython",
                         target_host: Union[str, Target] = None,
                         verbose: bool = False,
                         pass_configs: Optional[Dict[str, Any]] = None):
        """Set compilation arguments for the auto-tuner.

        Args:
            out_idx: List of output tensor indices.
            target: Target platform.
            execution_backend: Execution backend to use for kernel execution.
            target_host: Target host for cross-compilation.
            verbose: Whether to enable verbose output.
            pass_configs: Additional keyword arguments to pass to the Compiler PassContext.

        Returns:
            AutoTuner: Self for method chaining.
        """
        self.compile_args = CompileArgs(
            out_idx=out_idx,
            target=target,
            execution_backend=execution_backend,
            target_host=target_host,
            verbose=verbose,
            pass_configs=pass_configs)

        return self

    def set_profile_args(self,
                         warmup: int = 25,
                         rep: int = 100,
                         timeout: int = 30,
                         supply_type: tilelang.TensorSupplyType = tilelang.TensorSupplyType.Auto,
                         ref_prog: Callable = None,
                         supply_prog: Callable = None,
                         rtol: float = 1e-2,
                         atol: float = 1e-2,
                         max_mismatched_ratio: float = 0.01,
                         skip_check: bool = False,
                         manual_check_prog: Callable = None,
                         cache_input_tensors: bool = False):
        """Set profiling arguments for the auto-tuner.

        Args:
            supply_type: Type of tensor supply mechanism. Ignored if `supply_prog` is provided.
            ref_prog: Reference program for validation.
            supply_prog: Supply program for input tensors.
            rtol: Relative tolerance for validation.
            atol: Absolute tolerance for validation.
            max_mismatched_ratio: Maximum allowed mismatch ratio.
            skip_check: Whether to skip validation.
            manual_check_prog: Manual check program for validation.
            cache_input_tensors: Whether to cache input tensors.
            warmup: Number of warmup iterations.
            rep: Number of repetitions for timing.
            timeout: Maximum time per configuration.

        Returns:
            AutoTuner: Self for method chaining.
        """
        self.profile_args = ProfileArgs(
            supply_type=supply_type,
            ref_prog=ref_prog,
            supply_prog=supply_prog,
            rtol=rtol,
            atol=atol,
            max_mismatched_ratio=max_mismatched_ratio,
            skip_check=skip_check,
            manual_check_prog=manual_check_prog,
            cache_input_tensors=cache_input_tensors,
            warmup=warmup,
            rep=rep,
            timeout=timeout)

        # If a custom `supply_prog` is provided, the profiler's `supply_type` setting
        # becomes ineffective. The custom supply program will be used instead.
        if supply_prog is not None and supply_type != tilelang.TensorSupplyType.Auto:
            logger.warning("Ignoring `supply_type` passed to `set_profile_args` because "
                           "`supply_prog` is not None.")

        return self

    def set_kernel_parameters(self, parameters: Tuple[str, ...]):
        # for cache key generation
        self._kernel_parameters = parameters

    def generate_cache_key(self, parameters: Dict[str, Any]) -> Optional[AutotuneResult]:
        """Generate a cache key for the auto-tuning process.
        """
        # extract parameters from the function signature
        op_parameters = []
        for _, default_value in parameters.items():
            if default_value.default is not inspect.Parameter.empty:
                op_parameters.append(default_value.default)

        if self._kernel_parameters is not None:
            op_parameters += self._kernel_parameters

        func_source = inspect.getsource(self.fn)
        key_data = {
            "version": __version__,
            "op_parameters": tuple(op_parameters),
            "func_source": func_source,
            "configs": self.configs,
            "compile_args": hash(self.compile_args),
            "profile_args": hash(self.profile_args),
        }
        # Sort keys to ensure consistency
        key_string = json.dumps(key_data, sort_keys=True)
        return hashlib.sha256(key_string.encode()).hexdigest()

    def _save_result_to_disk(self, key, result: AutotuneResult):
        result.save_to_disk(self.cache_dir / key)

    def _load_result_from_disk(self, key) -> AutotuneResult:
        result = AutotuneResult.load_from_disk(self.cache_dir / key, self.compile_args)
        return result

    def run(self, warmup: int = 25, rep: int = 100, timeout: int = 30):
        """Run the auto-tuning process.

        Args:
            warmup: Number of warmup iterations.
            rep: Number of repetitions for timing.
            timeout: Maximum time per configuration.

        Returns:
            AutotuneResult: Results of the auto-tuning process.
        """
        _init_logger_handlers()

        sig = inspect.signature(self.fn)
        parameters = sig.parameters

        key = self.generate_cache_key(parameters)

        with self._lock:
            if is_cache_enabled():
                # First check in-memory cache
                if key in self._memory_cache:
                    logger.warning("Found kernel in memory cache. For better performance," \
                                        " consider using `@tilelang.autotune` instead of direct AutoTuner.from_kernel.")
                    return self._memory_cache[key]

                # Then check disk cache
                result = self._load_result_from_disk(key)
                if result is not None:
                    # Populate memory cache with disk result
                    self._memory_cache[key] = result
                    return result

        best_latency: float = 1e8
        best_config: Optional[Dict[str, Any]] = None
        best_kernel: Optional[tilelang.JITKernel] = None

        def _compile(**config_arg) -> tilelang.JITKernel:
            compile_args = self.compile_args
            return compile_args.compile_program(self.fn(**config_arg))

        if self.jit_compile is None:
            self.jit_compile = _compile

        def target_fn(jit_kernel: tilelang.JITKernel):
            # Unpack the context
            profile_args = self.profile_args
            supply_type = profile_args.supply_type
            skip_check = profile_args.skip_check
            manual_check_prog = profile_args.manual_check_prog
            cache_input_tensors = profile_args.cache_input_tensors
            ref_prog = profile_args.ref_prog
            supply_prog = profile_args.supply_prog
            rtol = profile_args.rtol
            atol = profile_args.atol
            max_mismatched_ratio = profile_args.max_mismatched_ratio

            profiler = jit_kernel.get_profiler(tensor_supply_type=supply_type)

            # Factory functions for generating input tensors.
            # This encapsulates the logic of using either a custom supply program (`supply_prog`)
            # or the default profiler input generation (`profiler._get_inputs`).
            def get_input_tensors_supply(with_output: bool):

                def func():
                    if supply_prog is not None:
                        return supply_prog(profiler._get_params(with_output=with_output))
                    else:
                        return profiler._get_inputs(with_output=with_output)

                return func

            jit_input_tensors_supply = get_input_tensors_supply(with_output=False)
            ref_input_tensors_supply = get_input_tensors_supply(with_output=False)

            if cache_input_tensors:
                params = profiler._get_params(with_output=False)
                if self.jit_input_tensors is None:
                    self.jit_input_tensors = jit_input_tensors_supply()
                else:
                    # check if the cached tensors are compatible with the current configuration
                    assert len(params) == len(
                        self.jit_input_tensors), "len(params) != len(self.jit_input_tensors)"
                    for p, c in zip(params, self.jit_input_tensors):
                        if not isinstance(c, torch.Tensor):
                            # skip non-tensor inputs checking
                            continue

                        # Check tensor compatibility using generator expression
<<<<<<< HEAD
                        if len(params) == len(self.jit_input_tensors):

                            def shape_equal(a, b):
                                if len(a.shape) != len(b.shape):
                                    return False
                                return all(a_dim == b_dim or isinstance(a_dim, Var) or
                                           isinstance(b_dim, Var)
                                           for a_dim, b_dim in zip(a.shape, b.shape))

                            if p.dtype != c.dtype or not shape_equal(p, c):
                                logger.warning(
                                    "\nIncompatible input tensor properties detected between cached tensors and "
                                    "tensors regenerated for the current configuration trial. "
                                    "This can happen if different tuning configurations require different input shapes/dtypes "
                                    "and input tensor caching is enabled.\n"
                                    "To ensure fresh, compatible inputs are generated for every trial "
                                    "you can disable caching by setting:\n"
                                    "  `cache_input_tensors=False`\n"
                                    "within your `.set_compile_args(...)` call.\n")
                                # otherwise, regenerate the input tensors for safety
                                self.jit_input_tensors = jit_input_tensors_supply()
                                break
=======
                        def shape_equal(a, b):
                            return all(
                                a_dim == b_dim or isinstance(a_dim, Var) or isinstance(b_dim, Var)
                                for a_dim, b_dim in zip(a.shape, b.shape))

                        if p.dtype != c.dtype or not shape_equal(p, c):
                            logger.warning(
                                "\nIncompatible input tensor properties detected between cached tensors and "
                                "tensors regenerated for the current configuration trial. "
                                "This can happen if different tuning configurations require different input shapes/dtypes "
                                "and input tensor caching is enabled.\n"
                                "To ensure fresh, compatible inputs are generated for every trial "
                                "you can disable caching by setting:\n"
                                "  `cache_input_tensors=False`\n"
                                "within your `.set_compile_args(...)` call.\n")
                            # otherwise, regenerate the input tensors for safety
                            self.jit_input_tensors = jit_input_tensors_supply()
                            break
>>>>>>> 37ace3c8
            else:
                self.jit_input_tensors = jit_input_tensors_supply()

            if (not skip_check) and (ref_prog is not None):
                if manual_check_prog is not None:
                    profiler.manual_assert_close(
                        ref_prog,
                        input_tensors=self.jit_input_tensors,
                        manual_check_prog=manual_check_prog)
                else:
                    profiler.assert_allclose(
                        ref_prog,
                        input_tensors=self.jit_input_tensors,
                        rtol=rtol,
                        atol=atol,
                        max_mismatched_ratio=max_mismatched_ratio)
            latency = profiler.do_bench(
                warmup=warmup, rep=rep, input_tensors=self.jit_input_tensors)

            if self.ref_latency_cache is None and ref_prog is not None:
                self.ref_input_tensors = ref_input_tensors_supply()
                self.ref_latency_cache = profiler.do_bench(
                    ref_prog, n_warmup=warmup, n_repeat=rep, input_tensors=self.ref_input_tensors)

            return latency, self.ref_latency_cache

        config_args = []
        for config in self.configs:
            new_kwargs = {}
            keys = config.keys()
            for name, _ in parameters.items():
                if name in config:
                    new_kwargs[name] = config[name]
            unused_keys = set(keys) - set(new_kwargs.keys())
            if len(unused_keys) > 0:
                raise ValueError(f"Unused keys in config: {unused_keys}")
            config_args.append(new_kwargs)

        num_workers = max(1, int(get_available_cpu_count() * 0.9))
        pool = concurrent.futures.ThreadPoolExecutor(max_workers=num_workers)
        futures = []
        future_to_index = {}

        def device_wrapper(func, device, **config_arg):
            torch.cuda.set_device(device)
            return func(**config_arg)

        for i, config_arg in enumerate(config_args):
            future = pool.submit(
                functools.partial(device_wrapper, self.jit_compile, torch.cuda.current_device()),
                **config_arg,
            )
            futures.append(future)
            future_to_index[future] = i

        results_with_configs = []
        for future in tqdm(
                concurrent.futures.as_completed(futures),
                total=len(futures),
                desc="Compiling configurations"):
            idx = future_to_index[future]
            config = config_args[idx]
            try:
                result = future.result()
                results_with_configs.append((result, config))
            except Exception as e:
                logger.debug(
                    f"Compilation failed for config {config} at index {idx} with error: {e}")
                continue

        ref_latency = None
        progress_bar = tqdm(range(len(results_with_configs)), desc="Bench configurations")
        for i in progress_bar:
            jit_kernel, config = results_with_configs[i]
            try:
                # Cannot ThreadPoolExecutor to enforce timeout on target_fn execution
                # Because tma init may behave strangely with one thread
                # latency, ref_latency = target_fn(jit_kernel)
                latency, ref_latency = run_with_timeout(target_fn, timeout, jit_kernel)
            except TimeoutException:
                logger.info(
                    f"A timeout occurred while testing config {config}, checkout autotuner.log for more details"
                )
                continue
            except Exception:
                logger.info(
                    f"An error occurred while testing config {config}, checkout autotuner.log for more details"
                )
                logger.debug(f"Error: {traceback.format_exc()}")
                continue

            if latency < best_latency:
                best_latency = latency
                best_config = config
                best_kernel = jit_kernel

            progress_bar.set_postfix({"best_latency": best_latency})
            tqdm.write(f"Tuned Latency {latency} with config {config} at index {i}")

        pool.shutdown()

        if best_kernel is None:
            error_msg = ("Auto-tuning failed: No configuration successfully "
                         "compiled and passed benchmarking/validation.")
            logger.error(error_msg)
            raise RuntimeError(error_msg)

        best_kernel: tilelang.JITKernel = best_kernel.update_tuner_result(
            latency=best_latency,
            config=best_config,
            ref_latency=ref_latency,
        )

        autotuner_result = AutotuneResult(
            latency=best_latency,
            config=best_config,
            ref_latency=ref_latency,
            libcode=best_kernel.get_kernel_source(),
            func=best_kernel.prim_func,
            kernel=best_kernel)

        if self.compile_args.execution_backend == "dlpack":
            logger.warning("DLPack backend does not support cache saving to disk.")
        else:
            with self._lock:
                if is_cache_enabled():
                    self._save_result_to_disk(key, autotuner_result)

        self._memory_cache[key] = autotuner_result

        return autotuner_result

    def __call__(self) -> Any:
        """Make the AutoTuner callable, running the auto-tuning process.

        Returns:
            AutotuneResult: Results of the auto-tuning process.
        """
        return self.run()


class _AutoTunerImplementation:
    # Overload __init__ to help type checkers understand the effect of return_program
    # The '-> None' is for __init__ itself. The crucial part is Literal for return_program.

    warmup: int = 25
    rep: int = 100
    timeout: int = 100
    configs: Any = None
    supply_type: tilelang.TensorSupplyType = tilelang.TensorSupplyType.Auto
    ref_prog: Callable = None
    supply_prog: Callable = None
    rtol: float = 1e-2
    atol: float = 1e-2
    max_mismatched_ratio: float = 0.01
    skip_check: bool = False
    manual_check_prog: Callable = None
    cache_input_tensors: bool = False

    def __init__(self,
                 configs: Any,
                 warmup: int = 25,
                 rep: int = 100,
                 timeout: int = 100,
                 supply_type: tilelang.TensorSupplyType = tilelang.TensorSupplyType.Auto,
                 ref_prog: Callable = None,
                 supply_prog: Callable = None,
                 rtol: float = 1e-2,
                 atol: float = 1e-2,
                 max_mismatched_ratio: float = 0.01,
                 skip_check: bool = False,
                 manual_check_prog: Callable = None,
                 cache_input_tensors: bool = False) -> None:
        """Initialize the AutoTunerImplementation.

        Args:
            configs: Configuration space to explore during auto-tuning.
            warmup: Number of warmup iterations before timing.
            rep: Number of repetitions for timing measurements.
            timeout: Maximum time (in seconds) allowed for each configuration.
            supply_type: Strategy for generating input tensors (random/zeros/etc)
            ref_prog: Reference implementation for validation
            supply_prog: Custom function to provide input tensors
            rtol: Relative tolerance for numerical validation
            atol: Absolute tolerance for numerical validation
            max_mismatched_ratio: Allowed percentage of mismatched values
            skip_check: Bypass validation against reference implementation
            manual_check_prog: Custom validation function
            cache_input_tensors: Reuse input tensors across trials
        """
        # Configuration and benchmarking parameters
        self.configs = configs  # Search space of tuning configurations
        self.warmup = warmup  # Warmup iterations for stable measurements
        self.rep = rep  # Measurement repetitions for statistics
        self.timeout = timeout  # Per-configuration timeout threshold

        # Tensor handling and validation setup
        self.supply_type = supply_type  # Input tensor generation strategy
        self.ref_prog = ref_prog  # Ground truth implementation
        self.supply_prog = supply_prog  # Custom input data provider
        self.rtol = rtol  # Relative error tolerance
        self.atol = atol  # Absolute error tolerance
        self.max_mismatched_ratio = max_mismatched_ratio  # Allowed mismatch

        # Validation control flags
        self.skip_check = skip_check  # Bypass accuracy verification
        self.manual_check_prog = manual_check_prog  # Custom validation
        self.cache_input_tensors = cache_input_tensors  # Reuse inputs

        # Cache for storing tuned kernel implementations
        self._tuner_cache: Dict[tuple, tilelang.JITKernel] = {}  # (args, kwargs) -> compiled kernel

    # This tells the type checker what the *wrapper* function will return.
    # this is for linting, please do not remove it.
    @overload
    def __call__(self, fn: Callable[_P, _RProg]) -> Callable[_P, Tuple[_RProg, AutotuneResult]]:
        ...

    @overload
    def __call__(self, fn: Callable[_P, _RProg]) -> Callable[_P, AutotuneResult]:
        ...

    # Actual implementation of __call__
    def __call__(self, fn: Callable[_P, _RProg]) -> Callable[_P, Any]:
        warmup = self.warmup
        rep = self.rep
        timeout = self.timeout
        configs = self.configs

        @functools.wraps(fn)
        def wrapper(*args, **kwargs):

            key_args_tuple = args
            key_kwargs_tuple = tuple(sorted(kwargs.items()))
            key = (key_args_tuple, key_kwargs_tuple)

            if key not in self._tuner_cache:

                def jit_compile(**config_arg):
                    return fn(*args, **kwargs, __tune_params=config_arg)

                compile_arguments = fn(__return_compile_arguments=True)

                autotuner = AutoTuner(
                    fn, configs=configs).set_profile_args(
                        supply_type=self.supply_type,
                        ref_prog=self.ref_prog,
                        supply_prog=self.supply_prog,
                        rtol=self.rtol,
                        atol=self.atol,
                        max_mismatched_ratio=self.max_mismatched_ratio,
                        skip_check=self.skip_check,
                        manual_check_prog=self.manual_check_prog,
                        cache_input_tensors=self.cache_input_tensors,
                    ).set_compile_args(
                        out_idx=compile_arguments['out_idx'],
                        execution_backend=compile_arguments['execution_backend'],
                        target=compile_arguments['target'],
                        target_host=compile_arguments['target_host'],
                        verbose=compile_arguments['verbose'],
                        pass_configs=compile_arguments['pass_configs'],
                    )

                autotuner.jit_compile = jit_compile
                autotuner.set_kernel_parameters(key)

                autotuner.run = partial(autotuner.run, warmup, rep, timeout)

                artifact = autotuner.run()

                self._tuner_cache[key] = artifact.kernel

            return self._tuner_cache[key]

        return wrapper


def autotune(  # This is the new public interface
    func: Union[Callable[_P, _RProg], PrimFunc, None] = None,
    *,  # Indicates subsequent arguments are keyword-only
    configs: Any,
    # profile arguments
    warmup: int = 25,
    rep: int = 100,
    timeout: int = 100,
    # compile arguments
    supply_type: tilelang.TensorSupplyType = tilelang.TensorSupplyType.Auto,
    ref_prog: Callable = None,
    supply_prog: Callable = None,
    rtol: float = 1e-2,
    atol: float = 1e-2,
    max_mismatched_ratio: float = 0.01,
    skip_check: bool = False,
    manual_check_prog: Callable = None,
    cache_input_tensors: bool = False,
):
    """
    Just-In-Time (JIT) compiler decorator for TileLang functions.

    This decorator can be used without arguments (e.g., `@tilelang.jit`):
       Applies JIT compilation with default settings.

    Parameters
    ----------
    func_or_out_idx : Any, optional
        If using `@tilelang.jit(...)` to configure, this is the `out_idx` parameter.
        If using `@tilelang.jit` directly on a function, this argument is implicitly
        the function to be decorated (and `out_idx` will be `None`).
    target : Union[str, Target], optional
        Compilation target for TVM (e.g., "cuda", "llvm"). Defaults to "auto".
    target_host : Union[str, Target], optional
        Target host for cross-compilation. Defaults to None.
    execution_backend : Literal["dlpack", "ctypes", "cython"], optional
        Backend for kernel execution and argument passing. Defaults to "cython".
    verbose : bool, optional
        Enables verbose logging during compilation. Defaults to False.
    pass_configs : Optional[Dict[str, Any]], optional
        Configurations for TVM's pass context. Defaults to None.
    debug_root_path : Optional[str], optional
        Directory to save compiled kernel source for debugging. Defaults to None.

    Returns
    -------
    Callable
        Either a JIT-compiled wrapper around the input function, or a configured decorator
        instance that can then be applied to a function.
    """
    if callable(func):
        # Case 1: Used as @autotune (func_or_out_idx is the function, others are defaults)
        # This is a placeholder for a real auto tuner implementation
        raise ValueError(
            "Use tilelang.autotune to decorate func without arguments is not supported yet.")
    elif isinstance(func, PrimFunc):
        raise ValueError("Use tilelang.jit to decorate prim_func is not supported yet.")
    else:
        # Case 2: Used as @autotune(...) to configure, or func_or_out_idx is meant as out_idx.
        # Create a _AutoTunerImplementation instance with the provided/defaulted arguments.
        # This instance is a decorator that will be applied to the function later.
        configured_decorator = _AutoTunerImplementation(
            configs=configs,
            warmup=warmup,
            rep=rep,
            timeout=timeout,
            supply_type=supply_type,
            ref_prog=ref_prog,
            supply_prog=supply_prog,
            rtol=rtol,
            atol=atol,
            max_mismatched_ratio=max_mismatched_ratio,
            skip_check=skip_check,
            manual_check_prog=manual_check_prog,
            cache_input_tensors=cache_input_tensors,
        )
        return configured_decorator<|MERGE_RESOLUTION|>--- conflicted
+++ resolved
@@ -338,30 +338,6 @@
                             continue
 
                         # Check tensor compatibility using generator expression
-<<<<<<< HEAD
-                        if len(params) == len(self.jit_input_tensors):
-
-                            def shape_equal(a, b):
-                                if len(a.shape) != len(b.shape):
-                                    return False
-                                return all(a_dim == b_dim or isinstance(a_dim, Var) or
-                                           isinstance(b_dim, Var)
-                                           for a_dim, b_dim in zip(a.shape, b.shape))
-
-                            if p.dtype != c.dtype or not shape_equal(p, c):
-                                logger.warning(
-                                    "\nIncompatible input tensor properties detected between cached tensors and "
-                                    "tensors regenerated for the current configuration trial. "
-                                    "This can happen if different tuning configurations require different input shapes/dtypes "
-                                    "and input tensor caching is enabled.\n"
-                                    "To ensure fresh, compatible inputs are generated for every trial "
-                                    "you can disable caching by setting:\n"
-                                    "  `cache_input_tensors=False`\n"
-                                    "within your `.set_compile_args(...)` call.\n")
-                                # otherwise, regenerate the input tensors for safety
-                                self.jit_input_tensors = jit_input_tensors_supply()
-                                break
-=======
                         def shape_equal(a, b):
                             return all(
                                 a_dim == b_dim or isinstance(a_dim, Var) or isinstance(b_dim, Var)
@@ -380,7 +356,6 @@
                             # otherwise, regenerate the input tensors for safety
                             self.jit_input_tensors = jit_input_tensors_supply()
                             break
->>>>>>> 37ace3c8
             else:
                 self.jit_input_tensors = jit_input_tensors_supply()
 
