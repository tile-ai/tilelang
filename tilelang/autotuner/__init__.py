--- conflicted
+++ resolved
@@ -206,15 +206,9 @@
 
         @wraps(fn)
         def decorator(*args, **kwargs) -> float:
-<<<<<<< HEAD
-            # Enabling Efficient Fusion
-            kernel = tilelang.compile(
-                fn(*args, **kwargs), target=target, pass_configs={"tir.merge_static_smem": True})
-=======
 
             kernel = tilelang.compile(fn(*args, **kwargs), out_idx=out_idx, target=target)
 
->>>>>>> d242ef59
             profiler = kernel.get_profiler()
 
             return JITContext(
