# TODO: Add more documentation for each pass config

from enum import Enum


class PassConfigKey(str, Enum):
    """Pass configuration keys for TileLang compiler."""
    # TileLang specific configs
    TL_SIMPLIFY = "tl.Simplify"
    """Enable/disable TileLang simplification passes. Default: True"""

    TL_DYNAMIC_ALIGNMENT = "tl.dynamic_alignment"
    """Memory alignment requirement for dynamic shapes. Default: 16"""

    TL_DISABLE_DYNAMIC_TAIL_SPLIT = "tl.disable_dynamic_tail_split"
    """Disable dynamic tail splitting optimization. Default: False"""

    TL_DISABLE_WARP_SPECIALIZED = "tl.disable_warp_specialized"
    """Disable warp specialization optimization. Default: False"""

    TL_DISABLE_FAST_MATH = "tl.disable_fast_math"
    """Disable fast math optimization. Default: True
    will be deprecated in the 0.1.7 release
    """

    TL_ENABLE_FAST_MATH = "tl.enable_fast_math"
    """
        Enable fast math optimization. Default: False
        if enabled, --use_fast_math will be passed to nvcc
    """

    TL_PTXAS_REGISTER_USAGE_LEVEL = "tl.ptxas_register_usage_level"
    """The PTXAS register usage level in [0, 10], which controls the
    aggressiveness of optimizations that affect register usage. Default: None"""

    TL_ENABLE_PTXAS_VERBOSE_OUTPUT = "tl.enable_ptxas_verbose_output"
    """Enable ptxas verbose output. Default: False"""

    TL_CONFIG_INDEX_BITWIDTH = "tl.config_index_bitwidth"
    """Bitwidth for configuration indices. Default: 32"""

    TL_DISABLE_TMA_LOWER = "tl.disable_tma_lower"
    """Disable TMA (Tensor Memory Access) lowering. Default: False"""

    TL_DISABLE_SAFE_MEMORY_ACCESS = "tl.disable_safe_memory_legalize"
    """Disable safe memory access optimization. Default: False"""

<<<<<<< HEAD
    TL_DISABLE_VECTORIZE_256 = "tl.disable_vectorize_256"
    """Disable usage of LDG/STG 256. Default: False"""
=======
    TL_DISABLE_WGMMA = "tl.disable_wgmma"
    """Disable usage of Hopper WGMMA. Default: False"""
>>>>>>> c382dcbc

    TL_DEBUG_MERGE_SHARED_MEMORY_ALLOCATIONS = "tl.debug_merge_shared_memory_allocations"
    """Enable debug information for merge shared memory allocations. Default: False"""

    TL_ENABLE_AGGRESSIVE_SHARED_MEMORY_MERGE = "tl.enable_aggressive_shared_memory_merge"
    """Enable aggressive merge of shared memory allocations. Default: False"""

    TL_DISABLE_SHUFFLE_ELECT = "tl.disable_shuffle_elect"
    """Disable shuffle election optimization. Default: False"""

    TL_DISABLE_THREAD_STORAGE_SYNC = "tl.disable_thread_storage_sync"
    """Disable thread storage synchronization pass. When enabled, disables the
    automatic insertion of thread synchronization barriers (e.g., __syncthreads())
    for shared memory access coordination. This can be useful for performance
    optimization in cases where manual synchronization is preferred or when
    synchronization is not needed. Default: False"""

    # TIR related configs
    TIR_ENABLE_EQUIV_TERMS_IN_CSE = "tir.enable_equiv_terms_in_cse_tir"
    """Enable equivalent terms in TIR Common Subexpression Elimination. Default: True"""

    TIR_DISABLE_CSE = "tir.disable_cse_tir"
    """Disable TIR Common Subexpression Elimination. Default: False"""

    TIR_SIMPLIFY = "tir.Simplify"
    """Enable/disable TIR simplification passes. Default: True"""

    TIR_DISABLE_STORAGE_REWRITE = "tir.disable_storage_rewrite"
    """Disable storage rewrite optimization. Default: False"""

    TIR_DISABLE_VECTORIZE = "tir.disable_vectorize"
    """Disable vectorization optimization. Default: False"""

    TIR_USE_ASYNC_COPY = "tir.use_async_copy"
    """Enable asynchronous memory copy operations. Default: True"""

    TIR_ENABLE_DEBUG = "tir.enable_debug"
    """Enable debug information in generated code. Default: False"""

    TIR_MERGE_STATIC_SMEM = "tir.merge_static_smem"
    """Merge static shared memory allocations. Default: True"""

    TIR_ADD_LOWER_PASS = "tir.add_lower_pass"
    """Additional lowering passes to be applied. Default: None"""

    TIR_NOALIAS = "tir.noalias"
    """Enable pointer non-aliasing assumptions. Default: True"""

    CUDA_KERNELS_OUTPUT_DIR = "cuda.kernels_output_dir"
    """Output directory for generated CUDA kernels. Default: empty string"""<|MERGE_RESOLUTION|>--- conflicted
+++ resolved
@@ -45,13 +45,10 @@
     TL_DISABLE_SAFE_MEMORY_ACCESS = "tl.disable_safe_memory_legalize"
     """Disable safe memory access optimization. Default: False"""
 
-<<<<<<< HEAD
     TL_DISABLE_VECTORIZE_256 = "tl.disable_vectorize_256"
     """Disable usage of LDG/STG 256. Default: False"""
-=======
     TL_DISABLE_WGMMA = "tl.disable_wgmma"
     """Disable usage of Hopper WGMMA. Default: False"""
->>>>>>> c382dcbc
 
     TL_DEBUG_MERGE_SHARED_MEMORY_ALLOCATIONS = "tl.debug_merge_shared_memory_allocations"
     """Enable debug information for merge shared memory allocations. Default: False"""
