from enum import IntEnum
from tilelang import tvm as tvm
from tvm import tir
from tvm.target import Target
from tvm.ir.base import Node
from tvm.runtime import Scriptable
import tvm_ffi
from tilelang.ir import GemmWarpPolicy
from .gemm_mma import GemmMMA
from .gemm_wgmma import GemmWGMMA
<<<<<<< HEAD
from .gemm_tcgen05 import GemmTCGEN5
=======
from .gemm_mfma import GemmMFMA
>>>>>>> 54d4bd62
from tilelang import _ffi_api


@tvm_ffi.register_global_func("tl.gemm_py.infer_layout")
def gemm_py_infer_layout(gemm_py, target, thread_bounds):
    thread_nums = thread_bounds.extent
    return gemm_py.infer_layout(target, thread_nums)


@tvm_ffi.register_global_func("tl.gemm_py.lower")
def gemm_py_lower(gemm_py, layout_map, target, thread_bounds, thread_var):
    thread_nums = thread_bounds.extent
    stmt = gemm_py.lower(layout_map, target, thread_nums, thread_var)
    return stmt


# TODO(lei): support Volta and WMMA?
# same definition with src/op/gemm_py.h
class GemmInst(IntEnum):
    MMA = 0
<<<<<<< HEAD
    WGMMMA = 1
=======
    WGMMA = 1
>>>>>>> 54d4bd62
    TCGEN5MMA = 2
    MFMA = 3

    def is_mma(self) -> bool:
        return self == GemmInst.MMA

    def is_wgmma(self) -> bool:
        return self == GemmInst.WGMMA

    def is_tcgen5mma(self) -> bool:
        return self == GemmInst.TCGEN5MMA

    def is_tcgen5mma(self) -> bool:
        return self == GemmInst.TCGEN5MMA

    def is_mfma(self) -> bool:
        return self == GemmInst.MFMA

    def __repr__(self) -> str:
        return self.name


@tvm_ffi.register_object("tl.GemmPy")
class GemmPy(Node, Scriptable):
    A: tir.Buffer
    B: tir.Buffer
    C: tir.Buffer

    APtr: tir.PrimExpr
    BPtr: tir.PrimExpr
    CPtr: tir.PrimExpr

    M: int
    N: int
    K: int

    trans_A: bool
    trans_B: bool

    stride_A: int
    stride_B: int
    offset_A: int
    offset_B: int
    clear_accum: bool
    k_pack: int
    wg_wait: int
    policy: GemmWarpPolicy

    def infer_layout(self, target: Target, thread_nums: int):
        """Infer the layout for the GEMM operation based on target architecture."""
        gemm_inst = self._select_gemm_instruction(thread_nums, target)
        impl_class = self._get_implementation_class(gemm_inst)
        return impl_class(self).infer_layout(target, thread_nums)

    def lower(self, layout_map: dict, target: Target, thread_nums: int, thread_var: tir.Var):
        """Lower the GEMM operation to TIR statements based on target architecture."""
        gemm_inst = self._select_gemm_instruction(thread_nums, target)
        impl_class = self._get_implementation_class(gemm_inst)
        return impl_class(self).lower(layout_map, target, thread_nums, thread_var)

    def _select_gemm_instruction(self, thread_nums: int, target: Target) -> GemmInst:
        """Select the appropriate GEMM instruction based on target and thread configuration.

        The selection logic follows this priority:
        1. WGMMA for Hopper architecture with sufficient matrix size and warp count
        2. MFMA for CDNA (AMD) architecture
        3. MMA for CUDA architecture
        4. Fallback to MMA for other cases

        Args:
            thread_nums: Number of threads in the block
            target: Target architecture

        Returns:
            GemmInst: The selected GEMM instruction type
        """
        return GemmInst(_ffi_api.GemmPyGemmInst(self, int(thread_nums), target))

    def _get_implementation_class(self, gemm_inst: GemmInst):
        """Get the appropriate implementation class for the given GEMM instruction.

        Args:
            gemm_inst: The selected GEMM instruction type

        Returns:
            The implementation class for the instruction type

        Raises:
            NotImplementedError: If the instruction type is not supported
            ValueError: If the instruction type is unknown
        """
        if gemm_inst.is_mma():
            return GemmMMA
        elif gemm_inst.is_wgmma():
            return GemmWGMMA
        elif gemm_inst.is_tcgen5mma():
            return GemmTCGEN5
        elif gemm_inst.is_mfma():
            return GemmMFMA
        elif gemm_inst.is_tcgen5mma():
            raise NotImplementedError("TCGEN5MMA is not implemented")
        else:
            raise ValueError(f"Unsupported GEMM instruction: {gemm_inst}")<|MERGE_RESOLUTION|>--- conflicted
+++ resolved
@@ -8,11 +8,8 @@
 from tilelang.ir import GemmWarpPolicy
 from .gemm_mma import GemmMMA
 from .gemm_wgmma import GemmWGMMA
-<<<<<<< HEAD
 from .gemm_tcgen05 import GemmTCGEN5
-=======
 from .gemm_mfma import GemmMFMA
->>>>>>> 54d4bd62
 from tilelang import _ffi_api
 
 
@@ -33,11 +30,7 @@
 # same definition with src/op/gemm_py.h
 class GemmInst(IntEnum):
     MMA = 0
-<<<<<<< HEAD
-    WGMMMA = 1
-=======
     WGMMA = 1
->>>>>>> 54d4bd62
     TCGEN5MMA = 2
     MFMA = 3
 
