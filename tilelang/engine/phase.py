# Copyright (c) Tile-AI Organization.
# Licensed under the MIT License.
from tvm import tir, IRModule
from tvm.target import Target
import tilelang
from tilelang.transform import PassContext
from typing import Optional


def allow_tma_and_warp_specialized(pass_ctx: Optional[PassContext] = None,
                                   target: Optional[Target] = None) -> bool:
    if pass_ctx is None:
        pass_ctx = tilelang.transform.get_pass_context()
<<<<<<< HEAD
    if target.arch not in {"sm_90"}:
=======
    if target.arch not in {"sm_90", "sm_90a"}:
>>>>>>> 535ab96c
        return False
    disable_tma_lower = pass_ctx.config.get("tl.disable_tma_lower", False)
    disable_tma_lower = pass_ctx.config.get("tl.disable_tma_lower", False)
    disable_warp_specialized = pass_ctx.config.get("tl.disable_warp_specialized", False)
    return not (disable_tma_lower and disable_warp_specialized)


<<<<<<< HEAD
=======
def allow_fence_proxy(target: Optional[Target] = None) -> bool:
    return target.arch in {"sm_90", "sm_90a"}


>>>>>>> 535ab96c
def allow_vectorize(pass_ctx: Optional[PassContext] = None) -> bool:
    if pass_ctx is None:
        pass_ctx = tilelang.transform.get_pass_context()
    disable_vectorize = pass_ctx.config.get("tir.disable_vectorize", False)
    return not disable_vectorize


def LowerAndLegalize(mod: IRModule, target: Target) -> IRModule:
    # Bind the target device information to the module
    mod = tir.transform.BindTarget(target)(mod)

    # Legalize the frontend IR to make it compatible with TVM
    mod = tilelang.transform.FrontendLegalize()(mod)
    # Simplify the IR expressions
    mod = tir.transform.Simplify()(mod)
    # Infer memory layouts for fragments and shared memory
    mod = tilelang.transform.LayoutInference()(mod)
    # Lower high-level tile operations to low-level operations
    mod = tilelang.transform.LowerTileOp()(mod)
    # Legalize vectorized loops to ensure they are valid
    mod = tilelang.transform.LegalizeVectorizedLoop()(mod)
    # Add safety checks for memory accesses
    mod = tilelang.transform.LegalizeSafeMemoryAccess()(mod)
    # Simplify again to clean up any duplicated conditions
    # that may have been introduced by safety checks
    mod = tir.transform.Simplify()(mod)
    # Try to vectorize loop with dynamic shape
    mod = tilelang.transform.LoopVectorizeDynamic()(mod)

    return mod


def OptimizeForTarget(mod: IRModule, target: Target) -> IRModule:
    pass_ctx = tilelang.transform.get_pass_context()
    # which may be introduced by the LegalizeSafeMemoryAccess
    if allow_tma_and_warp_specialized(pass_ctx=pass_ctx, target=target):
        mod = tilelang.transform.IfStmtBinding()(mod)
        mod = tilelang.transform.MultiVersionBuffer()(mod)
        mod = tilelang.transform.WarpSpecialized()(mod)
        # if tma is not enabled, we can also do pipeline planning
        # to get better performance with async copy
        mod = tilelang.transform.PipelinePlanning()(mod)
        mod = tilelang.transform.InjectSoftwarePipeline()(mod)
        # warp_specialized pass will pack the if stmt into the block
        # so we need to lower the opaque block first
        mod = tir.transform.LowerOpaqueBlock()(mod)
        mod = tilelang.transform.MergeIfStmt()(mod)
        mod = tilelang.transform.RewriteWgmmaSync()(mod)
        mod = tilelang.transform.InjectFenceProxy()(mod)
    else:
        mod = tilelang.transform.IfStmtBinding()(mod)
        mod = tir.transform.PlanAndUpdateBufferAllocationLocation()(mod)
        mod = tilelang.transform.PipelinePlanning()(mod)
        mod = tilelang.transform.InjectSoftwarePipeline()(mod)
        mod = tilelang.transform.MergeIfStmt()(mod)

<<<<<<< HEAD
=======
    if allow_fence_proxy(target=target):
        # in hopper device, wgmma is an async proxy
        # so we need to inject a fence proxy before it
        mod = tilelang.transform.InjectFenceProxy()(mod)

>>>>>>> 535ab96c
    mod = tir.transform.LowerOpaqueBlock()(mod)
    mod = tilelang.transform.FlattenBuffer()(mod)
    mod = tir.transform.NarrowDataType(32)(mod)
    mod = tir.transform.Simplify()(mod)

    mod = tilelang.transform.VectorizeLoop(enable_vectorize=allow_vectorize(pass_ctx=pass_ctx))(mod)

    mod = tir.transform.StorageRewrite()(mod)
    mod = tir.transform.UnrollLoop()(mod)
    mod = tir.transform.RenormalizeSplitPattern()(mod)
    mod = tir.transform.Simplify()(mod)
    mod = tir.transform.RemoveNoOp()(mod)
    mod = tir.transform.RewriteUnsafeSelect()(mod)
    mod = tir.transform.HoistIfThenElse()(mod)

    mod = tir.transform.VerifyMemory()(mod)
    mod = tir.transform.AnnotateEntryFunc()(mod)
    # TODO(lei): This is a hack to make sure the
    # thread level allreduce pass can be applied
    # in TL. As Tl only use one thread dimension
    # the var binding information will be lost
    # in the lowering process with Legalization
    # and Simplify pass.
    # We can find a way better to create var instead
    # of putting the LowerThreadAllreduce before
    # the Legalization.
    mod = tilelang.transform.ThreadPartialSync("shared.dyn")(mod)
    mod = tir.transform.InferFragment()(mod)
    mod = tir.transform.LowerThreadAllreduce()(mod)
    mod = tilelang.transform.LowerHopperIntrin()(mod)
    mod = tilelang.transform.ConfigIndexBitwidth()(mod)
    mod = tilelang.transform.ThreadSync("shared")(mod)
    mod = tilelang.transform.ThreadSync("shared.dyn")(mod)
    mod = tilelang.transform.EliminateStorageSyncForMBarrier()(mod)
    mod = tilelang.transform.InjectPTXAsyncCopy()(mod)

    mod = tilelang.transform.AnnotateDeviceRegions()(mod)
    mod = tir.transform.SplitHostDevice()(mod)
    mod = tir.transform.MergeSharedMemoryAllocations()(mod)
    mod = tilelang.transform.MakePackedAPI()(mod)
    mod = tir.transform.LowerDeviceKernelLaunch()(mod)

    return mod<|MERGE_RESOLUTION|>--- conflicted
+++ resolved
@@ -11,11 +11,7 @@
                                    target: Optional[Target] = None) -> bool:
     if pass_ctx is None:
         pass_ctx = tilelang.transform.get_pass_context()
-<<<<<<< HEAD
-    if target.arch not in {"sm_90"}:
-=======
     if target.arch not in {"sm_90", "sm_90a"}:
->>>>>>> 535ab96c
         return False
     disable_tma_lower = pass_ctx.config.get("tl.disable_tma_lower", False)
     disable_tma_lower = pass_ctx.config.get("tl.disable_tma_lower", False)
@@ -23,13 +19,10 @@
     return not (disable_tma_lower and disable_warp_specialized)
 
 
-<<<<<<< HEAD
-=======
 def allow_fence_proxy(target: Optional[Target] = None) -> bool:
     return target.arch in {"sm_90", "sm_90a"}
 
 
->>>>>>> 535ab96c
 def allow_vectorize(pass_ctx: Optional[PassContext] = None) -> bool:
     if pass_ctx is None:
         pass_ctx = tilelang.transform.get_pass_context()
@@ -86,14 +79,11 @@
         mod = tilelang.transform.InjectSoftwarePipeline()(mod)
         mod = tilelang.transform.MergeIfStmt()(mod)
 
-<<<<<<< HEAD
-=======
     if allow_fence_proxy(target=target):
         # in hopper device, wgmma is an async proxy
         # so we need to inject a fence proxy before it
         mod = tilelang.transform.InjectFenceProxy()(mod)
 
->>>>>>> 535ab96c
     mod = tir.transform.LowerOpaqueBlock()(mod)
     mod = tilelang.transform.FlattenBuffer()(mod)
     mod = tir.transform.NarrowDataType(32)(mod)
