# Copyright (c) Tile-AI Organization.
# Licensed under the MIT License.
from tvm import tir, IRModule
from tvm.target import Target
import tilelang
from tilelang.transform import PassContext
from tilelang.contrib.nvcc import have_tma
from typing import Optional


def allow_warp_specialized(pass_ctx: Optional[PassContext] = None,
                           target: Optional[Target] = None) -> bool:
    # avoid circular import
    from tilelang.jit.adapter.utils import is_cuda_target

    if pass_ctx is None:
        pass_ctx = tilelang.transform.get_pass_context()
    # Warp specialized pass is recommended for Hopper or later architectures
    if not is_cuda_target(target) or not have_tma(target):
        return False
    disable_warp_specialized = pass_ctx.config.get("tl.disable_warp_specialized", False)
    return not disable_warp_specialized


def allow_tma_and_warp_specialized(pass_ctx: Optional[PassContext] = None,
                                   target: Optional[Target] = None) -> bool:
    if pass_ctx is None:
        pass_ctx = tilelang.transform.get_pass_context()
    if not have_tma(target):
        return False
    disable_tma_lower = pass_ctx.config.get("tl.disable_tma_lower", False)
    return not disable_tma_lower and allow_warp_specialized(pass_ctx=pass_ctx, target=target)


def allow_fence_proxy(target: Optional[Target] = None) -> bool:
    return have_tma(target)


def allow_vectorize(pass_ctx: Optional[PassContext] = None) -> bool:
    if pass_ctx is None:
        pass_ctx = tilelang.transform.get_pass_context()
    disable_vectorize = pass_ctx.config.get("tir.disable_vectorize", False)
    return not disable_vectorize


def allow_global_thread_synchronization(pass_ctx: Optional[PassContext] = None) -> bool:
    if pass_ctx is None:
        pass_ctx = tilelang.transform.get_pass_context()
    enable_global_thread_sync = pass_ctx.config.get("tir.detect_global_barrier", False)
    return enable_global_thread_sync


def LowerAndLegalize(mod: IRModule, target: Target) -> IRModule:
    # Bind the target device information to the module
    mod = tir.transform.BindTarget(target)(mod)

    # Legalize the frontend IR to make it compatible with TVM
    mod = tilelang.transform.FrontendLegalize()(mod)
    # Simplify the IR expressions
    mod = tir.transform.Simplify()(mod)
    # Infer memory layouts for fragments and shared memory
    mod = tilelang.transform.LayoutInference()(mod)
    # Lower high-level tile operations to low-level operations
    mod = tilelang.transform.LowerTileOp()(mod)
    # Lower l2 persistent map
    mod = tilelang.transform.LowerL2Persistent()(mod)
    # Legalize vectorized loops to ensure they are valid
    mod = tilelang.transform.LegalizeVectorizedLoop()(mod)
    # Add safety checks for memory accesses
    mod = tilelang.transform.LegalizeSafeMemoryAccess()(mod)
    # Align dynamic shared memory allocations
    if have_tma(target):
        # Hopper Swizzling requires dynamic shared memory address to be aligned to 1024 bytes
        mod = tilelang.transform.AlignDynamicSharedMemoryAllocations(1024)(mod)
    else:
        # For other devices, we align to 16 bytes
        mod = tilelang.transform.AlignDynamicSharedMemoryAllocations(16)(mod)
    # Simplify again to clean up any duplicated conditions
    # that may have been introduced by safety checks
    mod = tir.transform.Simplify()(mod)
    # Try to vectorize loop with dynamic shape
    mod = tilelang.transform.LoopVectorizeDynamic()(mod)
    return mod


def OptimizeForTarget(mod: IRModule, target: Target) -> IRModule:
    pass_ctx = tilelang.transform.get_pass_context()
    # which may be introduced by the LegalizeSafeMemoryAccess
    if allow_tma_and_warp_specialized(pass_ctx=pass_ctx, target=target):
        mod = tilelang.transform.IfStmtBinding()(mod)
        mod = tilelang.transform.MultiVersionBuffer()(mod)
        mod = tilelang.transform.WarpSpecialized()(mod)
        mod = tilelang.transform.InjectTmaBarrier()(mod)
        # if tma is not enabled, we can also do pipeline planning
        # to get better performance with async copy
        mod = tilelang.transform.PipelinePlanning()(mod)
        mod = tilelang.transform.InjectSoftwarePipeline()(mod)
        # warp_specialized pass will pack the if stmt into the block
        # so we need to lower the opaque block first
        mod = tir.transform.LowerOpaqueBlock()(mod)
        mod = tilelang.transform.MergeIfStmt()(mod)
        mod = tilelang.transform.RewriteWgmmaSync()(mod)
        mod = tilelang.transform.InjectFenceProxy()(mod)
    else:
        mod = tilelang.transform.IfStmtBinding()(mod)
        mod = tir.transform.PlanAndUpdateBufferAllocationLocation()(mod)
        mod = tilelang.transform.PipelinePlanning()(mod)
        mod = tilelang.transform.InjectSoftwarePipeline()(mod)
        mod = tilelang.transform.MergeIfStmt()(mod)

        if allow_fence_proxy(target=target):
            # in hopper device, wgmma is an async proxy
            # so we need to inject a fence proxy before it
            mod = tilelang.transform.InjectFenceProxy()(mod)

    mod = tir.transform.LowerOpaqueBlock()(mod)
    mod = tir.transform.NarrowDataType(32)(mod)
    mod = tilelang.transform.ConfigIndexBitwidth()(mod)
    mod = tilelang.transform.FlattenBuffer()(mod)
    mod = tir.transform.Simplify()(mod)

    mod = tilelang.transform.VectorizeLoop(enable_vectorize=allow_vectorize(pass_ctx=pass_ctx))(mod)
    mod = tir.transform.StorageRewrite()(mod)
    mod = tir.transform.UnrollLoop()(mod)
    mod = tir.transform.RenormalizeSplitPattern()(mod)
    mod = tir.transform.Simplify()(mod)
    mod = tir.transform.RemoveNoOp()(mod)
    mod = tir.transform.RewriteUnsafeSelect()(mod)
    mod = tir.transform.HoistIfThenElse()(mod)

    mod = tir.transform.VerifyMemory()(mod)
    mod = tir.transform.AnnotateEntryFunc()(mod)
    # TODO(lei): This is a hack to make sure the
    # thread level allreduce pass can be applied
    # in TL. As Tl only use one thread dimension
    # the var binding information will be lost
    # in the lowering process with Legalization
    # and Simplify pass.
    # We can find a way better to create var instead
    # of putting the LowerThreadAllreduce before
    # the Legalization.
    mod = tilelang.transform.ThreadPartialSync("shared.dyn")(mod)
    mod = tir.transform.InferFragment()(mod)
    mod = tir.transform.LowerThreadAllreduce()(mod)
    mod = tilelang.transform.LowerHopperIntrin()(mod)

    # Global Barrier Synchronization must be applied before
    # SplitHostDevice pass, as the global barrier
    if allow_global_thread_synchronization():
        mod = tilelang.transform.ThreadSync("global")(mod)
    mod = tilelang.transform.AnnotateDeviceRegions()(mod)
    mod = tir.transform.SplitHostDevice()(mod)

<<<<<<< HEAD
    if allow_warp_specialized(pass_ctx=pass_ctx, target=target):
        # This is a workaround to avoid the bug in the MergeSharedMemoryAllocations pass
        # when warp specialization is enabled, as different warp threads may access different
        # buffers, but the liveness analysis is hard because we need to do pipeline.
        mod = tir.transform.MergeSharedMemoryAllocations()(mod)
    else:
        mod = tilelang.transform.MergeSharedMemoryAllocations()(mod)
=======
    mod = tilelang.transform.MergeSharedMemoryAllocations()(mod)

>>>>>>> 246bba6a
    mod = tilelang.transform.ThreadSync("shared")(mod)
    mod = tilelang.transform.ThreadSync("shared.dyn")(mod)
    mod = tilelang.transform.EliminateStorageSyncForMBarrier()(mod)
    # Inject PTX async copy must behind the thread sync pass
    # as ptx async copy won't be recognized as a valid buffer load
    mod = tilelang.transform.InjectPTXAsyncCopy()(mod)

    mod = tilelang.transform.MakePackedAPI()(mod)
    mod = tir.transform.LowerDeviceKernelLaunch()(mod)
    # Transform threadblock to persistent threadblock
    mod = tilelang.transform.PersistThreadblock()(mod)

    return mod<|MERGE_RESOLUTION|>--- conflicted
+++ resolved
@@ -151,18 +151,8 @@
     mod = tilelang.transform.AnnotateDeviceRegions()(mod)
     mod = tir.transform.SplitHostDevice()(mod)
 
-<<<<<<< HEAD
-    if allow_warp_specialized(pass_ctx=pass_ctx, target=target):
-        # This is a workaround to avoid the bug in the MergeSharedMemoryAllocations pass
-        # when warp specialization is enabled, as different warp threads may access different
-        # buffers, but the liveness analysis is hard because we need to do pipeline.
-        mod = tir.transform.MergeSharedMemoryAllocations()(mod)
-    else:
-        mod = tilelang.transform.MergeSharedMemoryAllocations()(mod)
-=======
     mod = tilelang.transform.MergeSharedMemoryAllocations()(mod)
 
->>>>>>> 246bba6a
     mod = tilelang.transform.ThreadSync("shared")(mod)
     mod = tilelang.transform.ThreadSync("shared.dyn")(mod)
     mod = tilelang.transform.EliminateStorageSyncForMBarrier()(mod)
