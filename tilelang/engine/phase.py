--- conflicted
+++ resolved
@@ -85,15 +85,8 @@
     """
     mod = tir.transform.BindTarget(target)(mod)
 
-<<<<<<< HEAD
-    # Legalize the frontend IR to make it compatible with TVM
-    mod = tilelang.transform.FrontendLegalize()(mod)
-    # Add wrapper for single buffer store, i.e. add a T.Parallel(1) for `A[0] = 1` if it is not guarded by any T.Parallel
-    mod = tilelang.transform.AddWrapperForSingleBufStore()(mod)
-=======
     # Inline let expressions and statements
     mod = tilelang.transform.LetInline()(mod)
->>>>>>> 409ab83d
     # Inject assumes to speedup tvm prover
     mod = tilelang.transform.InjectAssumes()(mod)
     # Simplify the IR expressions
