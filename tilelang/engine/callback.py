--- conflicted
+++ resolved
@@ -1,11 +1,6 @@
-<<<<<<< HEAD
-from typing import Callable, Union
-import tvm_ffi
-=======
 from __future__ import annotations
 from typing import Callable
-from tvm import register_func
->>>>>>> 50e789dd
+import tvm_ffi
 from tvm.target import Target
 
 
