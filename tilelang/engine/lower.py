# Copyright (c) Microsoft Corporation.
# Licensed under the MIT License.
"""The compiler for TL programs."""

import tilelang as tl
import os
import os.path as osp
from typing import Union, Optional, Callable
from tilelang import tvm as tvm
from tvm import tir, relay
from tvm.ir import CallingConv
from tvm.target import Target
from tilelang.contrib import hipcc, nvcc
from tilelang.utils.target import determine_target


def is_cpu_device_backend(target: Target):
    return target.kind.name == "c"


def has_device_kernel_launch(attrs) -> bool:
    """Check if the attributes indicate a device kernel launch."""
    return bool(attrs and "calling_conv" in attrs and
                attrs["calling_conv"] == CallingConv.DEVICE_KERNEL_LAUNCH)


def is_device_call_c_device(func: tir.PrimFunc):
    attrs = func.attrs

    # Check if it's a C target
    if "target" in attrs and attrs["target"].kind.name == "c":
        return True

    return has_device_kernel_launch(attrs)
<<<<<<< HEAD


def is_device_call(func: tir.PrimFunc):
    return has_device_kernel_launch(func.attrs)


def get_device_call(is_device_c: bool = False) -> Callable[[tir.PrimFunc], bool]:
    return is_device_call_c_device if is_device_c else is_device_call
=======

>>>>>>> fca18c43

def is_device_call(func: tir.PrimFunc):
    return has_device_kernel_launch(func.attrs)


def get_device_call(is_device_c: bool = False) -> Callable[[tir.PrimFunc], bool]:
    return is_device_call_c_device if is_device_c else is_device_call

<<<<<<< HEAD
=======

>>>>>>> fca18c43
def get_host_call(is_device_c: bool = False) -> Callable[[tir.PrimFunc], bool]:
    return lambda func: not get_device_call(is_device_c)(func)


@tvm.register_func("tilelang_callback_cuda_compile", override=True)
def tilelang_callback_cuda_compile(code, target):
    project_root = osp.join(osp.dirname(__file__), "../..")
    if "TL_TEMPLATE_PATH" in os.environ:
        tl_template_path = os.environ["TL_TEMPLATE_PATH"]
    else:
        tl_template_path = osp.abspath(osp.join(project_root, "src"))
    # TODO(lei): this indeed should be renamed into
    # TL_CUTLASS_INCLUDE_PATH in the future
    if "TL_CUTLASS_PATH" in os.environ:
        cutlass_path = os.environ["TL_CUTLASS_PATH"]
    else:
        cutlass_path = osp.abspath(osp.join(project_root, "3rdparty/cutlass/include"))
    compute_version = "".join(nvcc.get_target_compute_version(target).split("."))

    # special handle for Hopper
    if compute_version == "90":
        arch = ["-arch=sm_90a"]
        format = "cubin"
    else:
        arch = [f"-arch=sm_{compute_version}"]
        format = "cubin"

    # printing out number of registers
    debug_option = "--ptxas-options=--verbose,--register-usage-level=10,--warn-on-local-memory-usage"
    ptx = nvcc.compile_cuda(
        code,
        format,
        arch,
        options=[
            "-std=c++17",
            debug_option,
            "--use_fast_math",
            "-I" + tl_template_path,
            "-I" + cutlass_path,
        ],
        verbose=False,
    )

    return ptx


@tvm.register_func("tilelang_callback_hip_compile", override=True)
def tilelang_callback_hip_compile(code, target):
    project_root = osp.join(osp.dirname(__file__), "../..")
    tl_template_path = osp.abspath(osp.join(project_root, "src"))

    # TODO(lei): actually this indeed should be renamed into
    # TL_COMPOSABLE_KERNEL_INCLUDE_PATH in the future
    if "TL_COMPOSABLE_KERNEL_PATH" in os.environ:
        ck_path = os.environ["TL_COMPOSABLE_KERNEL_PATH"]
    else:
        ck_path = osp.abspath(osp.join(project_root, "3rdparty/composable_kernel/include"))

    hsaco = hipcc.compile_hip(
        code,
        target_format="hsaco",
        options=[
            "-std=c++17",
            "-I" + tl_template_path,
            "-I" + ck_path,
        ],
        verbose=False,
    )

    return hsaco


def extrac_params(func: tir.PrimFunc):
    buffers = [func.buffer_map[var] for var in func.params]
    tensor_types = [relay.TensorType(buffer.shape, buffer.dtype) for buffer in buffers]
    return tensor_types


def canon_target_host(target: Union[str, Target], target_host: Optional[Union[str, Target]]):

    if not target_host:
        target_host = "llvm" if tvm.runtime.enabled("llvm") else "stackvm"

    return target_host


def lower(
    func_or_mod: Union[tir.PrimFunc, tvm.IRModule],
    target: Union[str, Target] = "auto",
    target_host: Optional[Union[str, Target]] = None,
    runtime_only=False,
):

    mod = func_or_mod
    if isinstance(func_or_mod, tir.PrimFunc):
        func = func_or_mod
        params = extrac_params(func) if not runtime_only else None
        mod = tvm.IRModule({func.attrs["global_symbol"]: func})

    if isinstance(target, str):
        target = determine_target(target)

    target_host = canon_target_host(target, target_host)

    target_host = tvm.target.Target.canon_target(target_host)
    target = tvm.target.Target(target, target_host)

    _is_host_call = get_host_call(is_device_c=is_cpu_device_backend(target))
    _is_device_call = get_device_call(is_device_c=is_cpu_device_backend(target))

    mod = tir.transform.BindTarget(target)(mod)

    mod = tl.transform.FrontendLegalize()(mod)
    mod = tir.transform.Simplify()(mod)
    mod = tl.transform.LayoutInference()(mod)
    mod = tl.transform.LowerTileOp()(mod)
    mod = tl.transform.LegalizeVectorizedLoop()(mod)
    mod = tl.transform.LegalizeSafeMemoryAccess()(mod)
    # Inject Simplify to remove the duplicated conditions
    mod = tir.transform.Simplify()(mod)

    # which may be introduced by the LegalizeSafeMemoryAccess
    if target.arch == "sm_90":
        mod = tl.transform.MultiVersionBuffer()(mod)
        mod = tl.transform.WarpSpecialized()(mod)
        mod = tl.transform.InjectSoftwarePipeline()(mod)
        mod = tir.transform.LowerOpaqueBlock()(mod)
        # mod = tl.transform.WarpSpecializedPipeline()(mod)
        mod = tl.transform.InjectFenceProxy()(mod)
    else:
        mod = tir.transform.PlanAndUpdateBufferAllocationLocation()(mod)
        mod = tl.transform.PipelinePlanning()(mod)
        mod = tl.transform.InjectSoftwarePipeline()(mod)

    mod = tir.transform.LowerOpaqueBlock()(mod)
    mod = tir.transform.FlattenBuffer()(mod)
    mod = tir.transform.NarrowDataType(32)(mod)
    mod = tir.transform.Simplify()(mod)
    mod = tl.transform.VectorizeLoop()(mod)
    mod = tir.transform.StorageRewrite()(mod)
    mod = tir.transform.UnrollLoop()(mod)
    mod = tir.transform.RenormalizeSplitPattern()(mod)
    mod = tir.transform.Simplify()(mod)
    mod = tir.transform.RemoveNoOp()(mod)
    mod = tir.transform.RewriteUnsafeSelect()(mod)
    mod = tir.transform.HoistIfThenElse()(mod)

    mod = tir.transform.VerifyMemory()(mod)
    mod = tir.transform.AnnotateEntryFunc()(mod)
    # TODO(lei): This is a hack to make sure the
    # thread level allreduce pass can be applied
    # in TL. As Tl only use one thread dimension
    # the var binding information will be lost
    # in the lowering process with Legalization
    # and Simplify pass.
    # We can find a way better to create var instead
    # of putting the LowerThreadAllreduce before
    # the Legalization.
    mod = tl.transform.ThreadPartialSync("shared.dyn")(mod)
    mod = tir.transform.InferFragment()(mod)
    mod = tir.transform.LowerThreadAllreduce()(mod)

    mod = tl.transform.AnnotateDeviceRegions()(mod)
    mod = tir.transform.SplitHostDevice()(mod)
    mod = tir.transform.MergeSharedMemoryAllocations()(mod)
    mod = tl.transform.ThreadSync("shared")(mod)
    mod = tl.transform.ThreadSync("shared.dyn")(mod)
    mod = tl.transform.LowerHopperIntrin()(mod)
    mod = tir.transform.InjectPTXAsyncCopy()(mod)

    mod = tl.transform.MakePackedAPI()(mod)
    mod = tir.transform.LowerDeviceKernelLaunch()(mod)
    host_mod = tir.transform.Filter(_is_host_call)(mod)
    host_mod = tir.transform.BindTarget(target_host)(host_mod)
    host_mod = tir.transform.FP8StorageLegalize()(host_mod)
    host_mod = tir.transform.BF16StorageLegalize()(host_mod)
    host_mod = tir.transform.LowerTVMBuiltin()(host_mod)
    host_mod = tir.transform.LowerCustomDatatypes()(host_mod)
    host_mod = tir.transform.LowerIntrin()(host_mod)
    host_mod = tir.transform.LowerDeviceStorageAccessInfo()(host_mod)
    host_mod = tir.transform.CombineContextCall()(host_mod)

    if target_host.kind.name == "llvm":
        host_mod = tvm._ffi.get_global_func("target.build.llvm")(host_mod, target_host)
    elif target_host.kind.name == "c":
        if is_cpu_device_backend(target):
            host_mod = tvm._ffi.get_global_func("target.build.tilelang_cpp")(host_mod, target_host)
        else:
            host_mod = tvm._ffi.get_global_func("target.build.c")(host_mod, target_host)
    else:
        raise ValueError(f"Target host {target_host.kind.name} is not supported")

    device_mod = tir.transform.Filter(_is_device_call)(mod)
    device_mod = tir.transform.LowerDeviceStorageAccessInfo()(device_mod)
    device_mod = tir.transform.LowerIntrin()(device_mod)
    device_mod = tir.transform.Simplify()(device_mod)

    if target.kind.name == "cuda":
        # Debug comments to get the code
        # code = tvm._ffi.get_global_func("target.build.tl_debug_codegen")(device_mod, target)
        device_mod = tvm._ffi.get_global_func("target.build.tilelang_cuda")(device_mod, target)
    elif target.kind.name == "hip":
        device_mod = tvm._ffi.get_global_func("target.build.tilelang_hip")(device_mod, target)
    elif target.kind.name == "c":
        device_mod = tvm._ffi.get_global_func("target.build.tilelang_cpp")(device_mod, target)
    elif target.kind.name == "llvm":
        device_mod = tvm._ffi.get_global_func("target.build.llvm")(device_mod, target)
    elif target.kind.name == "webgpu":
        device_mod = tvm._ffi.get_global_func("target.build.tilelang_webgpu")(device_mod, target)
    else:
        raise ValueError(f"Target {target.kind.name} is not supported")

    host_mod.import_module(device_mod)

    if target_host.kind.name == "c":
        # cpu host should be recompiled
        # TODO(lei): this is a hack to make the C host backend work
        temp_dir = tvm.contrib.utils.tempdir()
        tmp_lib_path = temp_dir.relpath("tmp.so")
        host_mod.export_library(tmp_lib_path)
        host_mod = tvm.runtime.load_module(tmp_lib_path)

    if runtime_only is True:
        return host_mod
    else:
        return host_mod, params<|MERGE_RESOLUTION|>--- conflicted
+++ resolved
@@ -32,7 +32,6 @@
         return True
 
     return has_device_kernel_launch(attrs)
-<<<<<<< HEAD
 
 
 def is_device_call(func: tir.PrimFunc):
@@ -41,21 +40,8 @@
 
 def get_device_call(is_device_c: bool = False) -> Callable[[tir.PrimFunc], bool]:
     return is_device_call_c_device if is_device_c else is_device_call
-=======
-
->>>>>>> fca18c43
-
-def is_device_call(func: tir.PrimFunc):
-    return has_device_kernel_launch(func.attrs)
-
-
-def get_device_call(is_device_c: bool = False) -> Callable[[tir.PrimFunc], bool]:
-    return is_device_call_c_device if is_device_c else is_device_call
-
-<<<<<<< HEAD
-=======
-
->>>>>>> fca18c43
+
+
 def get_host_call(is_device_c: bool = False) -> Callable[[tir.PrimFunc], bool]:
     return lambda func: not get_device_call(is_device_c)(func)
 
@@ -64,10 +50,7 @@
 def tilelang_callback_cuda_compile(code, target):
     project_root = osp.join(osp.dirname(__file__), "../..")
     if "TL_TEMPLATE_PATH" in os.environ:
-        tl_template_path = os.environ["TL_TEMPLATE_PATH"]
-    else:
         tl_template_path = osp.abspath(osp.join(project_root, "src"))
-    # TODO(lei): this indeed should be renamed into
     # TL_CUTLASS_INCLUDE_PATH in the future
     if "TL_CUTLASS_PATH" in os.environ:
         cutlass_path = os.environ["TL_CUTLASS_PATH"]
