from __future__ import annotations
"""Memory allocation utilities for Tile-AI programs.

This module provides a set of functions for allocating different types of memory buffers
in Tile-AI programs. It wraps TVM's buffer allocation functionality with convenient
interfaces for different memory scopes.

Available allocation functions:
    - alloc_shared: Allocates shared memory buffers for inter-thread communication
    - alloc_local: Allocates local memory buffers for thread-private storage
    - alloc_fragment: Allocates fragment memory buffers for specialized operations
    - alloc_var: Allocates single-element variable buffers

Each function takes shape and dtype parameters and returns a TVM buffer object
with the appropriate memory scope.
"""

<<<<<<< HEAD
=======
from __future__ import annotations
from typing import overload
>>>>>>> f7ba45d8
from tilelang import tvm as tvm
from tvm.script import tir as T
from tvm.tir import PrimExpr
from tvm.script.parser.tir import block_attr
from tvm.tir.buffer import Buffer
from tvm.tir.expr import FloatImm, IntImm


def alloc_shared(shape, dtype, scope="shared.dyn"):
    """Allocate a shared memory buffer for inter-thread communication.

    Args:
        shape (tuple): The shape of the buffer to allocate
        dtype (str): The data type of the buffer (e.g., 'float32', 'int32')
        scope (str, optional): The memory scope. Defaults to "shared.dyn"

    Returns:
        T.Buffer: A TVM buffer object allocated in shared memory
    """
    if dtype == "bool":
        # lei: This is a hack to handle bool type.
        # Because tilelang's merge smem pass cannot merge bool type currently.
        scope = "shared"
    return T.alloc_buffer(shape, dtype, scope=scope)


def alloc_local(shape, dtype, scope="local"):
    """Allocate a local memory buffer for thread-private storage.

    Args:
        shape (tuple): The shape of the buffer to allocate
        dtype (str): The data type of the buffer (e.g., 'float32', 'int32')
        scope (str, optional): The memory scope. Defaults to "local"

    Returns:
        T.Buffer: A TVM buffer object allocated in local memory
    """
    return T.alloc_buffer(shape, dtype, scope=scope)


def alloc_fragment(shape, dtype, scope="local.fragment"):
    """Allocate a fragment memory buffer for specialized operations.

    Args:
        shape (tuple): The shape of the buffer to allocate
        dtype (str): The data type of the buffer (e.g., 'float32', 'int32')
        scope (str, optional): The memory scope. Defaults to "local.fragment"

    Returns:
        T.Buffer: A TVM buffer object allocated in fragment memory
    """
    return T.alloc_buffer(shape, dtype, scope=scope)


@overload
def alloc_var(dtype: str, init: PrimExpr | int | float, scope: str = 'local.var') -> Buffer:
    ...


@overload
def alloc_var(dtype: str,
              scope: str = 'local.var',
              *,
              init: PrimExpr | int | float | None = None) -> Buffer:
    ...


def alloc_var(dtype, *args, scope="local.var", init: PrimExpr | None = None):
    """Allocate a single-element variable buffer.

    Args:
        dtype (str): The data type of the buffer (e.g., 'float32', 'int32')
        *args: Optional positional arguments. A single positional string is treated
            as the scope for backward compatibility. A single non-string positional
            argument (or keyword ``init``) specifies the initializer. When two
            positional arguments are provided, they are interpreted as
            ``(init, scope)``.
        scope (str, optional): The memory scope. Defaults to "local.var".
            Use as keyword argument for clarity when also providing an initializer.
        init (PrimExpr, optional): The optional initializer value. When provided,
            the generated code will initialize the variable with this value instead
            of defaulting to zero.
    Examples:
        a = T.alloc_var('int32', 1) # var with init 1
        a = T.alloc_var('int32', 'local.var') # var with local.var scope
        a = T.alloc_var('int32', 1, 'local.var') # var with init 1 and local.var scope
        a = T.alloc_var('int32', 'local.var', init=1) # var with init 1 and local.var scope
        a = T.alloc_var('int32', init=1) # var with init 1 and local.var scope
    Returns:
        T.Buffer: A TVM buffer object allocated as a single-element variable
    """
    parsed_scope = scope
    parsed_init = init

    if len(args) == 1:
        arg = args[0]
        if isinstance(arg, str) and parsed_init is None and scope == "local.var":
            parsed_scope = arg
        else:
            if parsed_init is not None:
                raise TypeError("Initializer specified multiple times in alloc_var.")
            parsed_init = arg
    elif len(args) == 2:
        if parsed_init is not None:
            raise TypeError("Initializer specified multiple times in alloc_var.")
        parsed_init, parsed_scope_arg = args
        if not isinstance(parsed_scope_arg, str):
            raise TypeError("Scope must be provided as a string in alloc_var.")
        parsed_scope = parsed_scope_arg
    elif len(args) > 2:
        raise TypeError(
            f"alloc_var expected at most 3 positional arguments but got {len(args) + 1}.")

    if not isinstance(parsed_scope, str):
        raise TypeError("Scope must be a string in alloc_var.")

    buffer = T.alloc_buffer([1], dtype, scope=parsed_scope)
    if parsed_init is not None:
        if isinstance(parsed_init, (int, float, IntImm, FloatImm)):
            block_attr({"tl.local_var_init": {buffer.data: parsed_init}})
        else:
            T.buffer_store(buffer, parsed_init, 0)
    return buffer


def alloc_barrier(arrive_count: int):
    """Allocate a barrier buffer.

    Args:
        arrive_count (int): The number of threads that need to arrive at the barrier

    Returns:
        T.Buffer: A TVM buffer object allocated as a barrier
    """
    return T.alloc_buffer([arrive_count], "uint64", scope="shared.barrier")


def alloc_tmem(shape, dtype):
    """
    Allocate a Tensor Memory (TMEM) buffer for use with 5th generation Tensor Core operations (e.g., TCGEN5.MMA).

    TMEM is a dedicated on-chip memory introduced in Hopper GPUs, designed to reduce register pressure and enable asynchronous, single-threaded MMA operations. It is organized as a 2D array of 512 columns by 128 rows (lanes), with each cell being 32 bits. Allocation is performed in units of columns, and every lane of a column is allocated together.

    Key properties and requirements:
        - The number of columns allocated must be a power of 2 and at least 32.
        - TMEM allocations are dynamic and must be explicitly deallocated.
        - Both allocation and deallocation must be performed by the same warp.
        - The base address of the TMEM allocation is stored in shared memory and used as the offset for TCGEN5.MMA accumulator tensors.
        - Only TCGEN5.MMA and specific TMEM load/store instructions can access TMEM; all pre-processing must occur before data is loaded into TMEM, and all post-processing after data is retrieved.
        - The number of columns allocated should not increase between any two allocations in the execution order within the CTA.

    Args:
        num_cols (int): Number of columns to allocate in TMEM. Must be a power of 2 and >= 32 but less than or equal to 512.

    Returns:
        T.Buffer: A TVM buffer object allocated in TMEM scope, suitable for use as an accumulator or operand in TCGEN5.MMA operations.

    Note:
        - TMEM is only available on supported architectures (e.g., Hopper and later).
        - The buffer returned should be used according to TMEM access restrictions and deallocated appropriately.
    """

    assert len(shape) == 2, "shape must be a 2D tensor for TMEM allocation"
    return T.alloc_buffer(shape, dtype, scope="shared.tmem")


def alloc_reducer(shape, dtype, op="sum", replication=None):
    """
    Allocate a reducer buffer.

    Modifications needs to conform with `op`,
    such as `op="sum"` requires `reducer[...] += ...` and
    `op="max"` requires `reducer[...] = T.max(reducer[...], ...)`.

    Only after T.fill with proper initializer the reduction may begin;
    only after T.finalize_reducer the partial results will be available.

    For `op="sum"`, filled value must be 0; for min and max, the filled initializer will become max or min clamper correspondingly.
    You may want to use `T.max_value` for min and `T.min_value` for max.

    Args:
        shape (tuple): The shape of the buffer to allocate
        dtype (str): The data type of the buffer (e.g., 'float32', 'int32')
        op (str): The reduce operation corresponded with the reducer
        replication (str | None): Replication strategy, can be "all" or "none". Defaults to not specified, and the compiler will do whatever it want.

    Returns:
        T.Buffer: A TVM buffer object allocated in thread-private storage, available to reduce values in T.Parallel loops.
    """

    assert op in ["sum", "max", "min"]
    # TODO: support automatic layout
    if replication is None:
        replication = "none"
    assert replication in ["all", "none"]

    reducer = T.alloc_buffer(shape, dtype, scope="local.fragment")
    block_attr({"reducer_info": {reducer.data: {"rep": replication, "op": op}}})

    return reducer


def alloc_descriptor(dtype="uint64", scope="local.descriptor"):
    """Allocate a descriptor buffer for wgmma and utcmma.

    Returns:
        T.Buffer: A TVM buffer object allocated as a descriptor
    """
    return T.alloc_buffer([1], dtype, scope=scope)<|MERGE_RESOLUTION|>--- conflicted
+++ resolved
@@ -15,11 +15,8 @@
 with the appropriate memory scope.
 """
 
-<<<<<<< HEAD
-=======
 from __future__ import annotations
 from typing import overload
->>>>>>> f7ba45d8
 from tilelang import tvm as tvm
 from tvm.script import tir as T
 from tvm.tir import PrimExpr
