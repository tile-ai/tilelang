--- conflicted
+++ resolved
@@ -14,12 +14,7 @@
 with the appropriate memory scope.
 """
 from __future__ import annotations
-<<<<<<< HEAD
 from typing import TypeVarTuple, TypeVar, overload, Literal, Unpack, Callable
-=======
-
-from typing import overload, Literal
->>>>>>> 74da3696
 from tilelang import tvm as tvm
 from tvm.script import tir as T
 from tvm.tir import PrimExpr
