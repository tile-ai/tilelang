--- conflicted
+++ resolved
@@ -154,18 +154,11 @@
 
 class Builder(BaseBuilder):
 
-    def __init__(self, func_annot: FuncAnnot = None):
+    def __init__(self):
         self.frames: list[AnyFrame] = []
         self.ir_builder = IRBuilder()
         self.name_inside_frame: dict[str, AnyFrame] = {}
-<<<<<<< HEAD
-        self.func_annot = func_annot
-        self.arg_vt = ArgVarTable()
-        self.out_tensor_cnt = 0
-        self.out_idx = []
-=======
         self.arg_annotations = {}
->>>>>>> 2ae4f1b7
 
     @classmethod
     def current(cls) -> Self:
@@ -358,11 +351,6 @@
         self.check_continue_break()
         locals = self.get_parent_locals()
         orig_value = locals.get(name, None)
-<<<<<<< HEAD
-
-        # 1. Determine whether the bind is a var assign
-        if is_var(orig_value) and not is_var(value):
-=======
         # if orig_value is a local.var, we use buffer_store to modify it immutably
         #   however, if rvalue is not a PrimExpr, such as buffer,
         #   we should not use buffer_store, and bind it instead
@@ -375,7 +363,6 @@
         #   c = a                        # get and assign `c[0] = a_1[0]`
         #   ```
         if is_var(orig_value) and isinstance(value, (int, float, PrimExpr)):
->>>>>>> 2ae4f1b7
             tir.buffer_store(orig_value, value, 0)
             return orig_value
 
@@ -569,27 +556,6 @@
                 )
         return self.unwrap_value(value)
 
-<<<<<<< HEAD
-    def arg(self, name, value):
-        if self.find_frame_idx(MacroFrame) is not None:
-            if isinstance(value, (PrimExpr, int, float)):
-                return self.bind(name, value)
-            else:
-                return value
-        if self.func_annot is None:
-            raise RuntimeError('Tilelang fail to get function annotation info, '
-                               'this is an internal bug, please report to developers.')
-        return self.func_annot.create_argument(name, value, self.arg_vt)
-        # if isinstance(value, (Buffer, Var)):
-        #     return tir.arg(name, value)
-        # elif value is self.empty:
-        #     raise ValueError(f'Argument `{name}` is not annotated')
-        # elif isinstance(value, Hashable):
-        #     return value
-        # else:
-        #     raise TypeError(
-        #         f"Unsupported argument type: {value}({type(value)}) for argument `{name}`.")
-=======
     def macro_arg(self, name, value):
         from tilelang.language.proxy import Ref
         annot_value = self.arg_annotations.get(name, None)
@@ -615,7 +581,6 @@
         else:
             raise TypeError(
                 f"Unsupported argument type: {value}({type(value)}) for argument `{name}`.")
->>>>>>> 2ae4f1b7
 
     def arg(self, name, value):
         if self.find_frame_idx(MacroFrame) is not None:
