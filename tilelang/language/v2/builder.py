--- conflicted
+++ resolved
@@ -121,7 +121,6 @@
 
 
 @dataclass
-<<<<<<< HEAD
 class OutTensor:
     shape: Sequence[PrimExpr]
     dtype: dt.dtype
@@ -144,10 +143,8 @@
 
     def load(self):
         return self.bufload
-=======
 class UnrollForWithStep(SerialForWithStep):
     ...
->>>>>>> 422fb129
 
 
 # Python 3.9 compatibility: avoid PEP 604 unions at runtime
