from __future__ import annotations

from contextlib import contextmanager, AbstractContextManager
from dataclasses import dataclass
import inspect

from tilelang.language.kernel import KernelLaunchFrame
from tvm_ffi.container import Map
from tvm.ir.base import Span
from .ast import BaseBuilder, IRGenerator, eval_op, mutate
import tvm
from tvm.tir import Buffer
from tvm.script.ir_builder import tir, IRBuilder
from tvm.tir.expr import EqualOp, FloatImm, IntImm, NotEqualOp, PrimExpr, StringImm, Var
from typing import TYPE_CHECKING, Callable, Any, Generic, TypeVar, ForwardRef, Union
# Python 3.9 compatibility for ParamSpec and Self
try:
    from typing import ParamSpec, Self
except ImportError:  # Python < 3.11 for Self, < 3.10 for ParamSpec
    from typing_extensions import ParamSpec, Self
from . import dtypes as dt
import threading
import logging

logger = logging.getLogger(__name__)


def unwrap_expr(expr) -> PrimExpr | int | float:
    '''
    unwrap expr and convert it into PrimExpr like
    '''
    if isinstance(expr, tir.meta_var):
        expr = expr.value
    elif isinstance(expr, Buffer) and expr.scope() == 'local.var':
        expr = tir.BufferLoad(expr, indices=[0])
    elif isinstance(expr, (EqualOp, NotEqualOp)):
        expr = expr.asobject()
    return expr


def unwrap_cond(expr):
    '''
    unwrap expr and convert to bool condition
    '''
    expr = unwrap_expr(expr)
    if isinstance(expr, (IntImm, FloatImm, StringImm)):
        return bool(expr.value)
    elif isinstance(expr, PrimExpr):
        return expr
    elif isinstance(expr, Buffer):
        raise TypeError(f"Buffer `{expr}` cannot be used as condition directly.")
    elif isinstance(expr, (int, bool)) or expr is None:
        return bool(expr)
    else:
        logger.warning(
            f"Python expression `{expr}` is used as condition in TileLang, \n"
            "this is treated as a constant expression. ",
            stack_info=True,
            stacklevel=3)
        return bool(expr)


thread_local_storage = threading.local()


class Frame:
    '''
    Frame are virtual context managers used in frontend only
    They do not have any runtime representation in the generated TIR.
    '''

    def __enter__(self):
        ...

    def __exit__(self, exc_type, exc_value, traceback):
        ...


class MacroFrame(Frame):
    ...


class BoolOpFrame(Frame):
    ...


class ConstIfFrame(Frame):
    ...


class BlockFrame(Frame):
    ...


class ContinueFrame(Frame):
    ...


class BreakFrame(Frame):
    ...


<<<<<<< HEAD
@dataclass
class SerialForWithStep:
    start: PrimExpr
    stop: PrimExpr
    step: PrimExpr
    annotations: dict[str, Any] | None = None


ContinueOrBreak = ContinueFrame | BreakFrame
AnyFrame = tir.frame.IRBuilderFrame | Frame
=======
# Python 3.9 compatibility: avoid PEP 604 unions at runtime
# Use tuple for isinstance checks and typing.Union for annotations/aliases
ContinueOrBreak = (ContinueFrame, BreakFrame)
AnyFrame = Union[tir.frame.IRBuilderFrame, Frame]
>>>>>>> 298ab480

TIR_CONTROL_FRAME = (
    tir.frame.WhileFrame,
    tir.frame.ForFrame,
    tir.frame.IfFrame,
    tir.frame.PrimFuncFrame,
)

TIR_VAR_SCOPE_FRAME = (
    tir.frame.WhileFrame,
    tir.frame.ForFrame,
    tir.frame.IfFrame,
    tir.frame.PrimFuncFrame,
    MacroFrame,
    KernelLaunchFrame,
)


def is_var(v: Any) -> bool:
    return isinstance(v, Buffer) and v.scope() == 'local.var'


class Builder(BaseBuilder):

    def __init__(self):
        self.frames: list[AnyFrame] = []
        self.ir_builder = IRBuilder()
        self.name_inside_frame: dict[str, AnyFrame] = {}

    @classmethod
    def current(cls) -> Self:
        builder = thread_local_storage.builder
        assert builder is not None, "No active Builder found in the current thread."
        return builder

    @contextmanager
    def prim_func(self, name):
        thread_local_storage.builder = self
        with self.ir_builder, self.with_frame(tir.prim_func()):
            tir.func_name(name)
            yield

    @contextmanager
    def macro(self, name=None):
        if self.find_frame_idx(BoolOpFrame) is not None:
            raise RuntimeError(
                f"Macro `{name}` is used inside boolean expressions, "
                "please use `if` to replace `M and M`, `M or M`, `M if xxx else M` constructs")
        save = self.name_inside_frame
        self.name_inside_frame = {}
        with self.with_frame(MacroFrame()):
            yield
        self.name_inside_frame = save

    def get(self):
        return self.ir_builder.get()

    def find_frame_idx(self, frame: type | tuple[type, ...], start=0) -> int | None:
        for idx in reversed(range(start, len(self.frames))):
            f = self.frames[idx]
            if isinstance(f, frame):
                return idx

    def enter_frame(self, frame: AbstractContextManager[Any]):
        self.frames.append(frame)
        return frame.__enter__()

    def check_continue_break(self):
        idx = self.find_frame_idx(ContinueOrBreak)
        if idx is not None:
            logger.warning(
                'Writing code after continue/break may cause undefined behavior in tilelang.',
                stack_info=True,
                stacklevel=3)

    @contextmanager
    def with_frame(self, frame: AbstractContextManager[Any] | None):
        pop_idx = len(self.frames)
        yield self.enter_frame(frame)
        while len(self.frames) > pop_idx:
            self.frames.pop().__exit__(None, None, None)

    class _has_if_frame:
        ...

    def ctx_if(self, cond):
        self.check_continue_break()
        cond = unwrap_cond(cond)
        if isinstance(cond, PrimExpr):
            with self.with_frame(tir.If(cond)):
                yield self._has_if_frame
        else:
            with self.with_frame(ConstIfFrame()):
                yield cond

    def ctx_then(self, val):
        if val is self._has_if_frame:
            with self.with_frame(tir.Then()):
                yield
        else:
            with self.with_frame(BlockFrame()):
                if val:
                    yield

    def ctx_else(self, val):
        if val is self._has_if_frame:
            with self.with_frame(tir.Else()):
                yield
        else:
            with self.with_frame(BlockFrame()):
                if not val:
                    yield

    def eval(self, val: Any):
        val = unwrap_expr(val)
        if val is None:
            pass
        elif isinstance(val, tir.frame.IRBuilderFrame):
            if isinstance(val, tir.frame.ForFrame):
                logger.warning(
                    'Evaluating a for frame may cause undefined behavior in tilelang.',
                    stack_info=True,
                    stacklevel=1,
                )
            self.enter_frame(val)
        elif isinstance(val, PrimExpr):
            tir.evaluate(val)
        elif isinstance(val, (int, bool)):
            tir.evaluate(tvm.tir.const(val))
        elif isinstance(val, str):
            pass
        elif isinstance(val, tvm.tir.stmt.BufferStore):
            tir.buffer_store(val.buffer, val.value, val.indices, val.predicate)
        else:
            raise TypeError(f"Unsupported eval value: {val} of type {type(val)}")

    def ctx_for(self, it):
        self.check_continue_break()
        it = unwrap_expr(it)
        if isinstance(it, SerialForWithStep):
            real_stop = tir.ceildiv(it.stop - it.start, it.step)
            if isinstance(it.step, (int, IntImm)):
                value = it.step if isinstance(it.step, int) else it.step.value
                if value < 0:
                    real_stop = tir.ceildiv(it.start - it.stop, -it.step)
            else:
                logger.warning(
                    f'Using a non-constant step `{it.step}` in stepped serial may lead to undefined behavior in tilelang'
                )
            real_frame = tir.serial(real_stop, annotations=it.annotations)
            with self.with_frame(real_frame) as v:
                IRBuilder.name('_tmp', v)
                yield it.start + v * it.step
        else:
            if not isinstance(it, tir.frame.ForFrame):
                raise TypeError(
                    f"Invalid for loop, got {it}({type(it)}), expect one of the following: "
                    "range, T.serial, T.grid, T.parallel, T.vectorized, T.unroll, T.thread_binding")
            with self.with_frame(it) as v:
                yield v

    def ctx_continue(self):
        self.check_continue_break()
        # add a dummy frame for checking code after continue/break
        self.enter_frame(ContinueFrame())
        tir.evaluate(tir.continue_loop())

    def ctx_break(self):
        self.check_continue_break()
        # add a dummy frame for checking code after continue/break
        self.enter_frame(BreakFrame())
        tir.evaluate(tir.break_loop())

    def ctx_while(self, cond):
        self.check_continue_break()
        raise RuntimeError("while loops are not supported in TileLang builder")

    def bind(self, name, value, annot=BaseBuilder.empty):
        self.check_continue_break()
        locals = self.get_parent_locals()
        orig_value = locals.get(name, None)
        # annotation like tl.float32
        # temporarily disable annotation based var declaration, for better pull request separation
        # if callable(annot):
        #     annot_val = annot()
        #     if isinstance(annot_val, tir.Var):
        #         orig_value = tir.alloc_buffer((1,), dtype=annot_val.dtype, scope='local.var')
        #         IRBuilder.name(name, orig_value)
        #         if isinstance(value, EllipsisType) or value is self.empty:
        #             return orig_value
        #         elif isinstance(value, (int, float, IntImm, FloatImm)):
        #             tir.block_attr(
        #                 {'tl.local_var_init': {
        #                     orig_value.data: tvm.runtime.convert(value)
        #                 }})
        #             return orig_value
        # if orig_value is a local.var, we use buffer_store to modify it immutably
        #   however, if rvalue is also a local.var, this is a new binding,
        #   we should not use buffer_store, and bind it instead
        #   ```py
        #   a = tl.alloc_var('float32')  # bind var `a`
        #   a = tl.alloc_var('float32')  # bind a new var `a_1`
        #   b = a                        # get value of var `b = a_1[0]``
        #   c = tl.alloc_var('float32')  # bind var `c`
        #   c = a                        # get and assign `c[0] = a_1[0]`
        #   ```
        if is_var(orig_value) and not is_var(value):
            tir.buffer_store(orig_value, value, 0)
            return orig_value
        res = self.bind_immutable(name, value)
        if name != '_':
            frame = self.find_frame_idx(TIR_VAR_SCOPE_FRAME)
            assert frame is not None, f"Variable `{name}` is not defined inside any control flow."
            if name in self.name_inside_frame and self.name_inside_frame[name] in self.frames:
                logger.warning(
                    f'Variable `{name}` shadows another declared value, Are you forgetting to allocate it as a var?',
                    stack_info=True,
                    stacklevel=2,
                )
            self.name_inside_frame[name] = self.frames[frame]
        return res

    def unwrap_value(self, value):
        value = unwrap_expr(value)
        # handle bx, by = tl.Kernel(128, 128), rval is frame
        if isinstance(value, tir.frame.IRBuilderFrame):
            return self.enter_frame(value)
        else:
            return value

    def bind_immutable(self, name, value):
        if name == '_':
            # use _tmp to make the generated tir more readable
            name = "_tmp"
        if isinstance(value, tir.meta_var):
            return value.value
        elif isinstance(value, tir.frame.IRBuilderFrame):
            if isinstance(value, tir.frame.ForFrame):
                logger.warning(
                    'Binding a for frame to variable may cause undefined behavior in tilelang.',
                    stack_info=True,
                    stacklevel=2,
                )
            return self.enter_frame(value)
        elif isinstance(value, (Buffer, tir.IterVar, tir.Var)):
            IRBuilder.name(name, value)
            return value
        elif isinstance(value, (tuple, list, tvm.ffi.Array)):
            return value
        else:
            try:
                value = tvm.runtime.convert(value)
            except TypeError:
                return value
            frame = tir.LetStmt(value)
            var = frame.var
            IRBuilder.name(name, var)
            return self.enter_frame(frame)

    def assign_slice(self, lval: Any, sl: slice, value: Any, annot=BaseBuilder.empty):
        self.check_continue_break()
        if annot is not self.empty:
            logger.warning(
                "Type annotation in slice assignment has no effect", stack_info=True, stacklevel=2)
        if isinstance(lval, Buffer):
            tir.buffer_store(lval, value, sl)
        else:
            return super().assign_slice(lval, sl, value)

    def aug_assign(self, op, target, aug_value):
        self.check_continue_break()
        if is_var(target):
            tir.buffer_store(target, eval_op(op, target[0], aug_value), 0)
        elif isinstance(target, Buffer):
            raise RuntimeError("Augmented assignment is not supported for Buffer")
        else:
            return super().aug_assign(op, target, aug_value)

    def aug_assign_slice(self, op, target, sl, aug_value):
        self.check_continue_break()
        if isinstance(target, Buffer):
            tir.buffer_store(target, eval_op(op, target[sl], aug_value), sl)
        else:
            return super().aug_assign_slice(op, target, sl, aug_value)

    def boolop(self, op, left, right):
        left = unwrap_cond(left)
        if isinstance(left, PrimExpr):
            with self.with_frame(BoolOpFrame()):
                if op == 'And':
                    return tir.And(left, right())
                if op == 'Or':
                    return tir.Or(left, right())
            raise RuntimeError(f"Unsupported boolean operator: {op}")
        else:
            return super().boolop(op, left, right)

    def ifexp(self, cond, then, otherwise):
        cond = unwrap_cond(cond)
        if isinstance(cond, PrimExpr):
            with self.with_frame(BoolOpFrame()):
                return tir.if_then_else(cond, then(), otherwise())
        else:
            return super().ifexp(cond, then, otherwise)

    def ret(self, value):
        self.check_continue_break()
        # handle return T.alloc_var()
        value = self.unwrap_value(value)
        last_macro = self.find_frame_idx(MacroFrame)
        if last_macro is not None:
            frame = self.find_frame_idx(TIR_CONTROL_FRAME, start=last_macro)
            if frame is not None:
                raise NotImplementedError(
                    "Return from control flow is not supported yet. \n"
                    "You should allocate a var before the control flow, assign value inside the blocks, \n"
                    "and return the var after the control flow. i.e.\n"
                    "```\n"
                    "@T.macro\n" \
                    "def my_macro(cond):\n"
                    "    a = T.alloc_var(T.float16)\n"
                    "    if cond:\n"
                    "        a = 1.0\n"
                    "    return a\n"
                    "```"
                )
        return value

    def ctx_with(self, ctx):
        self.check_continue_break()
        if isinstance(ctx, tir.frame.IRBuilderFrame):
            return self.with_frame(ctx)
        else:
            return super().ctx_with(ctx)

    def assert_expr(self, cond, msg):
        self.check_continue_break()
        cond = unwrap_cond(cond)
        if isinstance(cond, PrimExpr):
            self.enter_frame(tir.Assert(cond, msg))
        elif not cond:
            raise AssertionError(msg)

    def rval(self, name: str, value: Any) -> Any:
        if name in self.name_inside_frame:
            frame = self.name_inside_frame[name]
            if frame not in self.frames:
                raise RuntimeError(
                    f"Use immutable variable `{name}` outside its defining region, did you forget **alloc_var**?\n"
                    f"variable `{name}` is defined in frame: {frame}, current frames: {self.frames}."
                )
        return self.unwrap_value(value)

    def arg(self, name, value):
        if self.find_frame_idx(MacroFrame) is not None:
            if isinstance(value, (PrimExpr, int, float)):
                return self.bind(name, value)
            else:
                return value
        if isinstance(value, (Buffer, Var)):
            return tir.arg(name, value)
        elif value is self.empty:
            raise ValueError(f'Argument `{name}` is not annotated')
        # elif isinstance(value, Hashable):
        #     return value
        else:
            raise TypeError(
                f"Unsupported argument type: {value}({type(value)}) for argument `{name}`.")

    def override(self, name: str):
        import tilelang.language as T
        if name == 'range':
            return T.serial
        raise ValueError(f'Unknown override: {name}')


_P = ParamSpec('_P')
_T = TypeVar('_T')

if TYPE_CHECKING:

    class PrimFunc(Generic[_P, _T], tvm.tir.PrimFunc):
        params: list[tvm.tir.Var | tvm.tir.Buffer]
        body: tvm.tir.Stmt
        ret_type: tvm.ir.Type
        buffer_map: Map[tvm.tir.Var, tvm.tir.Buffer]
        attrs: tvm.Attrs | None
        span: Span | None
        ir_gen: IRGenerator[_P, _T] | None
        source: str | None
        orig_func: Callable[_P, _T] | None
else:
    PrimFunc = tvm.tir.PrimFunc


@dataclass
class Macro(Generic[_P, _T]):
    name: str
    orig_func: Callable[_P, _T]
    ir_gen: IRGenerator[_P, _T]

    @property
    def source(self) -> str:
        return self.ir_gen.source

    def __call__(self, *args: _P.args, **kwargs: _P.kwargs) -> _T:
        builder = Builder.current()
        with builder.macro(self.name):
            res = self.ir_gen.gen(builder)(*args, **kwargs)
        return res


def macro(func: Callable[_P, _T] = None) -> Macro[_P, _T]:
    """
    Decorator that converts a Python function into a TileLang macro.
    TileLang macro is very similar to PrimFunc, it can be used in prim_func or another macro.
    Parameters
    ----------
    func : Callable[_P, _T]
        The Python function to be converted into a macro. This function will be analyzed
        and transformed into an IR generation function. The function can take any parameters
        (_P) and return any type (_T).
    Returns
    -------
    Macro[_P, _T]
        A Macro object that wraps the original function with IR generation capabilities.
        The returned Macro preserves the original function's signature (parameters _P and
        return type _T) while adding metaprogramming capabilities.
    Example:
    --------
        >>> @macro
        ... def my_macro(x: T.int32) -> T.int32:
        ...    return x ** 2
        >>> @prim_func
        ... def my_func(A: T.Tensor((10,), T.int32), B: T.Tensor((10,), T.int32)):
        ...    with T.Kernel(1) as _:
        ...        for i in T.serial(10):
        ...            B[i] = my_macro(A[i])
    See Also
    --------
    Macro : The class that wraps macro functions
    mutate : The function that transforms Python code into IR generators
    """

    def impl(func: Callable[_P, _T]) -> Macro[_P, _T]:
        return Macro(name=func.__name__, orig_func=func, ir_gen=mutate(func))

    return impl(func) if func is not None else impl


from typing import _eval_type


def get_type_hints(func):
    annot = getattr(func, '__annotations__', None)
    if annot is None:
        raise TypeError(f'Failed to get function type hints, {func} is not a function')
    hints = {}
    # type params are not used currently, it is support since python 3.12.4
    # type_params = getattr(func, "__type_params__", ())
    globalns = getattr(func, '__globals__', {})
    localns = globalns
    for name, value in annot.items():
        if name == 'return':
            continue
        if isinstance(value, tvm.DataType):
            hints[name] = value
            continue
        if value is None:
            value = type(None)
        if isinstance(value, str):
            # this branch handles T.float32 style annotation
            #  since they are string, directly evaluating them usually causes NameError
            #  so we need to split and evaluate them separately
            _, v = value.split('.', maxsplit=1)
            if v in dt._all_dtypes:
                try:
                    hints[name] = eval(value, globalns, localns)
                    continue
                except Exception:
                    pass
            value = ForwardRef(value, is_argument=True, is_class=False)
        hints[name] = _eval_type(
            value, globalns=globalns, localns=localns)  #, type_params=type_params)
    return hints


def _is_static_annot(annot: Any) -> bool:
    return isinstance(annot, (dt.dtype, Buffer, Var))


def prim_func(func: Callable[_P, _T] = None,
              *,
              generator: bool = False) -> PrimFunc[_P, _T] | Callable[_P, PrimFunc[_P, _T]]:
    """
    Decorator to create a primitive function (PrimFunc) for TileLang IR generation.
    This decorator transforms a Python function into a TileLang primitive function by analyzing
    its type annotations and generating intermediate representation (IR) code. It supports both
    immediate construction (when all parameters are statically annotated) and generator mode
    (for dynamic construction).
    Parameters
    ----------
    func : Callable[_P, _T], optional
        The function to be decorated. Can be None when using decorator with arguments.
    generator : bool, default=False
        If True, returns a generator function that creates PrimFunc instances on demand.
        If False, attempts to create a PrimFunc immediately using type annotations.
    Returns
    -------
    PrimFunc[_P, _T] | Callable[_P, PrimFunc[_P, _T]]
        - If `generator=False` and all parameters are statically annotated: returns a PrimFunc instance
        - If `generator=True`: returns a callable that generates PrimFunc instances when invoked
        - If used without parentheses: returns the decorator implementation function
    Examples
    --------
    Static annotation mode (immediate construction):
    >>> @prim_func
    ... def add_kernel(A: T.Buffer((128,), T.float32),
    ...                B: T.Buffer((128,), T.float32)):
    ...     for i in T.grid(128):
    ...         B[i] = A[i] + 1.0
    Generator mode (dynamic construction):
    >>> @prim_func(generator=True)
    ... def dynamic_kernel(A=T.Tensor((128,), T.float32)):
    ...     # function body
    ...     pass
    >>> kernel_instance = dynamic_kernel()
    With custom parameters:
    >>> @prim_func(generator=True)
    ... def parameterized_kernel(size: int = 128):
    ...     # function body using size parameter
    ...     pass
    >>> kernel = parameterized_kernel(size=256)
    See Also
    --------
    Builder : The IR builder class used for constructing primitive functions
    mutate : Function used to generate IR from the decorated function
    """

    def impl(func: Callable[_P, _T]) -> PrimFunc[_P, _T] | Callable[_P, PrimFunc[_P, _T]]:
        sig = inspect.signature(func)
        annot = get_type_hints(func)

        for k in annot:
            if callable(annot[k]):
                annot[k] = annot[k]()

        # check whether all arguments are annotated
        all_arg_annotated = all([x in annot for x in sig.parameters])
        # check whether all annotations are Buffer/Var/dtype
        all_annot_are_static = all([_is_static_annot(x) for x in annot.values()])
        ir_gen = mutate(func)

        def prim_func_generator(*args, **kwargs):
            builder = Builder()
            with builder.prim_func(func.__name__):
                ir_gen.gen(builder)(*args, **kwargs)
            res = builder.get()
            res.ir_gen = ir_gen
            res.source = ir_gen.source
            res.orig_func = func
            return res

        prim_func_generator.ir_gen = ir_gen
        prim_func_generator.source = ir_gen.source
        prim_func_generator.orig_func = func

        if generator:
            return prim_func_generator

        if all_arg_annotated and all_annot_are_static:
            return prim_func_generator(**annot)
        else:
            raise ValueError(
                "Some arguments are not supported or statically annotated, \n"
                "please check the annotations or set generator=True to get a prim_func generator.\n"
                f"Argument Annotations: {annot}\n"
                "Example usage of generator:\n"
                "```py\n"
                "@prim_func(generator=True)\n"
                "def my_func(a=T.Tensor((128,), T.float32)): ...\n"
                "return my_func()\n"
                "```")

    return impl(func) if func is not None else impl<|MERGE_RESOLUTION|>--- conflicted
+++ resolved
@@ -100,7 +100,6 @@
     ...
 
 
-<<<<<<< HEAD
 @dataclass
 class SerialForWithStep:
     start: PrimExpr
@@ -109,14 +108,10 @@
     annotations: dict[str, Any] | None = None
 
 
-ContinueOrBreak = ContinueFrame | BreakFrame
-AnyFrame = tir.frame.IRBuilderFrame | Frame
-=======
 # Python 3.9 compatibility: avoid PEP 604 unions at runtime
 # Use tuple for isinstance checks and typing.Union for annotations/aliases
 ContinueOrBreak = (ContinueFrame, BreakFrame)
 AnyFrame = Union[tir.frame.IRBuilderFrame, Frame]
->>>>>>> 298ab480
 
 TIR_CONTROL_FRAME = (
     tir.frame.WhileFrame,
