from tilelang import tvm
from tvm import ir
import torch
<<<<<<< HEAD
import ctypes
from typing import Generic, TypeVar, Union, TYPE_CHECKING
=======
from typing import TYPE_CHECKING, Union
>>>>>>> 74da3696
from tvm import tir
import tvm.script.ir_builder.tir._ffi_api as tb_ffi
import numpy as np

_T = TypeVar('_T')

if TYPE_CHECKING:

    class dtype(Generic[_T]):

        def torch(self) -> torch.dtype:
            ...
else:
    dtype = tvm.DataType

# Python 3.9 compatibility: avoid PEP 604 unions at runtime
AnyDType = Union[ir.Type, str, type, torch.dtype, dtype]

_PYTHON_DTYPE_TO_STR = {
    bool: 'bool',
    int: 'int32',
    float: 'float32',
}

_NUMPY_DTYPE_TO_STR = {
    np.bool_: 'bool',
    np.short: 'int16',
    np.int_: 'int64',
    np.longlong: 'int64',
    np.half: 'float16',
    np.double: 'float64',
    np.int8: 'int8',
    np.int16: 'int16',
    np.int32: 'int32',
    np.int64: 'int64',
    np.uint8: 'uint8',
    np.uint16: 'uint16',
    np.uint32: 'uint32',
    np.uint64: 'uint64',
    np.float16: 'float16',
    np.float32: 'float32',
    np.float64: 'float64',
}

_NUMPY_DTYPE_TO_STR.update({np.dtype(k): v for k, v in _NUMPY_DTYPE_TO_STR.items()})

_TORCH_DTYPE_TO_STR = {
    torch.bool: 'bool',
    torch.short: 'int16',
    torch.int: 'int32',
    torch.long: 'int64',
    torch.half: 'float16',
    torch.float: 'float32',
    torch.double: 'float64',
    torch.int8: 'int8',
    torch.int16: 'int16',
    torch.int32: 'int32',
    torch.int64: 'int64',
    torch.uint8: 'uint8',
    torch.uint16: 'uint16',
    torch.uint32: 'uint32',
    torch.uint64: 'uint64',
    torch.float16: 'float16',
    torch.float32: 'float32',
    torch.float64: 'float64',
    torch.bfloat16: 'bfloat16',
}

# _STR_TO_TORCH_DTYPE = {v: k for k, v in _TORCH_DTYPE_TO_STR.items()}

# _STR_TO_NUMPY_DTYPE = {v: k for k, v in _NUMPY_DTYPE_TO_STR.items()}

_DTYPE_TO_STR = {**_PYTHON_DTYPE_TO_STR, **_NUMPY_DTYPE_TO_STR, **_TORCH_DTYPE_TO_STR}

_STR_TO_TVM_DTYPE_CALL = {
    'bool': 'Boolean',
    'int8': 'Int8',
    'int32': 'Int32',
    'int64': 'Int64',
    'uint8': 'UInt8',
    'uint16': 'UInt16',
    'uint32': 'UInt32',
    'uint64': 'UInt64',
    'float16': 'Float16',
    'float32': 'Float32',
    'float64': 'Float64',
    'bfloat16': 'BFloat16',
    'float8_e4m3': 'Float8E4M3',
    'float8_e4m3fn': 'Float8E4M3FN',
    'float8_e4m3fnuz': 'Float8E4M3FNUZ',
    'float8_e5m2': 'Float8E5M2',
    'float8_e5m2fnuz': 'Float8E5M2FNUZ',
    'float8_e8m0fnu': 'Float8E8M0FNU'
}


def __dtype_call__(self: dtype, expr=None, is_size_var: bool = False) -> tir.Var:
    if self in _STR_TO_TVM_DTYPE_CALL:
        attr = _STR_TO_TVM_DTYPE_CALL[self]
        call = getattr(tb_ffi, attr, None)
        return call(expr, is_size_var)
    # try to construct the ffi call
    if self.startswith('uint'):
        val = 'UInt' + self[4:]
    elif self.startswith('int'):
        val = 'Int' + self[3:]
    elif self.startswith('float'):
        val = 'Float' + self[5:]
    elif self.startswith('bfloat'):
        val = 'BFloat' + self[6:]
    else:
        raise TypeError(f'Invalid type {self}')
    if '_' in val:
        first, second = val.split('_', maxsplit=1)
        val = first + second.upper()
    call = getattr(tb_ffi, val, None)
    if call is None:
        raise TypeError(f"Convert to datatype `{self}` is not supported by tvm\n"
                        f"calling failed on `tvm.script.ir_builder.tir._ffi_api.{val}`")
    return call(expr, is_size_var)


__orig_dtype_new = dtype.__new__


def __dtype_new__(cls, value: AnyDType) -> dtype:
    if isinstance(value, str):
        return __orig_dtype_new(cls, value)
    elif value in _DTYPE_TO_STR:
        return __orig_dtype_new(cls, _DTYPE_TO_STR[value])
    else:
        expected = set(list(_DTYPE_TO_STR.keys()) + list(_DTYPE_TO_STR.values()))
        raise TypeError(f"Invalid DataType {value}({type(value)}), expect one of {expected}")


<<<<<<< HEAD
def __dtype_to_torch(self) -> torch.dtype:
    if self not in _dtype_tvm2py:
        raise TypeError(f'Unable to convert {self} to torch type')
    return _dtype_tvm2py[self]


dtype.__eq__ = __dtype_eq__
dtype.__req__ = __dtype_eq__
dtype.__ne__ = __dtype_ne__
dtype.__rne__ = __dtype_ne__
=======
>>>>>>> 74da3696
dtype.__call__ = __dtype_call__
dtype.__new__ = __dtype_new__
dtype.torch = __dtype_to_torch


def get_tvm_dtype(value: AnyDType) -> dtype:
    if isinstance(value, (dtype, ir.Type)):
        return value
    return dtype(value)


if TYPE_CHECKING:

    # yapf: disable
    class bool(dtype): ...
    class short(dtype): ...
    class int(dtype): ...
    class long(dtype): ...
    class half(dtype): ...
    class float(dtype): ...
    class double(dtype): ...
    class int8(dtype): ...
    class int16(dtype): ...
    class int32(dtype): ...
    class int64(dtype): ...
    class int8x4(dtype): ...
    class int16x4(dtype): ...
    class int32x4(dtype): ...
    class int64x4(dtype): ...
    class int8x8(dtype): ...
    class int16x8(dtype): ...
    class int32x8(dtype): ...
    class int64x8(dtype): ...
    class int8x16(dtype): ...
    class int16x16(dtype): ...
    class int32x16(dtype): ...
    class int64x16(dtype): ...
    class int8x32(dtype): ...
    class int16x32(dtype): ...
    class int32x32(dtype): ...
    class int64x32(dtype): ...
    class int8x64(dtype): ...
    class int16x64(dtype): ...
    class int32x64(dtype): ...
    class int64x64(dtype): ...
    class uint8(dtype): ...
    class uint16(dtype): ...
    class uint32(dtype): ...
    class uint64(dtype): ...
    class uint8x4(dtype): ...
    class uint16x4(dtype): ...
    class uint32x4(dtype): ...
    class uint64x4(dtype): ...
    class uint8x8(dtype): ...
    class uint16x8(dtype): ...
    class uint32x8(dtype): ...
    class uint64x8(dtype): ...
    class uint8x16(dtype): ...
    class uint16x16(dtype): ...
    class uint32x16(dtype): ...
    class uint64x16(dtype): ...
    class uint8x32(dtype): ...
    class uint16x32(dtype): ...
    class uint32x32(dtype): ...
    class uint64x32(dtype): ...
    class uint8x64(dtype): ...
    class uint16x64(dtype): ...
    class uint32x64(dtype): ...
    class uint64x64(dtype): ...
    class float16(dtype): ...
    class float32(dtype): ...
    class float64(dtype): ...
    class float16x2(dtype): ...
    class float32x2(dtype): ...
    class float64x2(dtype): ...
    class float16x4(dtype): ...
    class float32x4(dtype): ...
    class float64x4(dtype): ...
    class float16x8(dtype): ...
    class float32x8(dtype): ...
    class float64x8(dtype): ...
    class float16x16(dtype): ...
    class float32x16(dtype): ...
    class float64x16(dtype): ...
    class float16x32(dtype): ...
    class float32x32(dtype): ...
    class float64x32(dtype): ...
    class float16x64(dtype): ...
    class float32x64(dtype): ...
    class float64x64(dtype): ...
    class float8_e3m4(dtype): ...
    class float8_e3m4x2(dtype): ...
    class float8_e3m4x4(dtype): ...
    class float8_e3m4x8(dtype): ...
    class float8_e3m4x16(dtype): ...
    class float8_e3m4x32(dtype): ...
    class float8_e3m4x64(dtype): ...
    class float8_e4m3(dtype): ...
    class float8_e4m3x2(dtype): ...
    class float8_e4m3x4(dtype): ...
    class float8_e4m3x8(dtype): ...
    class float8_e4m3x16(dtype): ...
    class float8_e4m3x32(dtype): ...
    class float8_e4m3x64(dtype): ...
    class float8_e4m3b11fnuz(dtype): ...
    class float8_e4m3b11fnuzx2(dtype): ...
    class float8_e4m3b11fnuzx4(dtype): ...
    class float8_e4m3b11fnuzx8(dtype): ...
    class float8_e4m3b11fnuzx16(dtype): ...
    class float8_e4m3b11fnuzx32(dtype): ...
    class float8_e4m3b11fnuzx64(dtype): ...
    class float8_e4m3fn(dtype): ...
    class float8_e4m3fnx2(dtype): ...
    class float8_e4m3fnx4(dtype): ...
    class float8_e4m3fnx8(dtype): ...
    class float8_e4m3fnx16(dtype): ...
    class float8_e4m3fnx32(dtype): ...
    class float8_e4m3fnx64(dtype): ...
    class float8_e4m3fnuz(dtype): ...
    class float8_e4m3fnuzx2(dtype): ...
    class float8_e4m3fnuzx4(dtype): ...
    class float8_e4m3fnuzx8(dtype): ...
    class float8_e4m3fnuzx16(dtype): ...
    class float8_e4m3fnuzx32(dtype): ...
    class float8_e4m3fnuzx64(dtype): ...
    class float8_e5m2(dtype): ...
    class float8_e5m2x2(dtype): ...
    class float8_e5m2x4(dtype): ...
    class float8_e5m2x8(dtype): ...
    class float8_e5m2x16(dtype): ...
    class float8_e5m2x32(dtype): ...
    class float8_e5m2x64(dtype): ...
    class float8_e5m2fnuz(dtype): ...
    class float8_e5m2fnuzx2(dtype): ...
    class float8_e5m2fnuzx4(dtype): ...
    class float8_e5m2fnuzx8(dtype): ...
    class float8_e5m2fnuzx16(dtype): ...
    class float8_e5m2fnuzx32(dtype): ...
    class float8_e5m2fnuzx64(dtype): ...
    class float8_e8m0fnu(dtype): ...
    class float8_e8m0fnux2(dtype): ...
    class float8_e8m0fnux4(dtype): ...
    class float8_e8m0fnux8(dtype): ...
    class float8_e8m0fnux16(dtype): ...
    class float8_e8m0fnux32(dtype): ...
    class float8_e8m0fnux64(dtype): ...
    class float6_e2m3fn(dtype): ...
    class float6_e2m3fnx2(dtype): ...
    class float6_e2m3fnx4(dtype): ...
    class float6_e2m3fnx8(dtype): ...
    class float6_e2m3fnx16(dtype): ...
    class float6_e2m3fnx32(dtype): ...
    class float6_e2m3fnx64(dtype): ...
    class float6_e3m2fn(dtype): ...
    class float6_e3m2fnx2(dtype): ...
    class float6_e3m2fnx4(dtype): ...
    class float6_e3m2fnx8(dtype): ...
    class float6_e3m2fnx16(dtype): ...
    class float6_e3m2fnx32(dtype): ...
    class float6_e3m2fnx64(dtype): ...
    class float4_e2m1fn(dtype): ...
    class float4_e2m1fnx2(dtype): ...
    class float4_e2m1fnx4(dtype): ...
    class float4_e2m1fnx8(dtype): ...
    class float4_e2m1fnx16(dtype): ...
    class float4_e2m1fnx32(dtype): ...
    class float4_e2m1fnx64(dtype): ...
    class bfloat16(dtype): ...
    # yapf: enable

else:
    bool = dtype('bool')
    short = dtype('int16')
    int = dtype('int32')
    long = dtype('int64')
    half = dtype('float16')
    float = dtype('float32')
    double = dtype('float64')
    int8 = dtype('int8')
    int16 = dtype('int16')
    int32 = dtype('int32')
    int64 = dtype('int64')
    int8x4 = dtype('int8x4')
    int16x4 = dtype('int16x4')
    int32x4 = dtype('int32x4')
    int64x4 = dtype('int64x4')
    int8x8 = dtype('int8x8')
    int16x8 = dtype('int16x8')
    int32x8 = dtype('int32x8')
    int64x8 = dtype('int64x8')
    int8x16 = dtype('int8x16')
    int16x16 = dtype('int16x16')
    int32x16 = dtype('int32x16')
    int64x16 = dtype('int64x16')
    int8x32 = dtype('int8x32')
    int16x32 = dtype('int16x32')
    int32x32 = dtype('int32x32')
    int64x32 = dtype('int64x32')
    int8x64 = dtype('int8x64')
    int16x64 = dtype('int16x64')
    int32x64 = dtype('int32x64')
    int64x64 = dtype('int64x64')
    uint8 = dtype('uint8')
    uint16 = dtype('uint16')
    uint32 = dtype('uint32')
    uint64 = dtype('uint64')
    uint8x4 = dtype('uint8x4')
    uint16x4 = dtype('uint16x4')
    uint32x4 = dtype('uint32x4')
    uint64x4 = dtype('uint64x4')
    uint8x8 = dtype('uint8x8')
    uint16x8 = dtype('uint16x8')
    uint32x8 = dtype('uint32x8')
    uint64x8 = dtype('uint64x8')
    uint8x16 = dtype('uint8x16')
    uint16x16 = dtype('uint16x16')
    uint32x16 = dtype('uint32x16')
    uint64x16 = dtype('uint64x16')
    uint8x32 = dtype('uint8x32')
    uint16x32 = dtype('uint16x32')
    uint32x32 = dtype('uint32x32')
    uint64x32 = dtype('uint64x32')
    uint8x64 = dtype('uint8x64')
    uint16x64 = dtype('uint16x64')
    uint32x64 = dtype('uint32x64')
    uint64x64 = dtype('uint64x64')
    float16 = dtype('float16')
    float32 = dtype('float32')
    float64 = dtype('float64')
    float16x2 = dtype('float16x2')
    float32x2 = dtype('float32x2')
    float64x2 = dtype('float64x2')
    float16x4 = dtype('float16x4')
    float32x4 = dtype('float32x4')
    float64x4 = dtype('float64x4')
    float16x8 = dtype('float16x8')
    float32x8 = dtype('float32x8')
    float64x8 = dtype('float64x8')
    float16x16 = dtype('float16x16')
    float32x16 = dtype('float32x16')
    float64x16 = dtype('float64x16')
    float16x32 = dtype('float16x32')
    float32x32 = dtype('float32x32')
    float64x32 = dtype('float64x32')
    float16x64 = dtype('float16x64')
    float32x64 = dtype('float32x64')
    float64x64 = dtype('float64x64')
    float8_e3m4 = dtype('float8_e3m4')
    float8_e3m4x2 = dtype('float8_e3m4x2')
    float8_e3m4x4 = dtype('float8_e3m4x4')
    float8_e3m4x8 = dtype('float8_e3m4x8')
    float8_e3m4x16 = dtype('float8_e3m4x16')
    float8_e3m4x32 = dtype('float8_e3m4x32')
    float8_e3m4x64 = dtype('float8_e3m4x64')
    float8_e4m3 = dtype('float8_e4m3')
    float8_e4m3x2 = dtype('float8_e4m3x2')
    float8_e4m3x4 = dtype('float8_e4m3x4')
    float8_e4m3x8 = dtype('float8_e4m3x8')
    float8_e4m3x16 = dtype('float8_e4m3x16')
    float8_e4m3x32 = dtype('float8_e4m3x32')
    float8_e4m3x64 = dtype('float8_e4m3x64')
    float8_e4m3b11fnuz = dtype('float8_e4m3b11fnuz')
    float8_e4m3b11fnuzx2 = dtype('float8_e4m3b11fnuzx2')
    float8_e4m3b11fnuzx4 = dtype('float8_e4m3b11fnuzx4')
    float8_e4m3b11fnuzx8 = dtype('float8_e4m3b11fnuzx8')
    float8_e4m3b11fnuzx16 = dtype('float8_e4m3b11fnuzx16')
    float8_e4m3b11fnuzx32 = dtype('float8_e4m3b11fnuzx32')
    float8_e4m3b11fnuzx64 = dtype('float8_e4m3b11fnuzx64')
    float8_e4m3fn = dtype('float8_e4m3fn')
    float8_e4m3fnx2 = dtype('float8_e4m3fnx2')
    float8_e4m3fnx4 = dtype('float8_e4m3fnx4')
    float8_e4m3fnx8 = dtype('float8_e4m3fnx8')
    float8_e4m3fnx16 = dtype('float8_e4m3fnx16')
    float8_e4m3fnx32 = dtype('float8_e4m3fnx32')
    float8_e4m3fnx64 = dtype('float8_e4m3fnx64')
    float8_e4m3fnuz = dtype('float8_e4m3fnuz')
    float8_e4m3fnuzx2 = dtype('float8_e4m3fnuzx2')
    float8_e4m3fnuzx4 = dtype('float8_e4m3fnuzx4')
    float8_e4m3fnuzx8 = dtype('float8_e4m3fnuzx8')
    float8_e4m3fnuzx16 = dtype('float8_e4m3fnuzx16')
    float8_e4m3fnuzx32 = dtype('float8_e4m3fnuzx32')
    float8_e4m3fnuzx64 = dtype('float8_e4m3fnuzx64')
    float8_e5m2 = dtype('float8_e5m2')
    float8_e5m2x2 = dtype('float8_e5m2x2')
    float8_e5m2x4 = dtype('float8_e5m2x4')
    float8_e5m2x8 = dtype('float8_e5m2x8')
    float8_e5m2x16 = dtype('float8_e5m2x16')
    float8_e5m2x32 = dtype('float8_e5m2x32')
    float8_e5m2x64 = dtype('float8_e5m2x64')
    float8_e5m2fnuz = dtype('float8_e5m2fnuz')
    float8_e5m2fnuzx2 = dtype('float8_e5m2fnuzx2')
    float8_e5m2fnuzx4 = dtype('float8_e5m2fnuzx4')
    float8_e5m2fnuzx8 = dtype('float8_e5m2fnuzx8')
    float8_e5m2fnuzx16 = dtype('float8_e5m2fnuzx16')
    float8_e5m2fnuzx32 = dtype('float8_e5m2fnuzx32')
    float8_e5m2fnuzx64 = dtype('float8_e5m2fnuzx64')
    float8_e8m0fnu = dtype('float8_e8m0fnu')
    float8_e8m0fnux2 = dtype('float8_e8m0fnux2')
    float8_e8m0fnux4 = dtype('float8_e8m0fnux4')
    float8_e8m0fnux8 = dtype('float8_e8m0fnux8')
    float8_e8m0fnux16 = dtype('float8_e8m0fnux16')
    float8_e8m0fnux32 = dtype('float8_e8m0fnux32')
    float8_e8m0fnux64 = dtype('float8_e8m0fnux64')
    float6_e2m3fn = dtype('float6_e2m3fn')
    float6_e2m3fnx2 = dtype('float6_e2m3fnx2')
    float6_e2m3fnx4 = dtype('float6_e2m3fnx4')
    float6_e2m3fnx8 = dtype('float6_e2m3fnx8')
    float6_e2m3fnx16 = dtype('float6_e2m3fnx16')
    float6_e2m3fnx32 = dtype('float6_e2m3fnx32')
    float6_e2m3fnx64 = dtype('float6_e2m3fnx64')
    float6_e3m2fn = dtype('float6_e3m2fn')
    float6_e3m2fnx2 = dtype('float6_e3m2fnx2')
    float6_e3m2fnx4 = dtype('float6_e3m2fnx4')
    float6_e3m2fnx8 = dtype('float6_e3m2fnx8')
    float6_e3m2fnx16 = dtype('float6_e3m2fnx16')
    float6_e3m2fnx32 = dtype('float6_e3m2fnx32')
    float6_e3m2fnx64 = dtype('float6_e3m2fnx64')
    float4_e2m1fn = dtype('float4_e2m1fn')
    float4_e2m1fnx2 = dtype('float4_e2m1fnx2')
    float4_e2m1fnx4 = dtype('float4_e2m1fnx4')
    float4_e2m1fnx8 = dtype('float4_e2m1fnx8')
    float4_e2m1fnx16 = dtype('float4_e2m1fnx16')
    float4_e2m1fnx32 = dtype('float4_e2m1fnx32')
    float4_e2m1fnx64 = dtype('float4_e2m1fnx64')
    bfloat16 = dtype('bfloat16')

_all_dtypes = {
    'bool',
    'short',
    'int',
    'long',
    'half',
    'float',
    'double',
    'int8',
    'int16',
    'int32',
    'int64',
    'int8x4',
    'int16x4',
    'int32x4',
    'int64x4',
    'int8x8',
    'int16x8',
    'int32x8',
    'int64x8',
    'int8x16',
    'int16x16',
    'int32x16',
    'int64x16',
    'int8x32',
    'int16x32',
    'int32x32',
    'int64x32',
    'int8x64',
    'int16x64',
    'int32x64',
    'int64x64',
    'uint8',
    'uint16',
    'uint32',
    'uint64',
    'uint8x4',
    'uint16x4',
    'uint32x4',
    'uint64x4',
    'uint8x8',
    'uint16x8',
    'uint32x8',
    'uint64x8',
    'uint8x16',
    'uint16x16',
    'uint32x16',
    'uint64x16',
    'uint8x32',
    'uint16x32',
    'uint32x32',
    'uint64x32',
    'uint8x64',
    'uint16x64',
    'uint32x64',
    'uint64x64',
    'float16',
    'float32',
    'float64',
    'float16x2',
    'float32x2',
    'float64x2',
    'float16x4',
    'float32x4',
    'float64x4',
    'float16x8',
    'float32x8',
    'float64x8',
    'float16x16',
    'float32x16',
    'float64x16',
    'float16x32',
    'float32x32',
    'float64x32',
    'float16x64',
    'float32x64',
    'float64x64',
    'float8_e3m4',
    'float8_e3m4x2',
    'float8_e3m4x4',
    'float8_e3m4x8',
    'float8_e3m4x16',
    'float8_e3m4x32',
    'float8_e3m4x64',
    'float8_e4m3',
    'float8_e4m3x2',
    'float8_e4m3x4',
    'float8_e4m3x8',
    'float8_e4m3x16',
    'float8_e4m3x32',
    'float8_e4m3x64',
    'float8_e4m3b11fnuz',
    'float8_e4m3b11fnuzx2',
    'float8_e4m3b11fnuzx4',
    'float8_e4m3b11fnuzx8',
    'float8_e4m3b11fnuzx16',
    'float8_e4m3b11fnuzx32',
    'float8_e4m3b11fnuzx64',
    'float8_e4m3fn',
    'float8_e4m3fnx2',
    'float8_e4m3fnx4',
    'float8_e4m3fnx8',
    'float8_e4m3fnx16',
    'float8_e4m3fnx32',
    'float8_e4m3fnx64',
    'float8_e4m3fnuz',
    'float8_e4m3fnuzx2',
    'float8_e4m3fnuzx4',
    'float8_e4m3fnuzx8',
    'float8_e4m3fnuzx16',
    'float8_e4m3fnuzx32',
    'float8_e4m3fnuzx64',
    'float8_e5m2',
    'float8_e5m2x2',
    'float8_e5m2x4',
    'float8_e5m2x8',
    'float8_e5m2x16',
    'float8_e5m2x32',
    'float8_e5m2x64',
    'float8_e5m2fnuz',
    'float8_e5m2fnuzx2',
    'float8_e5m2fnuzx4',
    'float8_e5m2fnuzx8',
    'float8_e5m2fnuzx16',
    'float8_e5m2fnuzx32',
    'float8_e5m2fnuzx64',
    'float8_e8m0fnu',
    'float8_e8m0fnux2',
    'float8_e8m0fnux4',
    'float8_e8m0fnux8',
    'float8_e8m0fnux16',
    'float8_e8m0fnux32',
    'float8_e8m0fnux64',
    'float6_e2m3fn',
    'float6_e2m3fnx2',
    'float6_e2m3fnx4',
    'float6_e2m3fnx8',
    'float6_e2m3fnx16',
    'float6_e2m3fnx32',
    'float6_e2m3fnx64',
    'float6_e3m2fn',
    'float6_e3m2fnx2',
    'float6_e3m2fnx4',
    'float6_e3m2fnx8',
    'float6_e3m2fnx16',
    'float6_e3m2fnx32',
    'float6_e3m2fnx64',
    'float4_e2m1fn',
    'float4_e2m1fnx2',
    'float4_e2m1fnx4',
    'float4_e2m1fnx8',
    'float4_e2m1fnx16',
    'float4_e2m1fnx32',
    'float4_e2m1fnx64',
    'bfloat16',
}

__all__ = list(_all_dtypes) + [
    'dtype',
    'AnyDType',
    'get_tvm_dtype',
]<|MERGE_RESOLUTION|>--- conflicted
+++ resolved
@@ -1,12 +1,7 @@
 from tilelang import tvm
 from tvm import ir
 import torch
-<<<<<<< HEAD
-import ctypes
 from typing import Generic, TypeVar, Union, TYPE_CHECKING
-=======
-from typing import TYPE_CHECKING, Union
->>>>>>> 74da3696
 from tvm import tir
 import tvm.script.ir_builder.tir._ffi_api as tb_ffi
 import numpy as np
@@ -141,23 +136,8 @@
         expected = set(list(_DTYPE_TO_STR.keys()) + list(_DTYPE_TO_STR.values()))
         raise TypeError(f"Invalid DataType {value}({type(value)}), expect one of {expected}")
 
-
-<<<<<<< HEAD
-def __dtype_to_torch(self) -> torch.dtype:
-    if self not in _dtype_tvm2py:
-        raise TypeError(f'Unable to convert {self} to torch type')
-    return _dtype_tvm2py[self]
-
-
-dtype.__eq__ = __dtype_eq__
-dtype.__req__ = __dtype_eq__
-dtype.__ne__ = __dtype_ne__
-dtype.__rne__ = __dtype_ne__
-=======
->>>>>>> 74da3696
 dtype.__call__ = __dtype_call__
 dtype.__new__ = __dtype_new__
-dtype.torch = __dtype_to_torch
 
 
 def get_tvm_dtype(value: AnyDType) -> dtype:
