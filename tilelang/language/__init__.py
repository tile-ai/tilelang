--- conflicted
+++ resolved
@@ -26,11 +26,7 @@
 from .pipeline import Pipelined  # noqa: F401
 from .persistent import Persistent  # noqa: F401
 from .frame import has_let_value, get_let_value  # noqa: F401
-<<<<<<< HEAD
 from .math_intrinsics import *  # noqa: F401
-=======
-from .fastmath import *  # noqa: F401
->>>>>>> 95c373f5
 from .kernel import (
     Kernel,  # noqa: F401
     KernelLaunchFrame,  # noqa: F401
