--- conflicted
+++ resolved
@@ -21,11 +21,8 @@
     FragmentBuffer,  # noqa: F401
     SharedBuffer,  # noqa: F401
     LocalBuffer,  # noqa: F401
-<<<<<<< HEAD
     dyn,  # noqa: F401
-=======
     Ref,  # noqa: F401
->>>>>>> 2ae4f1b7
 )
 # from .proxy import (
 #     ptr,  # noqa: F401
