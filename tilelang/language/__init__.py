"""The language interface for tl programs."""
from __future__ import annotations

# from .parser import *
# now is fully compatible with the upstream
# tir script
# TODO(lei): remove this import once the
# upstream tir script is fully compatible
from tvm.script.parser.tir import *
from . import overrides as _overrides  # noqa: F401

# from .tir import prim_func, macro,  # noqa: F401
from .v2 import *  # noqa: F401
from .tir.ir import *  # noqa: F401
from tilelang.layout import Layout, Fragment  # noqa: F401
from .proxy import (
    ptr,  # noqa: F401
    make_tensor,  # noqa: F401
    Buffer,  # noqa: F401
    Tensor,  # noqa: F401
    StridedTensor,  # noqa: F401
    FragmentBuffer,  # noqa: F401
    SharedBuffer,  # noqa: F401
    LocalBuffer,  # noqa: F401
)
from .parallel import Parallel  # noqa: F401
from .pipeline import Pipelined  # noqa: F401
from .persistent import Persistent  # noqa: F401
from .frame import has_let_value, get_let_value  # noqa: F401
from .math_intrinsics import *  # noqa: F401
from .kernel import (
    Kernel,  # noqa: F401
    KernelLaunchFrame,  # noqa: F401
    get_thread_binding,  # noqa: F401
    get_thread_bindings,  # noqa: F401
    get_block_binding,  # noqa: F401
    get_block_bindings,  # noqa: F401
)
from .warpgroup import ws  # noqa: F401
from .allocate import (
    alloc_var,  # noqa: F401
    alloc_local,  # noqa: F401
    alloc_shared,  # noqa: F401
    alloc_fragment,  # noqa: F401
    alloc_barrier,  # noqa: F401
    alloc_tmem,  # noqa: F401
    alloc_reducer,  # noqa: F401
    alloc_descriptor,  # noqa: F401
    alloc_wgmma_desc,  # noqa: F401
    alloc_tcgen05_smem_desc,  # noqa: F401
    alloc_tcgen05_instr_desc,  # noqa: F401
)
from .copy import copy, c2d_im2col  # noqa: F401
<<<<<<< HEAD
from .gemm import GemmWarpPolicy, gemm, gemm_v2  # noqa: F401
from .experimental.gemm_sp import gemm_sp, gemm_sp_v2  # noqa: F401
=======
from .gemm import GemmWarpPolicy, gemm, gemm_v1, gemm_v2  # noqa: F401
from .experimental.gemm_sp import gemm_sp  # noqa: F401
>>>>>>> 055f8500
from .fill import fill, clear  # noqa: F401
from .reduce import (
    reduce,  # noqa: F401
    reduce_max,  # noqa: F401
    reduce_min,  # noqa: F401
    reduce_sum,  # noqa: F401
    reduce_abssum,  # noqa: F401
    reduce_absmax,  # noqa: F401
    reduce_bitand,  # noqa: F401
    reduce_bitor,  # noqa: F401
    reduce_bitxor,  # noqa: F401
    cumsum,  # noqa: F401
    finalize_reducer,  # noqa: F401
)
from .print import print, device_assert  # noqa: F401
from .customize import (
    atomic_max,  # noqa: F401
    atomic_min,  # noqa: F401
    atomic_add,  # noqa: F401
    atomic_addx2,  # noqa: F401
    atomic_addx4,  # noqa: F401
    dp4a,  # noqa: F401
    clamp,  # noqa: F401
    reshape,  # noqa: F401
    view,  # noqa: F401
    atomic_load,  # noqa: F401
    atomic_store,  # noqa: F401
    loop_break,  # noqa: F401
)
from .logical import any_of, all_of  # noqa: F401
from .builtin import *  # noqa: F401

from .utils import index_to_coordinates  # noqa: F401

from .symbolics import dynamic, symbolic  # noqa: F401
from .annotations import (  # noqa: F401
    use_swizzle, annotate_layout, annotate_safe_value, annotate_l2_hit_ratio,
)


def import_source(source: str | None = None):
    # source is the source code to be imported
    return block_attr({"pragma_import_c": source}) if source is not None else None<|MERGE_RESOLUTION|>--- conflicted
+++ resolved
@@ -51,13 +51,8 @@
     alloc_tcgen05_instr_desc,  # noqa: F401
 )
 from .copy import copy, c2d_im2col  # noqa: F401
-<<<<<<< HEAD
-from .gemm import GemmWarpPolicy, gemm, gemm_v2  # noqa: F401
+from .gemm import GemmWarpPolicy, gemm, gemm_v1, gemm_v2  # noqa: F401
 from .experimental.gemm_sp import gemm_sp, gemm_sp_v2  # noqa: F401
-=======
-from .gemm import GemmWarpPolicy, gemm, gemm_v1, gemm_v2  # noqa: F401
-from .experimental.gemm_sp import gemm_sp  # noqa: F401
->>>>>>> 055f8500
 from .fill import fill, clear  # noqa: F401
 from .reduce import (
     reduce,  # noqa: F401
