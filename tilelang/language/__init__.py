"""The language interface for tl programs."""
from __future__ import annotations

# from .parser import *
# now is fully compatible with the upstream
# tir script
# TODO(lei): remove this import once the
# upstream tir script is fully compatible
from tvm.script.parser.tir import *
from . import overrides as _overrides  # noqa: F401

# from .tir import prim_func, macro,  # noqa: F401
from .v2 import *  # noqa: F401
from .tir.ir import *  # noqa: F401
from tilelang.layout import Layout, Fragment  # noqa: F401
from .proxy import ptr, make_tensor  # noqa: F401
from .v2.annot import (
    Buffer,  # noqa: F401
    Tensor,  # noqa: F401
    StridedTensor,  # noqa: F401
    FragmentBuffer,  # noqa: F401
    SharedBuffer,  # noqa: F401
    LocalBuffer,  # noqa: F401
    dyn,  # noqa: F401
)
<<<<<<< HEAD
# from .proxy import (
#     ptr,  # noqa: F401
#     make_tensor,  # noqa: F401
#     Buffer,  # noqa: F401
#     Tensor,  # noqa: F401
#     StridedTensor,  # noqa: F401
#     FragmentBuffer,  # noqa: F401
#     SharedBuffer,  # noqa: F401
#     LocalBuffer,  # noqa: F401
# )
from .loop import serial, Parallel, Persistent, Pipelined  # noqa: F401
=======
from .loop import (
    Parallel,  # noqa: F401
    Persistent,  # noqa: F401
    Pipelined,  # noqa: F401
    serial,  # noqa: F401
    unroll,  # noqa: F401
    Serial,  # noqa: F401
    Unroll,  # noqa: F401
)
>>>>>>> 422fb129
from .frame import has_let_value, get_let_value  # noqa: F401
from .math_intrinsics import *  # noqa: F401
from .kernel import (
    Kernel,  # noqa: F401
    KernelLaunchFrame,  # noqa: F401
    get_thread_binding,  # noqa: F401
    get_thread_bindings,  # noqa: F401
    get_block_binding,  # noqa: F401
    get_block_bindings,  # noqa: F401
)
from .warpgroup import ws  # noqa: F401
from .allocate import (
    alloc_var,  # noqa: F401
    alloc_local,  # noqa: F401
    alloc_shared,  # noqa: F401
    alloc_fragment,  # noqa: F401
    alloc_barrier,  # noqa: F401
    alloc_tmem,  # noqa: F401
    alloc_reducer,  # noqa: F401
    alloc_descriptor,  # noqa: F401
    alloc_wgmma_desc,  # noqa: F401
    alloc_tcgen05_smem_desc,  # noqa: F401
    alloc_tcgen05_instr_desc,  # noqa: F401
    empty,  # noqa: F401
)
from .copy import copy, c2d_im2col  # noqa: F401
from .gemm import GemmWarpPolicy, gemm, gemm_v1, gemm_v2  # noqa: F401
from .experimental.gemm_sp import gemm_sp, gemm_sp_v2  # noqa: F401
from .fill import fill, clear  # noqa: F401
from .reduce import (
    reduce,  # noqa: F401
    reduce_max,  # noqa: F401
    reduce_min,  # noqa: F401
    reduce_sum,  # noqa: F401
    reduce_abssum,  # noqa: F401
    reduce_absmax,  # noqa: F401
    reduce_bitand,  # noqa: F401
    reduce_bitor,  # noqa: F401
    reduce_bitxor,  # noqa: F401
    cumsum,  # noqa: F401
    finalize_reducer,  # noqa: F401
    warp_reduce_sum,  # noqa: F401
    warp_reduce_max,  # noqa: F401
    warp_reduce_min,  # noqa: F401
    warp_reduce_bitand,  # noqa: F401
    warp_reduce_bitor,  # noqa: F401
)
from .print import print, device_assert  # noqa: F401
from .customize import (
    atomic_max,  # noqa: F401
    atomic_min,  # noqa: F401
    atomic_add,  # noqa: F401
    atomic_addx2,  # noqa: F401
    atomic_addx4,  # noqa: F401
    dp4a,  # noqa: F401
    clamp,  # noqa: F401
    reshape,  # noqa: F401
    view,  # noqa: F401
    atomic_load,  # noqa: F401
    atomic_store,  # noqa: F401
    loop_break,  # noqa: F401
)
from .logical import any_of, all_of  # noqa: F401
from .builtin import *  # noqa: F401

from .utils import index_to_coordinates  # noqa: F401

from .symbolics import dynamic, symbolic  # noqa: F401
from .annotations import (  # noqa: F401
    use_swizzle, annotate_layout, annotate_safe_value, annotate_l2_hit_ratio,
)


def import_source(source: str | None = None):
    # source is the source code to be imported
    return block_attr({"pragma_import_c": source}) if source is not None else None<|MERGE_RESOLUTION|>--- conflicted
+++ resolved
@@ -23,19 +23,6 @@
     LocalBuffer,  # noqa: F401
     dyn,  # noqa: F401
 )
-<<<<<<< HEAD
-# from .proxy import (
-#     ptr,  # noqa: F401
-#     make_tensor,  # noqa: F401
-#     Buffer,  # noqa: F401
-#     Tensor,  # noqa: F401
-#     StridedTensor,  # noqa: F401
-#     FragmentBuffer,  # noqa: F401
-#     SharedBuffer,  # noqa: F401
-#     LocalBuffer,  # noqa: F401
-# )
-from .loop import serial, Parallel, Persistent, Pipelined  # noqa: F401
-=======
 from .loop import (
     Parallel,  # noqa: F401
     Persistent,  # noqa: F401
@@ -45,7 +32,6 @@
     Serial,  # noqa: F401
     Unroll,  # noqa: F401
 )
->>>>>>> 422fb129
 from .frame import has_let_value, get_let_value  # noqa: F401
 from .math_intrinsics import *  # noqa: F401
 from .kernel import (
