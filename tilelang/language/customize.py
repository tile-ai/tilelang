--- conflicted
+++ resolved
@@ -3,238 +3,7 @@
 import tilelang.language as T
 from tvm.tir import PrimExpr, Buffer, op
 from typing import List, Union
-<<<<<<< HEAD
-
-_MEMORY_ORDER_ID_MAP = {
-    "relaxed": 0,
-    "consume": 1,
-    "acquire": 2,
-    "release": 3,
-    "acq_rel": 4,
-    "seq_cst": 5,
-}
-
-
-def region(buffer: BufferLoad, access_type: str, *args: PrimExpr):
-    """
-    Create a tile memory-region descriptor for a BufferLoad.
-
-    Maps access_type ('r', 'w', 'rw') to the numeric codes expected by the `tl.region` intrinsic
-    (1, 2, 3 respectively) and returns a tir.Call representing the region with the provided extents.
-
-    Parameters:
-        buffer (tir.BufferLoad): The BufferLoad that identifies the underlying buffer and indices.
-        access_type (str): One of 'r', 'w', or 'rw' indicating read, write, or read-write access.
-        *args (tir.PrimExpr): Extent expressions for each region dimension.
-
-    Returns:
-        tir.Call: A call to the `tl.region` intrinsic describing the memory region.
-
-    Raises:
-        KeyError: If access_type is not one of 'r', 'w', or 'rw'.
-    """
-    access_type = {"r": 1, "w": 2, "rw": 3}[access_type]
-    return T.call_intrin("handle", op.Op.get("tl.region"), buffer, access_type, *args)
-
-
-def buffer_to_tile_region(buffer: Buffer, access_type: str):
-    """Convert a TVM buffer to a tile region descriptor.
-
-    Args:
-        buffer (tir.Buffer): The buffer to convert
-        access_type (str): Type of access - 'r' for read, 'w' for write, 'rw' for read-write
-
-    Returns:
-        tir.Call: A region descriptor covering the entire buffer
-    """
-    mins = [0 for _ in buffer.shape]
-    extents = [x for x in buffer.shape]
-    return region(T.BufferLoad(buffer, mins), access_type, *extents)
-
-
-def buffer_load_to_tile_region(load: BufferLoad, access_type: str, extents: List[PrimExpr]):
-    """Convert a buffer load operation to a tile region descriptor.
-
-    Args:
-        load (tir.BufferLoad): The buffer load operation
-        access_type (str): Type of access - 'r' for read, 'w' for write, 'rw' for read-write
-        extents (List[tir.PrimExpr]): List of expressions defining the region size
-
-    Returns:
-        tir.Call: A region descriptor for the loaded area
-    """
-    indices = load.indices
-    if len(indices) > len(extents):
-        # (f"mismatch between indices and extents for buffer load {load}: indices = {indices}, extents = {extents}, "
-        # f"region will be expanded in the last 2 dimensions")
-        new_extents = []
-        for _ in range(len(indices) - len(extents)):
-            new_extents.append(1)
-        for extent in extents:
-            new_extents.append(extent)
-        extents = new_extents
-    assert len(indices) == len(extents), f"indices = {indices}, extents = {extents}"
-    return region(load, access_type, *extents)
-
-
-def buffer_region_to_tile_region(buffer_region: BufferRegion, access_type: str,
-                                 extents: List[PrimExpr]):
-    """
-                                 Create a tl region descriptor for the given BufferRegion.
-
-                                 Parameters:
-                                     buffer_region (tir.BufferRegion): Source buffer region whose `region` items provide mins and extents.
-                                     access_type (str): Access mode: "r", "w", or "rw".
-                                     extents (List[PrimExpr]): Requested extents; must have length <= the number of extents in buffer_region.region.
-
-                                 Returns:
-                                     tir.Call: A tile-region descriptor (tl.region) covering the buffer_region.
-
-                                 Raises:
-                                     AssertionError: If the number of extents in buffer_region.region is smaller than len(extents).
-                                 """
-    mins = [x.min for x in buffer_region.region]
-    region_extents = [x.extent for x in buffer_region.region]
-    assert len(region_extents) >= len(
-        extents
-    ), f"region_extents must be >= extents, region_extents = {region_extents}, extents = {extents}"
-
-    return region(T.BufferLoad(buffer_region.buffer, mins), access_type, *region_extents)
-
-
-def atomic_max(dst: Buffer, value: PrimExpr, memory_order: str | None = None) -> PrimExpr:
-    """
-    Perform an atomic maximum on the value stored at dst with an optional memory-order.
-
-    If memory_order is None the runtime extern "AtomicMax" is called without an explicit memory-order id; otherwise the provided memory_order string is mapped to a numeric id using the module's memory-order map and passed to the extern.
-
-    Parameters:
-        dst (Buffer): Destination buffer/address to apply the atomic max.
-        value (PrimExpr): Value to compare/store atomically.
-        memory_order (str | None): Optional memory-order name (e.g. "relaxed", "acquire", "seq_cst").
-            If provided, it is translated to the corresponding numeric memory-order id before the call.
-
-    Returns:
-        PrimExpr: A handle/expression representing the issued atomic maximum operation.
-    """
-    if memory_order is None:
-        return T.call_extern("handle", "AtomicMax", T.address_of(dst), value)
-    else:
-        return T.call_extern("handle", "AtomicMax", T.address_of(dst), value,
-                             _MEMORY_ORDER_ID_MAP[memory_order])
-
-
-def atomic_min(dst: Buffer, value: PrimExpr, memory_order: str | None = None) -> PrimExpr:
-    """
-    Atomically update the value at dst to the minimum of its current value and value.
-
-    If memory_order is provided, it selects the memory-order semantic used by the underlying extern call;
-    allowed names are "relaxed", "consume", "acquire", "release", "acq_rel", and "seq_cst" (mapped internally
-    to integer IDs). If memory_order is None, the extern is invoked without an explicit memory-order argument.
-
-    Parameters:
-        memory_order (str | None): Optional memory-order name controlling the atomic operation's ordering.
-
-    Returns:
-        PrimExpr: A handle expression representing the atomic-min operation.
-    """
-    if memory_order is None:
-        return T.call_extern("handle", "AtomicMin", T.address_of(dst), value)
-    else:
-        return T.call_extern("handle", "AtomicMin", T.address_of(dst), value,
-                             _MEMORY_ORDER_ID_MAP[memory_order])
-
-
-def atomic_add(dst: Buffer, value: PrimExpr, memory_order: str | None = None) -> PrimExpr:
-    """
-    Atomically add `value` into `dst`, returning a handle to the operation.
-
-    Supports scalar/addressed extern atomic add when neither argument exposes extents, or tile-region-based atomic add for Buffer/BufferRegion/BufferLoad inputs. If both arguments are plain Buffers their shapes must be structurally equal. If at least one side exposes extents, extents are aligned (missing dimensions are treated as size 1); an assertion is raised if extents cannot be deduced. The optional `memory_order` (one of "relaxed","consume","acquire","release","acq_rel","seq_cst") is used only for the direct extern `AtomicAdd` path when no extents are available — otherwise the tile-region path ignores `memory_order`.
-
-    Returns:
-        PrimExpr: A handle representing the atomic addition operation.
-    """
-
-    def get_extent(data):
-        """
-        Return the inferred extent (shape) of a buffer-like object.
-
-        If `data` is a Var bound to a let value, the let value is resolved before inspection.
-        Parameters:
-            data: A Var, Buffer, or BufferRegion to inspect.
-
-        Returns:
-            The shape/extents as a list-like of PrimExpr (Buffer.shape or list of region item extents), or None if the extent cannot be determined.
-        """
-        if isinstance(data, Var) and T.has_let_value(data):
-            data = T.get_let_value(data)
-        if isinstance(data, Buffer):
-            return data.shape
-        elif isinstance(data, BufferRegion):
-            return [x.extent for x in data.region]
-        else:
-            return None
-
-    src_extent = get_extent(value)
-    dst_extent = get_extent(dst)
-
-    if dst_extent is None and src_extent is None:
-        if memory_order is None:
-            return T.call_extern("handle", "AtomicAdd", T.address_of(dst), value)
-        else:
-            return T.call_extern("handle", "AtomicAdd", T.address_of(dst), value,
-                                 _MEMORY_ORDER_ID_MAP[memory_order])
-
-    if isinstance(dst, Buffer) and isinstance(value, Buffer):
-        ir.assert_structural_equal(dst.shape, value.shape)
-
-    assert src_extent or dst_extent, "Can't deduce atomicadd extents from args"
-    src_extent = list(src_extent) if src_extent else [1] * len(dst_extent)
-    dst_extent = list(dst_extent) if dst_extent else [1] * len(src_extent)
-    extent = max(src_extent, dst_extent)
-
-    def _to_region(data, access_type):
-        if isinstance(data, Var) and T.has_let_value(data):
-            data = T.get_let_value(data)
-        if isinstance(data, Buffer):
-            return buffer_to_tile_region(data, access_type)
-        elif isinstance(data, BufferRegion):
-            return buffer_region_to_tile_region(data, access_type, extent)
-        else:
-            return buffer_load_to_tile_region(data, access_type, extent)
-
-    value = _to_region(value, "r")
-    dst = _to_region(dst, "w")
-    return T.call_intrin("handle", op.Op.get("tl.atomicadd"), value, dst)
-
-
-def atomic_addx2(dst: Buffer, value: PrimExpr) -> PrimExpr:
-    """Perform an atomic addition operation with double-width operands.
-
-    Args:
-        dst (Buffer): Destination buffer where the atomic addition will be performed
-        value (PrimExpr): Value to be atomically added (double-width)
-
-    Returns:
-        PrimExpr: Handle to the double-width atomic addition operation
-    """
-    return T.call_extern("handle", "AtomicAddx2", T.address_of(dst), T.address_of(value))
-
-
-def atomic_addx4(dst: Buffer, value: PrimExpr) -> PrimExpr:
-    """Perform an atomic addition operation with quad-width operands.
-
-    Args:
-        dst (Buffer): Destination buffer where the atomic addition will be performed
-        value (PrimExpr): Value to be atomically added (quad-width)
-
-    Returns:
-        PrimExpr: Handle to the quad-width atomic addition operation
-    """
-    return T.call_extern("handle", "AtomicAddx4", T.address_of(dst), T.address_of(value))
-=======
 from .atomic import atomic_max, atomic_min, atomic_add, atomic_addx2, atomic_addx4, atomic_load, atomic_store  # noqa: F401
->>>>>>> 7fb06776
 
 
 def dp4a(A: Buffer, B: Buffer, C: Buffer) -> PrimExpr:
@@ -295,42 +64,10 @@
     return T.Tensor(shape, dtype, src.data)
 
 
-<<<<<<< HEAD
-def atomic_load(src: Buffer, memory_order: str = "seq_cst") -> PrimExpr:
-    """
-    Load a value from the given buffer using the specified atomic memory ordering.
-
-    Performs an atomic load from `src` and returns a PrimExpr representing the loaded value.
-    memory_order selects the ordering and must be one of: "relaxed", "consume", "acquire",
-    "release", "acq_rel", or "seq_cst" (default).
-    Raises KeyError if an unknown memory_order is provided.
-    """
-    return T.call_extern(src.dtype, "AtomicLoad", T.address_of(src),
-                         _MEMORY_ORDER_ID_MAP[memory_order])
-
-
-def atomic_store(dst: Buffer, src: PrimExpr, memory_order: str = "seq_cst") -> PrimExpr:
-    """
-    Perform an atomic store of `src` into `dst` with the given memory ordering.
-
-    Parameters:
-        dst (Buffer): Destination buffer to store into.
-        src (PrimExpr): Value to store.
-        memory_order (str, optional): Memory ordering name; one of "relaxed", "consume",
-            "acquire", "release", "acq_rel", or "seq_cst". Defaults to "seq_cst".
-            The name is mapped to an internal numeric ID used by the underlying runtime.
-
-    Returns:
-        PrimExpr: A handle representing the issued atomic store operation.
-
-    Raises:
-        KeyError: If `memory_order` is not one of the supported names.
-=======
 def loop_break():
     """Break out of the current loop.
 
     Returns:
         tir.Call: A call to the `tl.loop_break` intrinsic.
->>>>>>> 7fb06776
     """
     return T.call_intrin("handle", op.Op.get("tl.loop_break"))