--- conflicted
+++ resolved
@@ -4,10 +4,7 @@
 from tilelang.primitives.gemm.base import GemmWarpPolicy
 import tilelang.language as T
 from tvm import tir
-<<<<<<< HEAD
 from typing import Union, List
-=======
->>>>>>> 055f8500
 
 
 def gemm_sp(
