from __future__ import annotations
from abc import ABC, abstractmethod
from tilelang import tvm as tvm
from typing import Any
from tvm import IRModule
from tvm.target import Target
from .utils import (is_metal_target, match_declare_kernel, match_declare_kernel_cpu, is_cuda_target,
                    is_hip_target, is_cpu_target, get_annotated_mod, pythonic_expr,
                    parse_function_call_args, parse_tma_descriptor_args)
import re
import logging
import textwrap
from tvm.tir.stmt_functor import post_order_visit

PREDEF_ATTRIBUTE_SET_DYNAMIC_MEMORY = """
    cudaError_t result_{0} = cudaFuncSetAttribute({0}, cudaFuncAttributeMaxDynamicSharedMemorySize, {1});
    if (result_{0} != cudaSuccess) {{
        snprintf(error_buf, ERROR_BUF_SIZE, "Failed to set the allowed dynamic shared memory size to %d with error: %s", {1}, cudaGetErrorString(result_{0}));
        return -1;
    }}
"""

PREDEF_ATTRIBUTE_SET_DYNAMIC_MEMORY_HIP = """
    if ({1} > 65536) {{
        snprintf(error_buf, ERROR_BUF_SIZE, "Failed to set the allowed dynamic shared memory size for {0} to %d", {1});
        return -1;
    }}
    return 0;
"""

PREDEF_INIT_FUNC = """
#define ERROR_BUF_SIZE 1024
static char error_buf[ERROR_BUF_SIZE];

extern "C" const char* get_last_error() {{
    return error_buf;
}}

extern "C" int init() {{
    error_buf[0] = '\\0';
    {0}
    return 0;
}}
"""

PREDEF_HOST_FUNC = """
extern "C" int call({}) {{
{}
\treturn 0;
}}
"""

L2_PERSISTENT_MAP_CREATE_HANDLE = """
\tcudaStreamAttrValue stream_attribute;
\tsize_t init_persisting_l2_cache_size;
\tcudaDeviceGetLimit(&init_persisting_l2_cache_size, cudaLimitPersistingL2CacheSize);
"""

L2_PERSISTENT_MAP_INIT_FUNC = """
\tstream_attribute.accessPolicyWindow.hitRatio = {1};
\tstream_attribute.accessPolicyWindow.hitProp = cudaAccessPropertyPersisting;
\tstream_attribute.accessPolicyWindow.missProp = cudaAccessPropertyStreaming;
\tcudaDeviceSetLimit(cudaLimitPersistingL2CacheSize, {2});
\tstream_attribute.accessPolicyWindow.base_ptr = (void*)({0});
\tstream_attribute.accessPolicyWindow.num_bytes = {2};
\tcudaStreamSetAttribute(stream, cudaStreamAttributeAccessPolicyWindow, &stream_attribute);
"""

L2_PERSISTENT_MAP_RESET_HANDLE = """
\tstream_attribute.accessPolicyWindow.num_bytes = 0;
\tcudaStreamSetAttribute(stream, cudaStreamAttributeAccessPolicyWindow, &stream_attribute);
\tcudaCtxResetPersistingL2Cache();
\tcudaDeviceSetLimit(cudaLimitPersistingL2CacheSize, init_persisting_l2_cache_size);
"""

TMA_DESC_INIT_FUNC = """
\tCUtensorMap {0};
\tCUtensorMapDataType {0}_type= (CUtensorMapDataType){1};
\tcuuint32_t {0}_tensorRank= {2};
\tvoid *{0}_globalAddress= {3};
\tcuuint64_t {0}_globalDim[{2}]= {{{4}}};
\tcuuint64_t {0}_globalStride[{2}]= {{{5}}};
\tcuuint32_t {0}_boxDim[{2}]= {{{6}}};
\tcuuint32_t {0}_elementStrides[{2}]= {{{7}}};
\tCUtensorMapInterleave {0}_interleave= (CUtensorMapInterleave){8};
\tCUtensorMapSwizzle {0}_swizzle= (CUtensorMapSwizzle){9};
\tCUtensorMapL2promotion {0}_l2Promotion= (CUtensorMapL2promotion){10};
\tCUtensorMapFloatOOBfill {0}_oobFill= (CUtensorMapFloatOOBfill){11};

\tCUresult {0}_result = CUTLASS_CUDA_DRIVER_WRAPPER_CALL(cuTensorMapEncodeTiled)(
    &{0}, {0}_type, {0}_tensorRank, {0}_globalAddress, {0}_globalDim, {0}_globalStride + 1, {0}_boxDim, {0}_elementStrides, {0}_interleave, {0}_swizzle, {0}_l2Promotion, {0}_oobFill);

\tif ({0}_result != CUDA_SUCCESS) {{
\t\tstd::stringstream ss;
\t\tss << "Error: Failed to initialize the TMA descriptor {0}";
\t\tsnprintf(error_buf, ERROR_BUF_SIZE, "%s", ss.str().c_str());
\t\treturn -1;
\t}}
"""

TMA_IM2COL_DESC_INIT_FUNC = """
\tCUtensorMap {0};
\tCUtensorMapDataType {0}_type= (CUtensorMapDataType){1};
\tcuuint32_t {0}_tensorRank= {2};
\tvoid *{0}_globalAddress= {3};
\tcuuint64_t {0}_globalDim[{2}]= {{{4}}};
\tcuuint64_t {0}_globalStride[{2}]= {{{5}}};
\tcuuint32_t {0}_elementStrides[{2}]= {{{6}}};
\tint {0}_lowerCorner[{2} - 2]= {{{7}}};
\tint {0}_upperCorner[{2} - 2]= {{{8}}};
\tcuuint32_t {0}_channelsPerPixel= {9};
\tcuuint32_t {0}_pixelsPerColumn= {10};
\tCUtensorMapInterleave {0}_interleave= (CUtensorMapInterleave){11};
\tCUtensorMapSwizzle {0}_swizzle= (CUtensorMapSwizzle){12};
\tCUtensorMapL2promotion {0}_l2Promotion= (CUtensorMapL2promotion){13};
\tCUtensorMapFloatOOBfill {0}_oobFill= (CUtensorMapFloatOOBfill){14};

\tCUresult {0}_result = CUTLASS_CUDA_DRIVER_WRAPPER_CALL(cuTensorMapEncodeIm2col)(
    &{0}, {0}_type, {0}_tensorRank, {0}_globalAddress, {0}_globalDim, {0}_globalStride + 1,
    {0}_lowerCorner, {0}_upperCorner, {0}_channelsPerPixel, {0}_pixelsPerColumn, {0}_elementStrides, {0}_interleave, {0}_swizzle, {0}_l2Promotion, {0}_oobFill);

\tif ({0}_result != CUDA_SUCCESS) {{
\t\tstd::stringstream ss;
\t\tss << "Error: Failed to initialize the TMA descriptor {0}";
\t\tsnprintf(error_buf, ERROR_BUF_SIZE, "%s", ss.str().c_str());
\t\treturn -1;
\t}}
"""


class BaseWrapper(ABC):

    @abstractmethod
    def wrap(self, *args, **kwargs):
        raise NotImplementedError


logger = logging.getLogger(__name__)


class TLCUDASourceWrapper:
    _TYPE_MAP = {
        "float32": "float",
        "float16": "half_t",
        "bfloat16": "bfloat16_t",
        "float8_e4m3": "fp8_e4_t",
        "float8_e5m2": "fp8_e5_t",
        "float64": "double",
        "int64": "int64_t",
        "int32": "int",
        "uint32": "unsigned int",
        "bool": "int8_t",
        "int8": "int8_t",
        "uint8": "uint8_t",
        "int16": "int16_t",
        "uint16": "uint16_t",
        "uchar": "uint8_t",
    }

    backend = "tl"
    device_mod: IRModule | None = None
    host_mod: IRModule | None = None
    pass_configs: dict[str, Any] | None = None

    def __init__(self,
                 scheduled_ir_module: IRModule,
                 source: str,
                 target: Target,
                 device_mod: IRModule | None = None,
                 host_mod: IRModule | None = None,
                 pass_configs: dict[str, Any] | None = None):
        self.mod = scheduled_ir_module
        self.target = target
        self.source = source
        self.pass_configs = pass_configs
        self.device_mod = device_mod
        self.host_mod = host_mod
        self.function_names: str | None = None
        self.dynamic_smem_buf: int | None = None
        self.block_info: list[int] | dict = [1, 1, 1]
        self.grid_info: list[int] | dict = [1, 1, 1]
        self.tma_descriptor_args: dict | None = None
        self.l2_persistent_map: dict[str, dict] | None = {}
        self.parse_source_information()
        self.srcpath: str | None = None
        self.libpath: str | None = None
        self.lib_code: str | None = self.update_lib_code(source)

    def _pythonic_expr(self, expr: tvm.tir.PrimExpr) -> str:
        return pythonic_expr(expr, self._TYPE_MAP)

    def _lookup_type(self, dtype: str | Any) -> str:
        key = dtype if isinstance(dtype, str) else str(dtype)
        result = self._TYPE_MAP.get(key)
        assert result is not None, f"Unsupported dtype {dtype}"
        return result

    def is_tma_descriptor_arg(self, arg_name: str) -> bool:
        return arg_name in self.prim_func.buffer_map

    def create_dispatch_func(self, code, function_informations):
        # Extract the set of dynamic symbolic names used in the primary function
        dynamic_symbolic_set = self.get_dynamic_symbolic_set(self.prim_func)

        function_args = []

        # Collect function arguments based on primary function's parameters and buffer mappings
        # QA(@lei): Why not use device_mod.params?
        # device func lack buffer map (to convert buffer handle to buffer)
        for param in self.prim_func.params:
            if param in self.prim_func.buffer_map:
                buffer = self.prim_func.buffer_map[param]
                function_args.append({
                    "name": buffer.data.name,
                    "type": self._lookup_type(buffer.dtype) + "* __restrict__",
                })
            elif isinstance(param, tvm.tir.Var):
                function_args.append({"name": param.name, "type": self._lookup_type(param.dtype)})
            else:
                raise ValueError(
                    f"Parameter {param} is not in the buffer map of the primary function.")
        # Add dynamic symbols as integer arguments
        for dyn_sym, dyn_sym_dtype in dynamic_symbolic_set:
            if dyn_sym not in [arg["name"] for arg in function_args]:
                function_args.append({"name": dyn_sym, "type": self._lookup_type(dyn_sym_dtype)})

        function_args.append(self.get_stream_type())

        # Format the function arguments for declaration
        def_args = ", ".join([f"{arg['type']} {arg['name']}" for arg in function_args])

        has_l2_persistent_map = False
        for function_name, _ in function_informations.items():
            if function_name in self.l2_persistent_map:
                has_l2_persistent_map = True
                break

        kernel_launch_code = """"""
        if has_l2_persistent_map:
            kernel_launch_code += L2_PERSISTENT_MAP_CREATE_HANDLE
        desc_name_map: dict[str, str] = {}
        desc_name_var_map: dict[str, tvm.tir.Var] = {}
        for function_name, function_info in function_informations.items():
            block_info = function_info["block_info"]
            grid_info = function_info["grid_info"]
            dynamic_smem_buf = function_info["dynamic_smem_buf"]
            function_params = function_info["function_params"]

            # Find the location of the global kernel function in the code
            index = match_declare_kernel(code, function_name + "(")

            # Analyze the function declaration to prepare for argument extraction
            declaration = code[index:].split(";")[0]

            # Identify the start of the function body to insert arguments
            index = code.index("{", index)

            block_str = f"dim3({self._pythonic_expr(block_info[0])}, {self._pythonic_expr(block_info[1])}, {self._pythonic_expr(block_info[2])})"
            grid_str = f"dim3({self._pythonic_expr(grid_info[0])}, {self._pythonic_expr(grid_info[1])}, {self._pythonic_expr(grid_info[2])})"
            smem_str = 0 if dynamic_smem_buf is None else dynamic_smem_buf
            init_l2_persistent_map = self.generate_l2_persistent_map(function_name)
            kernel_launch_code += init_l2_persistent_map

            if self.use_cooperative_groups[function_name]:
                args_list = parse_function_call_args(declaration, function_args, function_params,
                                                     desc_name_map, desc_name_var_map)
                assert len(function_params) == len(
                    args_list
                ), f"Function {function_name} has {len(function_params)} parameters, but {len(args_list)} arguments"
                args_array = [f"(void*)&{arg}" for arg in args_list]
                call_args = f"\tvoid* {function_name}_args[] = {{{', '.join(args_array)}}};\n"
                kernel_launch_code += call_args
                # Using cudaLaunchCooperativeKernel to launch the kernel
                kernel_launch_code += "\tTILELANG_CHECK(cudaLaunchCooperativeKernel((void*){}, {}, {}, {}, {}, stream));\n".format(
                    function_name, grid_str, block_str, function_name + "_args", smem_str)
            else:
                args_list = parse_function_call_args(declaration, function_args, function_params,
                                                     desc_name_map, desc_name_var_map)
                assert len(function_params) == len(
                    args_list
                ), f"Function {function_name} has {len(function_params)} parameters, but {len(args_list)} arguments"
                call_args = ", ".join(args_list)
                kernel_launch_code += f"\t{function_name}<<<{grid_str}, {block_str}, {smem_str}, stream>>>({call_args});\n"
                kernel_launch_code += f"\tTILELANG_CHECK_LAST_ERROR(\"{function_name}\");\n"
            if has_l2_persistent_map:
                kernel_launch_code += L2_PERSISTENT_MAP_RESET_HANDLE

        init_tma_descriptor_args = self.generate_tma_descriptor_args(desc_name_map,
                                                                     desc_name_var_map)
        kernel_launch_code = init_tma_descriptor_args + kernel_launch_code

        # Wrap the kernel dispatch logic in an external C function
        host_func = PREDEF_HOST_FUNC.format(def_args, kernel_launch_code)
        return host_func

    def generate_l2_persistent_map(self, function_name: str) -> str:
        if function_name not in self.l2_persistent_map:
            return ""
        init_l2_persistent_map = ""
        for buffer_name, (hit_ratio,
                          size_in_bytes) in self.l2_persistent_map[function_name].items():
            # get persisting_l2_cache_max_size
            from tilelang.carver.arch.driver import get_persisting_l2_cache_max_size
            persisting_l2_cache_max_size = get_persisting_l2_cache_max_size()
            try:
                num_bytes = min(size_in_bytes, persisting_l2_cache_max_size)
            except Exception:
                # as size_in_bytes maybe a symbolic expression
                num_bytes = persisting_l2_cache_max_size
            init_l2_persistent_map += L2_PERSISTENT_MAP_INIT_FUNC.format(
                buffer_name, float(hit_ratio), self._pythonic_expr(num_bytes))

        return init_l2_persistent_map

    def generate_tma_descriptor_args(self, desc_name_map: dict[str, str],
                                     desc_name_var_map: dict[str, tvm.tir.Var]) -> str:
        tma_descripter_init = ""
        if self.tma_descriptor_args is None:
            return tma_descripter_init

        # Parse TMA descriptor arguments using the common utility
        parsed_params = parse_tma_descriptor_args(self.tma_descriptor_args, desc_name_map,
                                                  desc_name_var_map, self._pythonic_expr)

        # Generate C++ code from parsed parameters
        for params in parsed_params:
            if not params.is_img2col:
                tma_descripter_init += TMA_DESC_INIT_FUNC.format(
                    params.handle_name, params.dtype, params.tensor_rank, params.global_address,
                    ",".join(params.global_dim), ",".join(params.global_stride),
                    ",".join(params.box_dim), ",".join(params.element_strides), params.interleave,
                    params.swizzle, params.l2_promotion, params.oob_fill)
            else:
                tma_descripter_init += TMA_IM2COL_DESC_INIT_FUNC.format(
                    params.handle_name, params.dtype, params.tensor_rank, params.global_address,
                    ",".join(params.global_dim), ",".join(params.global_stride),
                    ",".join(params.element_strides), ",".join(params.lower_corner),
                    ",".join(params.upper_corner), params.smem_box_channel, params.smem_box_pixel,
                    params.interleave, params.swizzle, params.l2_promotion, params.oob_fill)

        return tma_descripter_init

    def parse_source_information(self):
        if self.device_mod is None or self.host_mod is None:
            with tvm.transform.PassContext(opt_level=3, config=self.pass_configs):
                device_mod, host_mod = get_annotated_mod(self.mod, self.target)
            self.device_mod = device_mod
            self.host_mod = host_mod
        assert (len(self.device_mod.functions)
                >= 1), "Device module should have at least one function."
        assert (len(self.host_mod.functions) == 1), "Only support one function in host module."

        block_info_map = {}
        grid_info_map = {}
        dynamic_smem_buf_map = {}
        function_names = []
        use_cooperative_groups_map = {}
        for g_var, func in self.device_mod.functions.items():
            # Default block and grid configurations
            block_info = [1, 1, 1]
            grid_info = [1, 1, 1]
            function_name = g_var.name_hint
            attrs = func.attrs
            dynamic_smem_buf = None
            use_cooperative_groups = False
            if "use_cooperative_groups" in attrs:
                use_cooperative_groups = attrs["use_cooperative_groups"]
            if "dyn_shared_memory_buf" in attrs:
                dynamic_smem_buf = int(attrs["dyn_shared_memory_buf"])
            if "thread_extent" in attrs:
                # Extract block and grid sizes from thread extents
                thread_extent = attrs["thread_extent"]
                for tag, extent in thread_extent.items():
                    if "threadIdx" in tag:
                        block_info["xyz".index(tag[-1])] = extent
                    elif "blockIdx" in tag:
                        grid_info["xyz".index(tag[-1])] = extent
            # Map the extracted configurations to each function
            block_info_map[function_name] = block_info
            grid_info_map[function_name] = grid_info
            dynamic_smem_buf_map[function_name] = dynamic_smem_buf
            use_cooperative_groups_map[function_name] = use_cooperative_groups
            function_names.append(function_name)

        # Store the mappings for use in code generation
        self.block_info = block_info_map
        self.grid_info = grid_info_map
        self.dynamic_smem_buf = dynamic_smem_buf_map
        self.use_cooperative_groups = use_cooperative_groups_map

        function_names_index = {}
        for _, func in self.host_mod.functions.items():
            if "tma_descriptor_args" in func.attrs:
                self.tma_descriptor_args = func.attrs["tma_descriptor_args"]
            if "l2_persistent_map" in func.attrs:
                self.l2_persistent_map[function_name] = func.attrs["l2_persistent_map"]

            host_code = str(func)
            for function_name in function_names:
                index = host_code.index(f'T.call_packed("{function_name}"')
                function_names_index[function_name] = index
        # sort function_names
        function_names = sorted(function_names, key=lambda x: function_names_index[x])
        self.function_names = function_names

    def get_dynamic_symbolic_set(self, prim_func):
        # Determine the set of dynamic symbols used in the function
        dynamic_symbolic_set: dict[str, str] = {}

        def unique_push_back(name: str, dtype: str):
            if name not in dynamic_symbolic_set:
                dynamic_symbolic_set[name] = dtype
            else:
                assert dtype == dynamic_symbolic_set[name]

        for param in prim_func.params:
            if param in prim_func.buffer_map:
                buffer = prim_func.buffer_map[param]
                for dim in buffer.shape:
                    if isinstance(dim, tvm.tir.Var):
                        unique_push_back(dim.name, str(dim.dtype))

        # Note: In buffer definitions, any dynamic symbols appearing in strides are listed after those in the shape.
        for param in prim_func.params:
            if param in prim_func.buffer_map:
                buffer = prim_func.buffer_map[param]
                for stride in buffer.strides:
                    if isinstance(stride, tvm.tir.Var):
                        unique_push_back(stride.name, str(stride.dtype))

        return list(dynamic_symbolic_set.items())

    def get_init_func(self):
        # Initialize an empty string for the CUDA function call
        call_str = """"""
        # If dynamic shared memory buffer is specified, prepare the cudaFuncSetAttribute call
        for function_name, dynamic_smem_buf in self.dynamic_smem_buf.items():
            if dynamic_smem_buf is not None:
                # Format the cudaFuncSetAttribute call for dynamic shared memory
                call_str += PREDEF_ATTRIBUTE_SET_DYNAMIC_MEMORY.format(
                    function_name, dynamic_smem_buf)
        # Format the initialization function using the call_str
        init_funcs = PREDEF_INIT_FUNC.format(call_str)
        return init_funcs

    def update_lib_code(self, code: str):
        # Update the library code with the given code string
        self.lib_code = code
        # Get the function names
        function_names = self.function_names
        # Get the CUDA initialization function
        init_func = self.get_init_func()

        # Organize function information for code generation
        function_informations = {}
        for function_name in function_names:
            # Do not update function with dispatch host function
            if (function_name not in self.block_info) or (function_name not in self.grid_info):
                continue
            assert function_name in self.device_mod, f"Function {function_name} not found in device module"
            device_func = self.device_mod[function_name]
            kernel_params_cnt = len(device_func.params)
            function_params: list[str] = None

            def visitor(node, fn=function_name, param_cnt=kernel_params_cnt):
                nonlocal function_params
                if isinstance(node, tvm.tir.Call):
                    if not (hasattr(node, "op") and
                            node.op == tvm.ir.Op.get("tir.tvm_call_packed")):
                        return
                    args = node.args
                    if not args or args[0] != fn:
                        return
                    if len(args) < 1 + param_cnt:
                        raise AssertionError(
                            "tvm_call_packed should have at least 1 argument and match device function parameters"
                        )
                    function_params = args[1:1 + param_cnt]

            post_order_visit(self.host_func.body, visitor)
            assert function_params is not None, "function_params should not be None"

            function_informations[function_name] = {
                "function_name": function_name,
                "block_info": self.block_info[function_name],
                "grid_info": self.grid_info[function_name],
                "dynamic_smem_buf": self.dynamic_smem_buf[function_name],
                "function_params": function_params,
            }

        # Create the host function wrapper for the CUDA kernel
        host_func = self.create_dispatch_func(code, function_informations)
        # Combine the source, initialization function, and host function to form the complete library code
        lib_code = self.source + init_func + host_func
        return lib_code

    def get_stream_type(self) -> dict[str, str]:
        return {"name": "stream=cudaStreamDefault", "type": "cudaStream_t"}

    @property
    def prim_func(self):
        if len(self.mod.get_global_vars()) == 1:
            return self.mod[self.mod.get_global_vars()[0]]
        elif "main" in self.mod:
            return self.mod["main"]
        else:
            for _, function in self.mod.functions_items():
                attr = function.attrs
                if "tir.is_global_func" in attr and attr["tir.is_global_func"]:
                    return function
            raise ValueError("Cannot find primary function in the module.")

    @property
    def device_func(self):
        if len(self.device_mod.get_global_vars()) == 1:
            return self.device_mod[self.device_mod.get_global_vars()[0]]
        elif "main" in self.device_mod:
            return self.device_mod["main"]
        else:
            for _, function in self.device_mod.functions.items():
                attr = function.attrs
                if "tir.is_global_func" in attr and attr["tir.is_global_func"]:
                    return function
            raise ValueError("Cannot find primary function in the module.")

    @property
    def host_func(self):
        if len(self.host_mod.get_global_vars()) == 1:
            return self.host_mod[self.host_mod.get_global_vars()[0]]
        elif "main" in self.host_mod:
            return self.host_mod["main"]
        else:
            for _, function in self.host_mod.functions.items():
                attr = function.attrs
                if "tir.is_global_func" in attr and attr["tir.is_global_func"]:
                    return function
            raise ValueError("Cannot find primary function in the module.")


<<<<<<< HEAD
class TLNVRTCSourceWrapper(TLCUDASourceWrapper):
    """
    A wrapper class for the TileLang NVRTC backend.
    """

    _TYPE_MAP = {
        "float32": "ctypes.c_float",
        "float16": "ctypes.c_uint16",
        "bfloat16": "ctypes.c_uint16",
        "float8_e4m3": "ctypes.c_uint8",
        "float8_e4m3fn": "ctypes.c_uint8",
        "float8_e5m2": "ctypes.c_uint8",
        "float64": "ctypes.c_double",
        "int64": "ctypes.c_int64",
        "int32": "ctypes.c_int32",
        "uint32": "ctypes.c_uint32",
        "bool": "ctypes.c_bool",
        "int8": "ctypes.c_int8",
        "uint8": "ctypes.c_uint8",
        "int16": "ctypes.c_int16",
        "uint16": "ctypes.c_uint16",
        "uchar": "ctypes.c_uint8",
    }

    def __init__(self,
                 scheduled_ir_module: IRModule,
                 source: str,
                 target: Target,
                 device_mod: IRModule | None = None,
                 host_mod: IRModule | None = None,
                 pass_configs: dict[str, Any] | None = None):
        super().__init__(scheduled_ir_module, source, target, device_mod, host_mod, pass_configs)

    def create_dispatch_func(self, code, function_informations):
        # Extract the set of dynamic symbolic names used in the primary function
        dynamic_symbolic_set = self.get_dynamic_symbolic_set(self.prim_func)

        function_args = [{"name": "kernels", "type": "Dict[str, cuda.bindings.driver.CUkernel]"}]
        # Collect function arguments based on primary function's parameters and buffer mappings
        for param in self.prim_func.params:
            if param in self.prim_func.buffer_map:
                buffer = self.prim_func.buffer_map[param]
                function_args.append({
                    "name": buffer.data.name,
                    "type": "ctypes.c_void_p",
                })
            elif isinstance(param, tvm.tir.Var):
                function_args.append({"name": param.name, "type": self._lookup_type(param.dtype)})
            else:
                raise ValueError(
                    f"Parameter {param} is not in the buffer map of the primary function.")
        # Add dynamic symbols as integer arguments
        for dyn_sym, dyn_sym_dtype in dynamic_symbolic_set:
            if dyn_sym not in [arg["name"] for arg in function_args]:
                function_args.append({"name": dyn_sym, "type": self._lookup_type(dyn_sym_dtype)})

        function_args.append(self.get_stream_type())
        # Format the function arguments for declaration
        def_args = ", ".join([f"{arg['name']}" for arg in function_args])

        def func_call_args(s, function_args, desc_name_map: dict[str, str] | None = None):
            # Extract the function call arguments matching the function definition
            def maybe_desc(name: str, matches: list[str], i: int):
                match = matches[i]
                if not (match == name + "_desc" or match.startswith(name + "_desc_")):
                    return False
                desc_decls = []
                if desc_name_map is not None:
                    desc_name_map[match] = name
                if i > 0:
                    desc_decls.append(matches[i - 1])
                if i < len(matches) - 1:
                    desc_decls.append(matches[i + 1])
                return any([decl == "CUtensorMap" for decl in desc_decls])

            pattern = r"[,\s]*(?:\w+\s*\*+\s*__restrict__\s+)?(\w+)"
            matches = re.findall(pattern, s)
            call_args = []
            for i, match in enumerate(matches):
                for arg in function_args:
                    if arg["name"] == match:
                        call_args.append(
                            (f"{match}.data_ptr()" if arg["type"] == "ctypes.c_void_p" else match,
                             arg["type"]))
                    elif maybe_desc(arg["name"], matches, i):
                        call_args.append((match, "None"))
            return call_args

        desc_name_map: dict[str, str] = {}
        device_index = 0
        kernel_launch_code = """"""
        for function_name, function_info in function_informations.items():
            block_info = function_info["block_info"]
            grid_info = function_info["grid_info"]
            dynamic_smem_buf = function_info["dynamic_smem_buf"]

            # Find the location of the global kernel function in the code
            index = match_declare_kernel(code, function_name + "(")

            # Analyze the function declaration to prepare for argument extraction
            declaration = code[index:].split(";")[0]

            # Identify the start of the function body to insert arguments
            index = code.index("{", index)
            call_args = func_call_args(declaration, function_args, desc_name_map)
            for arg_name, arg_type in call_args:
                if arg_type == "ctypes.c_void_p":
                    device_index = f"{arg_name.replace('.data_ptr()', '')}.device.index"
                    break
            arg_names = ", ".join([arg[0] for arg in call_args])
            arg_types = ", ".join([arg[1] for arg in call_args])
            smem_str = 0 if dynamic_smem_buf is None else dynamic_smem_buf
            kernel_launch_code += self.generate_tma_descriptor_args(
                desc_name_map) + KERNEL_LAUNCH_FUNC_PY.format(
                    function_name, self._pythonic_expr(grid_info[0]),
                    self._pythonic_expr(grid_info[1]), self._pythonic_expr(grid_info[2]),
                    self._pythonic_expr(block_info[0]), self._pythonic_expr(block_info[1]),
                    self._pythonic_expr(
                        block_info[2]), smem_str, arg_names, arg_types, device_index)

        # Wrap the kernel dispatch logic in an external C function
        host_func = PREDEF_HOST_FUNC_PY.format(
            repr(list(function_informations.keys())), def_args, kernel_launch_code)
        return host_func

    def generate_tma_descriptor_args(self, desc_name_map: dict[str, str]) -> str:
        tma_descripter_init = ""
        if self.tma_descriptor_args is None:
            return tma_descripter_init

        for handle_name, name in desc_name_map.items():
            desc_name = name + "_desc"
            assert desc_name in self.tma_descriptor_args, f"TMA descriptor {desc_name} not found in {self.tma_descriptor_args}"
            args = self.tma_descriptor_args[desc_name]
            # Skip __tvm_tensormap_create_tiled
            if len(args) < 3:
                raise ValueError(
                    f"TMA descriptor args too short: {len(args)} elements, expected at least 3")
            _, dtype, tensor_rank, globalAddress, *remaining_args = args[1:]

            tensor_rank = int(tensor_rank)
            # Validate tensor_rank
            if not isinstance(tensor_rank, int) or tensor_rank <= 0:
                raise ValueError(f"Invalid tensor_rank: {tensor_rank}. Must be a positive integer")

            # Calculate required length for remaining_args
            # 4 groups of tensor_rank size + 4 parameters
            expected_args_len = 4 * tensor_rank + 4
            if len(remaining_args) < expected_args_len:
                raise ValueError(f"Insufficient remaining args: got {len(remaining_args)}, "
                                 f"expected {expected_args_len} for tensor_rank {tensor_rank}")

            # Extract dimensions and strides using list slicing
            global_dim = remaining_args[:tensor_rank]
            global_stride = remaining_args[tensor_rank:2 * tensor_rank]
            box_dim = remaining_args[2 * tensor_rank:3 * tensor_rank]
            element_strides = remaining_args[3 * tensor_rank:4 * tensor_rank]

            global_dim = [str(i) for i in global_dim]
            global_stride = [str(i) for i in global_stride]
            box_dim = [str(i) for i in box_dim]
            element_strides = [str(i) for i in element_strides]

            # Extract remaining parameters
            try:
                interleave, swizzle, l2Promotion, oobFill = remaining_args[4 * tensor_rank:4 *
                                                                           tensor_rank + 4]
            except ValueError as e:
                raise ValueError(
                    "Failed to unpack the final 4 TMA parameters (interleave, swizzle, l2Promotion, oobFill)"
                ) from e

            tma_descripter_init += TMA_DESC_INIT_FUNC_PY.format(
                handle_name, dtype, tensor_rank, globalAddress,
                ", ".join(map(lambda x: f"cuda.bindings.driver.cuuint64_t({x})", global_dim)),
                ", ".join(map(lambda x: f"cuda.bindings.driver.cuuint64_t({x})", global_stride)),
                ", ".join(map(lambda x: f"cuda.bindings.driver.cuuint32_t({x})", box_dim)),
                ", ".join(map(lambda x: f"cuda.bindings.driver.cuuint32_t({x})",
                              element_strides)), interleave, swizzle, l2Promotion, oobFill)
        return tma_descripter_init

    def update_lib_code(self, code: str):
        # Update the library code with the given code string
        self.lib_code = code

        # Organize function information for code generation
        function_informations = {}
        for function_name in self.function_names:
            # Do not update function with dispatch host function
            if (function_name not in self.block_info) or (function_name not in self.grid_info):
                continue

            function_informations[function_name] = {
                "function_name": function_name,
                "block_info": self.block_info[function_name],
                "grid_info": self.grid_info[function_name],
                "dynamic_smem_buf": self.dynamic_smem_buf[function_name],
            }

        # Create the host function wrapper for the CUDA kernel
        self.host_func = self.create_dispatch_func(code, function_informations)
        return self.lib_code

    def get_stream_type(self) -> dict[str, str]:
        return {"name": "stream=0", "type": "int"}


=======
>>>>>>> 716dbef5
class TLHIPSourceWrapper(TLCUDASourceWrapper):
    """
    A wrapper class for the TileLang HIP backend.
    """

    _TYPE_MAP = {
        "float32": "float",
        "float16": "half_t",
        "bfloat16": "bfloat16_t",
        "float8_e4m3": "fp8_e4_t",
        "float8_e4m3fn": "fp8_e4_t",
        "float8_e5m2": "fp8_e5_t",
        "float8_e4m3fnuz": "fp8_e4_t",
        "e4m3fnuz_float8": "fp8_e4_t",
        "float64": "double",
        "int64": "int64_t",
        "int32": "int",
        "uint32": "unsigned int",
        "bool": "int8_t",
        "int8": "int8_t",
        "uint8": "uint8_t",
        "int16": "int16_t",
        "uint16": "uint16_t",
        "uchar": "uint8_t",
    }

    def __init__(self,
                 scheduled_ir_module: IRModule,
                 source: str,
                 target: Target,
                 device_mod: IRModule | None = None,
                 host_mod: IRModule | None = None,
                 pass_configs: dict[str, Any] | None = None):
        super().__init__(scheduled_ir_module, source, target, device_mod, host_mod, pass_configs)

    def get_init_func(self):
        # Initialize an empty string for the CUDA function call
        call_str = """"""
        # If dynamic shared memory buffer is specified, prepare the cudaFuncSetAttribute call
        for function_name, dynamic_smem_buf in self.dynamic_smem_buf.items():
            if dynamic_smem_buf is not None:
                # Format the cudaFuncSetAttribute call for dynamic shared memory
                call_str += PREDEF_ATTRIBUTE_SET_DYNAMIC_MEMORY_HIP.format(
                    function_name, dynamic_smem_buf)
        # Format the initialization function using the call_str
        init_funcs = PREDEF_INIT_FUNC.format(call_str)
        return init_funcs

    def get_stream_type(self) -> dict[str, str]:
        return {"name": "stream=hipStreamDefault", "type": "hipStream_t"}


class TLCPUSourceWrapper:
    _TYPE_MAP = {
        "float32": "float",
        "float16": "half",
        "int32": "int32_t",
        "int8": "int8_t",
        "uint8": "uint8_t",
        "int16": "int16_t",
        "uint16": "uint16_t",
        "int64": "int64_t",
        "uint64": "uint64_t",
        "float64": "double",
        "bool": "bool",
        "uchar": "uchar",
    }

    # Use common init with error buffer and get_last_error for CPU backend as well
    INIT_FUNC = PREDEF_INIT_FUNC.format("")

    CALL_PREFIX = textwrap.dedent("""
        #ifdef __cplusplus
        extern "C"
        #endif
        int32_t call({}) {{
          return {};
        }}
    """)

    backend = "tl"
    device_mod: IRModule | None = None
    host_mod: IRModule | None = None
    pass_configs: dict[str, Any] | None = None

    def __init__(self,
                 scheduled_ir_module: IRModule,
                 source: str,
                 target: Target,
                 device_mod: IRModule | None = None,
                 host_mod: IRModule | None = None,
                 pass_configs: dict[str, Any] | None = None):
        self.mod = scheduled_ir_module
        self.target = target
        self.source = source
        self.device_mod = device_mod
        self.host_mod = host_mod
        self.pass_configs = pass_configs
        self.function_names: str | None = None
        self.dynamic_smem_buf: int | None = None
        self.parse_source_information()
        self.srcpath: str | None = None
        self.libpath: str | None = None
        self.lib_code: str | None = self.update_lib_code(source)

    def _lookup_type(self, dtype: str | Any) -> str:
        key = dtype if isinstance(dtype, str) else str(dtype)
        result = self._TYPE_MAP.get(key)
        assert result is not None, f"Unsupported dtype {dtype}"
        return result

    def create_call_func(self, code, function_informations):
        # Extract the set of dynamic symbolic names used in the primary function
        dynamic_symbolic_set = self.get_dynamic_symbolic_set(self.prim_func)

        function_args = []
        # Collect function arguments based on primary function's parameters and buffer mappings
        for param in self.prim_func.params:
            if param in self.prim_func.buffer_map:
                buffer = self.prim_func.buffer_map[param]
                function_args.append({
                    "name": buffer.name,
                    "type": self._lookup_type(buffer.dtype) + "*",
                })
            elif isinstance(param, tvm.tir.Var):
                function_args.append({"name": param.name, "type": self._lookup_type(param.dtype)})
            else:
                raise ValueError(
                    f"Parameter {param} is not in the buffer map of the primary function.")
        # Add dynamic symbols as integer arguments
        for dyn_sym, dyn_sym_dtype in dynamic_symbolic_set:
            function_args.append({"name": dyn_sym, "type": self._lookup_type(dyn_sym_dtype)})
        # Format the function arguments for declaration
        def_args = ", ".join([f"{arg['type']} {arg['name']}" for arg in function_args])

        def func_call_args(s, function_args):
            pattern = r"[,\s]*(?:\w+\s*\*+\s*\s+)?(\w+)"
            matches = re.findall(pattern, s)
            call_args = []
            for match in matches:
                for arg in function_args:
                    if arg["name"] == match:
                        call_args.append(match)
            return call_args

        _call_str = """"""

        for function_name, _ in function_informations.items():

            # Find the location of the global kernel function in the code
            index = match_declare_kernel_cpu(code, function_name + "(")

            # Analyze the function declaration to prepare for argument extraction
            declaration = code[index:].split(";")[0]

            # Identify the start of the function body to insert arguments
            index = code.index("{", index)

            call_args = ", ".join(func_call_args(declaration, function_args))
            _call_str += f"{function_name}({call_args})"

        # Wrap the kernel dispatch logic in an external C function
        host_func = self.CALL_PREFIX.format(def_args, _call_str)
        return host_func

    def parse_source_information(self):
        with tvm.transform.PassContext(opt_level=3, config=self.pass_configs):
            device_mod, host_mod = get_annotated_mod(self.mod, self.target)
        assert (len(device_mod.functions) >= 1), "Device module should have at least one function."
        assert (len(host_mod.functions) == 1), "Only support one function in host module."

        function_names = []
        for g_var, _ in device_mod.functions.items():
            function_name = g_var.name_hint
            function_names.append(function_name)

        self.function_names = function_names

    def get_dynamic_symbolic_set(self, prim_func):
        # Determine the set of dynamic symbols used in the function
        dynamic_symbolic_set: dict[str, str] = {}
        for param in prim_func.params:
            if param in prim_func.buffer_map:
                buffer = prim_func.buffer_map[param]
                for dim in buffer.shape:
                    if isinstance(dim, tvm.tir.Var) and (dim.name not in dynamic_symbolic_set):
                        dynamic_symbolic_set[dim.name] = str(dim.dtype)
        return list(dynamic_symbolic_set.items())

    def get_cpu_init_func(self):
        # Provide init() and get_last_error() for CPU backend
        return self.INIT_FUNC

    def update_lib_code(self, code: str):
        # Update the library code with the given code string
        self.lib_code = code
        # Get the function names
        function_names = self.function_names
        # Get the CPU initialization function
        init_func = self.get_cpu_init_func()

        # Organize function information for code generation
        function_informations = {}
        for function_name in function_names:
            function_informations[function_name] = {
                "function_name": function_name,
            }

        # Create the call function wrapper for the CPU kernel
        call_func = self.create_call_func(code, function_informations)
        # Combine the source, initialization function, and call function to form the complete library code
        lib_code = self.source + init_func + call_func
        return lib_code

    @property
    def prim_func(self):
        if len(self.mod.get_global_vars()) == 1:
            return self.mod[self.mod.get_global_vars()[0]]
        elif "main" in self.mod:
            return self.mod["main"]
        else:
            for _, function in self.mod.functions_items():
                attr = function.attrs
                if "tir.is_global_func" in attr and attr["tir.is_global_func"]:
                    return function
            raise ValueError("Cannot find primary function in the module.")


class TLMetalSourceWrapper:

    def __init__(self,
                 scheduled_ir_module: IRModule,
                 source: str,
                 target: Target,
                 device_mod: IRModule | None = None,
                 host_mod: IRModule | None = None,
                 pass_configs: dict[str, Any] | None = None):
        self.mod = scheduled_ir_module
        self.target = target
        self.source = source
        self.pass_configs = pass_configs
        self.device_mod = device_mod
        self.host_mod = host_mod
        self.lib_code = self.update_lib_code(source)

    def update_lib_code(self, code: str):
        self.lib_code = code
        return self.lib_code


class TLWrapper(BaseWrapper):
    """
    A wrapper class for the TileLang backend.
    """
    device_mod: IRModule | None = None
    host_mod: IRModule | None = None
    pass_configs: dict[str, Any] | None = None
    target: Target | None = None
    lib: object | None = None

    def __init__(self, target: Target):
        super().__init__()
        self.scheduled_ir_module = None
        self.pass_configs = None
        self.target = target
        self.lib = None

    def assign_optimized_module(self, scheduled_ir_module: IRModule):
        self.scheduled_ir_module = scheduled_ir_module

    def assign_pass_configs(self, pass_configs: dict[str, Any]):
        self.pass_configs = pass_configs

    def assign_host_module(self, host_mod: IRModule):
        self.host_mod = host_mod

    def assign_device_module(self, device_mod: IRModule):
        self.device_mod = device_mod

    # Get Scheduled Rt Module and return source to be compiled
    def wrap(self, c_source: str):
        assert self.scheduled_ir_module is not None, "Please assign optimized module first."
        if is_cuda_target(self.target):
            wrapper_class = TLCUDASourceWrapper
        elif is_hip_target(self.target):
            wrapper_class = TLHIPSourceWrapper
        elif is_cpu_target(self.target):
            wrapper_class = TLCPUSourceWrapper
        elif is_metal_target(self.target):
            wrapper_class = TLMetalSourceWrapper
        else:
            raise ValueError(f"Unsupported platform: {self.arch.platform}")
        wrapper = wrapper_class(
            scheduled_ir_module=self.scheduled_ir_module,
            source=c_source,
            target=self.target,
            device_mod=self.device_mod,
            host_mod=self.host_mod,
            pass_configs=self.pass_configs)
        return wrapper.lib_code


class TLPyWrapper(TLWrapper):

    def __init__(self, target: Target):
        super().__init__(target)

    def wrap(self, c_source: str):
        # assert self.scheduled_ir_module is not None, "Please assign optimized module first."
        if is_cuda_target(self.target):
            from tilelang.jit.adapter.nvrtc import TLNVRTCSourceWrapper
            wrapper_class = TLNVRTCSourceWrapper
        else:
            raise ValueError(f"Unsupported target for NVRTC backend: {self.target}")
        wrapper = wrapper_class(
            scheduled_ir_module=self.scheduled_ir_module,
            source=c_source,
            target=self.target,
            device_mod=self.device_mod,
            host_mod=self.host_mod,
            pass_configs=self.pass_configs)
        return wrapper.host_func, wrapper.function_names<|MERGE_RESOLUTION|>--- conflicted
+++ resolved
@@ -537,216 +537,6 @@
             raise ValueError("Cannot find primary function in the module.")
 
 
-<<<<<<< HEAD
-class TLNVRTCSourceWrapper(TLCUDASourceWrapper):
-    """
-    A wrapper class for the TileLang NVRTC backend.
-    """
-
-    _TYPE_MAP = {
-        "float32": "ctypes.c_float",
-        "float16": "ctypes.c_uint16",
-        "bfloat16": "ctypes.c_uint16",
-        "float8_e4m3": "ctypes.c_uint8",
-        "float8_e4m3fn": "ctypes.c_uint8",
-        "float8_e5m2": "ctypes.c_uint8",
-        "float64": "ctypes.c_double",
-        "int64": "ctypes.c_int64",
-        "int32": "ctypes.c_int32",
-        "uint32": "ctypes.c_uint32",
-        "bool": "ctypes.c_bool",
-        "int8": "ctypes.c_int8",
-        "uint8": "ctypes.c_uint8",
-        "int16": "ctypes.c_int16",
-        "uint16": "ctypes.c_uint16",
-        "uchar": "ctypes.c_uint8",
-    }
-
-    def __init__(self,
-                 scheduled_ir_module: IRModule,
-                 source: str,
-                 target: Target,
-                 device_mod: IRModule | None = None,
-                 host_mod: IRModule | None = None,
-                 pass_configs: dict[str, Any] | None = None):
-        super().__init__(scheduled_ir_module, source, target, device_mod, host_mod, pass_configs)
-
-    def create_dispatch_func(self, code, function_informations):
-        # Extract the set of dynamic symbolic names used in the primary function
-        dynamic_symbolic_set = self.get_dynamic_symbolic_set(self.prim_func)
-
-        function_args = [{"name": "kernels", "type": "Dict[str, cuda.bindings.driver.CUkernel]"}]
-        # Collect function arguments based on primary function's parameters and buffer mappings
-        for param in self.prim_func.params:
-            if param in self.prim_func.buffer_map:
-                buffer = self.prim_func.buffer_map[param]
-                function_args.append({
-                    "name": buffer.data.name,
-                    "type": "ctypes.c_void_p",
-                })
-            elif isinstance(param, tvm.tir.Var):
-                function_args.append({"name": param.name, "type": self._lookup_type(param.dtype)})
-            else:
-                raise ValueError(
-                    f"Parameter {param} is not in the buffer map of the primary function.")
-        # Add dynamic symbols as integer arguments
-        for dyn_sym, dyn_sym_dtype in dynamic_symbolic_set:
-            if dyn_sym not in [arg["name"] for arg in function_args]:
-                function_args.append({"name": dyn_sym, "type": self._lookup_type(dyn_sym_dtype)})
-
-        function_args.append(self.get_stream_type())
-        # Format the function arguments for declaration
-        def_args = ", ".join([f"{arg['name']}" for arg in function_args])
-
-        def func_call_args(s, function_args, desc_name_map: dict[str, str] | None = None):
-            # Extract the function call arguments matching the function definition
-            def maybe_desc(name: str, matches: list[str], i: int):
-                match = matches[i]
-                if not (match == name + "_desc" or match.startswith(name + "_desc_")):
-                    return False
-                desc_decls = []
-                if desc_name_map is not None:
-                    desc_name_map[match] = name
-                if i > 0:
-                    desc_decls.append(matches[i - 1])
-                if i < len(matches) - 1:
-                    desc_decls.append(matches[i + 1])
-                return any([decl == "CUtensorMap" for decl in desc_decls])
-
-            pattern = r"[,\s]*(?:\w+\s*\*+\s*__restrict__\s+)?(\w+)"
-            matches = re.findall(pattern, s)
-            call_args = []
-            for i, match in enumerate(matches):
-                for arg in function_args:
-                    if arg["name"] == match:
-                        call_args.append(
-                            (f"{match}.data_ptr()" if arg["type"] == "ctypes.c_void_p" else match,
-                             arg["type"]))
-                    elif maybe_desc(arg["name"], matches, i):
-                        call_args.append((match, "None"))
-            return call_args
-
-        desc_name_map: dict[str, str] = {}
-        device_index = 0
-        kernel_launch_code = """"""
-        for function_name, function_info in function_informations.items():
-            block_info = function_info["block_info"]
-            grid_info = function_info["grid_info"]
-            dynamic_smem_buf = function_info["dynamic_smem_buf"]
-
-            # Find the location of the global kernel function in the code
-            index = match_declare_kernel(code, function_name + "(")
-
-            # Analyze the function declaration to prepare for argument extraction
-            declaration = code[index:].split(";")[0]
-
-            # Identify the start of the function body to insert arguments
-            index = code.index("{", index)
-            call_args = func_call_args(declaration, function_args, desc_name_map)
-            for arg_name, arg_type in call_args:
-                if arg_type == "ctypes.c_void_p":
-                    device_index = f"{arg_name.replace('.data_ptr()', '')}.device.index"
-                    break
-            arg_names = ", ".join([arg[0] for arg in call_args])
-            arg_types = ", ".join([arg[1] for arg in call_args])
-            smem_str = 0 if dynamic_smem_buf is None else dynamic_smem_buf
-            kernel_launch_code += self.generate_tma_descriptor_args(
-                desc_name_map) + KERNEL_LAUNCH_FUNC_PY.format(
-                    function_name, self._pythonic_expr(grid_info[0]),
-                    self._pythonic_expr(grid_info[1]), self._pythonic_expr(grid_info[2]),
-                    self._pythonic_expr(block_info[0]), self._pythonic_expr(block_info[1]),
-                    self._pythonic_expr(
-                        block_info[2]), smem_str, arg_names, arg_types, device_index)
-
-        # Wrap the kernel dispatch logic in an external C function
-        host_func = PREDEF_HOST_FUNC_PY.format(
-            repr(list(function_informations.keys())), def_args, kernel_launch_code)
-        return host_func
-
-    def generate_tma_descriptor_args(self, desc_name_map: dict[str, str]) -> str:
-        tma_descripter_init = ""
-        if self.tma_descriptor_args is None:
-            return tma_descripter_init
-
-        for handle_name, name in desc_name_map.items():
-            desc_name = name + "_desc"
-            assert desc_name in self.tma_descriptor_args, f"TMA descriptor {desc_name} not found in {self.tma_descriptor_args}"
-            args = self.tma_descriptor_args[desc_name]
-            # Skip __tvm_tensormap_create_tiled
-            if len(args) < 3:
-                raise ValueError(
-                    f"TMA descriptor args too short: {len(args)} elements, expected at least 3")
-            _, dtype, tensor_rank, globalAddress, *remaining_args = args[1:]
-
-            tensor_rank = int(tensor_rank)
-            # Validate tensor_rank
-            if not isinstance(tensor_rank, int) or tensor_rank <= 0:
-                raise ValueError(f"Invalid tensor_rank: {tensor_rank}. Must be a positive integer")
-
-            # Calculate required length for remaining_args
-            # 4 groups of tensor_rank size + 4 parameters
-            expected_args_len = 4 * tensor_rank + 4
-            if len(remaining_args) < expected_args_len:
-                raise ValueError(f"Insufficient remaining args: got {len(remaining_args)}, "
-                                 f"expected {expected_args_len} for tensor_rank {tensor_rank}")
-
-            # Extract dimensions and strides using list slicing
-            global_dim = remaining_args[:tensor_rank]
-            global_stride = remaining_args[tensor_rank:2 * tensor_rank]
-            box_dim = remaining_args[2 * tensor_rank:3 * tensor_rank]
-            element_strides = remaining_args[3 * tensor_rank:4 * tensor_rank]
-
-            global_dim = [str(i) for i in global_dim]
-            global_stride = [str(i) for i in global_stride]
-            box_dim = [str(i) for i in box_dim]
-            element_strides = [str(i) for i in element_strides]
-
-            # Extract remaining parameters
-            try:
-                interleave, swizzle, l2Promotion, oobFill = remaining_args[4 * tensor_rank:4 *
-                                                                           tensor_rank + 4]
-            except ValueError as e:
-                raise ValueError(
-                    "Failed to unpack the final 4 TMA parameters (interleave, swizzle, l2Promotion, oobFill)"
-                ) from e
-
-            tma_descripter_init += TMA_DESC_INIT_FUNC_PY.format(
-                handle_name, dtype, tensor_rank, globalAddress,
-                ", ".join(map(lambda x: f"cuda.bindings.driver.cuuint64_t({x})", global_dim)),
-                ", ".join(map(lambda x: f"cuda.bindings.driver.cuuint64_t({x})", global_stride)),
-                ", ".join(map(lambda x: f"cuda.bindings.driver.cuuint32_t({x})", box_dim)),
-                ", ".join(map(lambda x: f"cuda.bindings.driver.cuuint32_t({x})",
-                              element_strides)), interleave, swizzle, l2Promotion, oobFill)
-        return tma_descripter_init
-
-    def update_lib_code(self, code: str):
-        # Update the library code with the given code string
-        self.lib_code = code
-
-        # Organize function information for code generation
-        function_informations = {}
-        for function_name in self.function_names:
-            # Do not update function with dispatch host function
-            if (function_name not in self.block_info) or (function_name not in self.grid_info):
-                continue
-
-            function_informations[function_name] = {
-                "function_name": function_name,
-                "block_info": self.block_info[function_name],
-                "grid_info": self.grid_info[function_name],
-                "dynamic_smem_buf": self.dynamic_smem_buf[function_name],
-            }
-
-        # Create the host function wrapper for the CUDA kernel
-        self.host_func = self.create_dispatch_func(code, function_informations)
-        return self.lib_code
-
-    def get_stream_type(self) -> dict[str, str]:
-        return {"name": "stream=0", "type": "int"}
-
-
-=======
->>>>>>> 716dbef5
 class TLHIPSourceWrapper(TLCUDASourceWrapper):
     """
     A wrapper class for the TileLang HIP backend.
