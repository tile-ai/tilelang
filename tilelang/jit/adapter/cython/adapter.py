# Copyright (c) Tile-AI Organization.
# Licensed under the MIT License.
"""The profiler and convert to torch utils"""

from ..base import BaseKernelAdapter
import ctypes
from typing import List, Optional, Union, Callable, Dict, Tuple, Any
from tilelang import tvm as tvm
from tvm.target import Target
from tilelang.engine.param import KernelParam
from tvm import tir
from tvm.relay import TensorType
from tilelang.jit.adapter.wrapper import TLWrapper
from tilelang.jit.adapter.libgen import LibraryGenerator
from tilelang.jit.adapter.utils import is_cuda_target, is_hip_target, is_cpu_target
from tilelang.utils.target import determine_target
from tilelang.utils.language import retrieve_func_from_module
from tilelang.utils.tensor import map_torch_type
from tilelang.contrib.cc import get_cplus_compiler
import torch
import sys
import sysconfig
import hashlib
import os
from pathlib import Path
import logging

logger = logging.getLogger(__name__)


def get_cython_compiler() -> Optional[str]:
    """Return the path to the Cython compiler.

    Returns
    -------
    out: Optional[str]
        The path to the Cython compiler, or None if none was found.
    """

    cython_names = ["cython", "cython3"]
    dirs_in_path = os.get_exec_path()
    for cython_name in cython_names:
        for d in dirs_in_path:
            cython_path = os.path.join(d, cython_name)
            if os.path.isfile(cython_path) and os.access(cython_path, os.X_OK):
                return cython_path
    return None


# Add cache management functions at module level
def get_cache_dir() -> Path:
    """Get the cache directory for the current Python version."""
    py_version = f"py{sys.version_info.major}{sys.version_info.minor}"
    # current directory
    current_dir = os.path.dirname(os.path.abspath(__file__))
    cache_dir = Path(current_dir) / ".cycache" / py_version
    cache_dir.mkdir(parents=True, exist_ok=True)
    return cache_dir


def get_cached_lib(source_code: str) -> Tuple[Optional[ctypes.CDLL], Path]:
    """Try to load cached library or return None if not found."""
    code_hash = hashlib.sha256(source_code.encode()).hexdigest()
    cache_path = get_cache_dir() / f"{code_hash}.so"
    if cache_path.exists():
        try:
            return ctypes.CDLL(str(cache_path)), cache_path
        except Exception as e:
            logger.error(f"Failed to load cached library: {e}")
            return None, cache_path
    return None, cache_path


# read the cython_wrapper.pyx file
current_dir = os.path.dirname(os.path.abspath(__file__))
cython_wrapper_path = os.path.join(current_dir, "cython_wrapper.pyx")

with open(cython_wrapper_path, "r") as f:
    cython_wrapper_code = f.read()
    cache_dir = get_cache_dir()
    source_path = cache_dir / "cython_wrapper.cpp"
    library_path = cache_dir / "cython_wrapper.so"
    md5_path = cache_dir / "md5.txt"
    code_hash = hashlib.sha256(cython_wrapper_code.encode()).hexdigest()

    # Check if cached version exists and is valid
    need_compile = True
    if md5_path.exists() and library_path.exists():
        with open(md5_path, "r") as f:
            cached_hash = f.read().strip()
            if cached_hash == code_hash:
                logger.debug("Cython jit adapter is up to date, no need to compile...")
                need_compile = False
            else:
                logger.info("Cython jit adapter is out of date, need to recompile...")
    else:
        logger.info("No cached version found for cython jit adapter, need to compile...")

    if need_compile:
        logger.info("Compiling cython jit adapter...")
        with open(md5_path, "w") as f:
            f.write(code_hash)
        # compile the cython_wrapper.pyx file into .cpp
        cython = get_cython_compiler()
        if cython is None:
            raise Exception("Cython is not installed, please install it first.")
        os.system(f"{cython} {cython_wrapper_path} --cplus -o {source_path}")
        # compile the .cpp file into .so
        python_include_path = sysconfig.get_path("include")
        cc = get_cplus_compiler()
        command = f"{cc} -shared -pthread -fPIC -fwrapv -O2 -Wall -fno-strict-aliasing -I{python_include_path} {source_path} -o {library_path}"
        try:
            os.system(command)
        except Exception as e:
            raise Exception(f"Failed to compile cython jit adapter: {e}") from e

    # add the .so file to the sys.path
    cache_dir_str = str(cache_dir)
    if cache_dir_str not in sys.path:
        sys.path.append(cache_dir_str)

from cython_wrapper import CythonKernelWrapper


class CythonKernelAdapter(BaseKernelAdapter):
    """Adapter class that converts TVM/TIR functions to callable CUDA kernels using ctypes.
    
    This adapter handles:
    1. Converting TIR functions to compiled CUDA libraries
    2. Managing dynamic shapes in tensor operations
    3. Wrapping C++ kernels for Python/PyTorch usage
    """

    # Class attributes to store compiled kernel information
    target: Union[str, Target] = "cuda"
    ir_module: Optional[tvm.IRModule] = None
    # The global source code of the kernel -> global means the source code of the kernel
    # that is not wrapped by the wrapper code
    kernel_global_source: Optional[str] = None
    lib: Optional[ctypes.CDLL] = None  # Compiled library handle
    wrapped_source: Optional[str] = None  # Generated C++ wrapper code
    # Maps symbolic variables to their corresponding buffer and shape indices
    dynamic_symbolic_map: Optional[Dict[tir.Var, Tuple[int, int]]] = None
    # Maps buffer variables to their corresponding dtypes
    buffer_dtype_map: Optional[Dict[tir.Var, Tuple[int, torch.dtype]]] = None
    # Maps buffer variables to their corresponding static shapes
    # {
    #     "A": [(0, 16), (1, 16)] -> represents A.shape = (16, 16)
    # }
    static_shape_map: Optional[Dict[tir.Var, Tuple[int, List[Tuple[int, int]]]]] = None
    # Maps buffer variables to their corresponding devices
    buffer_device_map: Optional[Dict[tir.Var, Tuple[int, torch.device]]] = None
    # Pass configs for the compiler
    pass_configs: Optional[Dict[str, Any]] = None

    def __init__(self,
                 params: List[KernelParam],
                 result_idx: List[int],
                 target: Union[str, Target],
                 func_or_mod: Union[tir.PrimFunc, tvm.IRModule],
                 host_mod: Optional[tvm.IRModule] = None,
                 device_mod: Optional[tvm.IRModule] = None,
                 kernel_global_source: Optional[str] = None,
                 verbose: bool = False,
                 pass_configs: Optional[Dict[str, Any]] = None):
        """Initialize the adapter with the given TIR function or module.
        
        Args:
            params: List of tensor types for inputs/outputs
            result_idx: Indices of output tensors
            target: Target platform (e.g., 'cuda')
            func_or_mod: TIR function or module to be compiled
            verbose: Enable verbose logging
        """
        self.params = params
        self.result_idx = self._legalize_result_idx(result_idx)
        self.kernel_global_source = kernel_global_source

        if isinstance(func_or_mod, tir.PrimFunc):
            self.ir_module = tvm.IRModule({func_or_mod.attrs["global_symbol"]: func_or_mod})
        else:
            self.ir_module = func_or_mod

        self.target = Target.canon_target(determine_target(target))

        self.dynamic_symbolic_map = self._process_dynamic_symbolic()
        self.buffer_dtype_map = self._process_buffer_dtype()
        self.static_shape_map = self._process_static_shape()
        self.buffer_device_map = self._process_buffer_device()

        self.verbose = verbose
        self.wrapper = TLWrapper(self.target)
        self.lib_generator = LibraryGenerator(self.target)

        self.wrapper.assign_optimized_module(self.ir_module)
        self.wrapper.assign_pass_configs(pass_configs)
        self.wrapper.assign_host_module(host_mod)
        self.wrapper.assign_device_module(device_mod)
        self.wrapped_source = self.wrapper.wrap(self.get_kernel_source(kernel_only=True))

        self.lib_generator.update_lib_code(self.wrapped_source)
        self.lib_generator.compile_lib()
        self.lib = self.lib_generator.load_lib()

        self.lib.get_last_error.restype = ctypes.c_char_p
        result = self.lib.init()
        if result != 0:
            error_msg = self.lib.get_last_error().decode('utf-8')
            raise RuntimeError(f"Initialization failed: {error_msg}")

        self.cython_wrapper = CythonKernelWrapper(self.result_idx, self.params, self.lib)
        self.cython_wrapper.set_dynamic_symbolic_map(self.dynamic_symbolic_map)
        self.cython_wrapper.set_buffer_dtype_map(self.buffer_dtype_map)
        self.cython_wrapper.set_static_shape_map(self.static_shape_map)
        self.cython_wrapper.set_buffer_device_map(self.buffer_device_map)
        self._post_init()

    @classmethod
    def from_database(cls,
<<<<<<< HEAD
                      rt_mod_src: str,
                      params: List[TensorType],
                      result_idx: List[int],
                      target,
                      func_or_mod: Union[tir.PrimFunc, tvm.IRModule],
=======
                      params: List[TensorType],
                      result_idx: List[int],
                      target: str,
                      func_or_mod: Union[tir.PrimFunc, tvm.IRModule],
                      kernel_global_source: str,
                      kernel_lib_path: str,
>>>>>>> e1c0ea4e
                      verbose: bool = False,
                      pass_configs: Optional[Dict[str, Any]] = None):
        adapter = cls.__new__(cls)
        adapter.params = params
        adapter.result_idx = adapter._legalize_result_idx(result_idx)
<<<<<<< HEAD
        adapter.kernel_global_source = rt_mod_src
=======
        adapter.kernel_global_source = kernel_global_source
        adapter.wrapped_source = kernel_global_source
>>>>>>> e1c0ea4e

        if isinstance(func_or_mod, tir.PrimFunc):
            adapter.ir_module = tvm.IRModule({func_or_mod.attrs["global_symbol"]: func_or_mod})
        else:
            adapter.ir_module = func_or_mod

        target = determine_target(target, return_object=True)
        adapter.target = Target.canon_target(determine_target(target))

        adapter.dynamic_symbolic_map = adapter._process_dynamic_symbolic()
        adapter.buffer_dtype_map = adapter._process_buffer_dtype()
        adapter.static_shape_map = adapter._process_static_shape()
        adapter.buffer_device_map = adapter._process_buffer_device()

        adapter.verbose = verbose
<<<<<<< HEAD
        adapter.wrapper = TLWrapper(adapter.target)
        adapter.lib_generator = LibraryGenerator(adapter.target)

        adapter.wrapper.assign_optimized_module(adapter.ir_module)
        adapter.wrapper.assign_pass_configs(pass_configs)
        adapter.wrapped_source = adapter.wrapper.wrap(adapter.get_kernel_source(kernel_only=True))

        adapter.lib_generator.update_lib_code(adapter.wrapped_source)
        adapter.lib_generator.compile_lib()
        adapter.lib = adapter.lib_generator.load_lib()

        try:
            adapter.lib.init()
        except Exception as e:
            raise Exception(
                f"Failed to initialize the compiled library for {adapter.target}: {e}") from e
=======
        adapter.lib_generator = LibraryGenerator(adapter.target)
        adapter.lib = adapter.lib_generator.load_lib(lib_path=kernel_lib_path)

        adapter.lib.get_last_error.restype = ctypes.c_char_p
        result = adapter.lib.init()
        if result != 0:
            error_msg = adapter.lib.get_last_error().decode('utf-8')
            raise RuntimeError(f"Initialization failed: {error_msg}")
>>>>>>> e1c0ea4e

        adapter.cython_wrapper = CythonKernelWrapper(adapter.result_idx, adapter.params,
                                                     adapter.lib)
        adapter.cython_wrapper.set_dynamic_symbolic_map(adapter.dynamic_symbolic_map)
        adapter.cython_wrapper.set_buffer_dtype_map(adapter.buffer_dtype_map)
        adapter.cython_wrapper.set_static_shape_map(adapter.static_shape_map)
        adapter.cython_wrapper.set_buffer_device_map(adapter.buffer_device_map)
        adapter._post_init()
        return adapter

    def _process_dynamic_symbolic(self) -> Dict[tir.Var, Tuple[int, int]]:
        """Extract information about dynamic shapes from the TIR function.
        
        Maps symbolic variables to their corresponding (buffer_index, shape_dimension)
        for runtime shape resolution.
        """
        func = self.prim_func
        params = func.params
        buffer_map = func.buffer_map
        dynamic_symbolic_map = {}
        for i, param in enumerate(params):
            if param in buffer_map:
                buffer = buffer_map[param]
                for j, shape in enumerate(buffer.shape):
                    if isinstance(shape, tir.Var) and (shape not in dynamic_symbolic_map):
                        dynamic_symbolic_map[shape] = (i, j)
        return dynamic_symbolic_map

    def _process_buffer_dtype(self) -> Dict[tir.Var, Tuple[int, torch.dtype]]:
        """Extract information about buffer dtypes from the TIR function.
        
        Maps buffer variables to their corresponding dtypes.
        """
        func = self.prim_func
        params = func.params
        buffer_map = func.buffer_map
        buffer_dtype_map = {}
        for i, param in enumerate(params):
            if param in buffer_map:
                buffer = buffer_map[param]
                name, dtype = buffer.name, buffer.dtype
                buffer_dtype_map[name] = (i, map_torch_type(dtype))
        return buffer_dtype_map

    def _process_static_shape(self) -> Dict[tir.Var, List[Tuple[int, int]]]:
        """Extract information about static shapes from the TIR function.
        
        Maps buffer variables to their corresponding static shapes.
        """
        func = self.prim_func
        params = func.params
        buffer_map = func.buffer_map
        static_shape_map = {}
        for i, param in enumerate(params):
            if param in buffer_map:
                buffer = buffer_map[param]
                name = buffer.name
                shape = buffer.shape
                static_shape = []
                for j, s in enumerate(shape):
                    if isinstance(s, tir.IntImm):
                        static_shape.append((j, s.value))
                static_shape_map[name] = (i, static_shape)
        return static_shape_map

    def _process_buffer_device(self) -> Dict[tir.Var, Tuple[int, torch.device]]:
        """Extract information about buffer devices from the TIR function.
        
        Maps buffer variables to their corresponding devices.
        """
        func = self.prim_func
        params = func.params
        buffer_map = func.buffer_map
        buffer_device_map = {}
        device = None
        if is_cuda_target(self.target) or is_hip_target(self.target):
            device = torch.device("cuda")
        elif is_cpu_target(self.target):
            device = torch.device("cpu")
        else:
            raise ValueError(f"Unsupported target: {self.target}")

        for i, param in enumerate(params):
            if param in buffer_map:
                buffer = buffer_map[param]
                name = buffer.name
                buffer_device_map[name] = (i, device)
        return buffer_device_map

    def _forward_from_prebuild_lib(self, *args, stream: Optional[int] = None):
        """Low-level function to call the compiled CUDA kernel.
        
        Converts PyTorch tensor pointers to C void pointers for ctypes interface.
        """
        ctypes_args = [
            ctypes.c_void_p(arr.data_ptr()) if not isinstance(arr, int) else arr for arr in args
        ]
        ctypes_args.append(ctypes.c_void_p(stream))
        self.lib.call(*ctypes_args)

    def _convert_torch_func(self) -> Callable:
        """Returns a PyTorch-compatible function wrapper for the kernel."""

        def lambda_forward(*args, stream: int = -1):
            return self.cython_wrapper.forward([*args], stream=stream)

        return lambda_forward

    @property
    def prim_func(self) -> tir.PrimFunc:
        """Returns the primary TIR function from the IR module."""
        return retrieve_func_from_module(self.ir_module)

    @property
    def srcpath(self):
        """Returns the source path of the compiled library."""
        return self.lib_generator.srcpath

    @property
    def libpath(self):
        """Returns the path to the compiled library."""
        return self.lib_generator.libpath

    @property
    def lib_code(self):
        """Returns the code of the compiled library."""
        return self.lib_generator.lib_code

    @property
    def is_dynamic(self):
        """Indicates whether the kernel handles dynamic shapes."""
        return (self.dynamic_symbolic_map is not None and len(self.dynamic_symbolic_map) > 0)

    def get_kernel_source(self, kernel_only: bool = False):
        """Returns the source code of the compiled kernel."""
        if kernel_only:
            return self.kernel_global_source
        else:
            assert self.wrapped_source is not None, "Wrapped source is not available"
            return self.wrapped_source<|MERGE_RESOLUTION|>--- conflicted
+++ resolved
@@ -217,31 +217,19 @@
 
     @classmethod
     def from_database(cls,
-<<<<<<< HEAD
-                      rt_mod_src: str,
-                      params: List[TensorType],
-                      result_idx: List[int],
-                      target,
-                      func_or_mod: Union[tir.PrimFunc, tvm.IRModule],
-=======
                       params: List[TensorType],
                       result_idx: List[int],
                       target: str,
                       func_or_mod: Union[tir.PrimFunc, tvm.IRModule],
                       kernel_global_source: str,
                       kernel_lib_path: str,
->>>>>>> e1c0ea4e
                       verbose: bool = False,
                       pass_configs: Optional[Dict[str, Any]] = None):
         adapter = cls.__new__(cls)
         adapter.params = params
         adapter.result_idx = adapter._legalize_result_idx(result_idx)
-<<<<<<< HEAD
-        adapter.kernel_global_source = rt_mod_src
-=======
         adapter.kernel_global_source = kernel_global_source
         adapter.wrapped_source = kernel_global_source
->>>>>>> e1c0ea4e
 
         if isinstance(func_or_mod, tir.PrimFunc):
             adapter.ir_module = tvm.IRModule({func_or_mod.attrs["global_symbol"]: func_or_mod})
@@ -257,24 +245,6 @@
         adapter.buffer_device_map = adapter._process_buffer_device()
 
         adapter.verbose = verbose
-<<<<<<< HEAD
-        adapter.wrapper = TLWrapper(adapter.target)
-        adapter.lib_generator = LibraryGenerator(adapter.target)
-
-        adapter.wrapper.assign_optimized_module(adapter.ir_module)
-        adapter.wrapper.assign_pass_configs(pass_configs)
-        adapter.wrapped_source = adapter.wrapper.wrap(adapter.get_kernel_source(kernel_only=True))
-
-        adapter.lib_generator.update_lib_code(adapter.wrapped_source)
-        adapter.lib_generator.compile_lib()
-        adapter.lib = adapter.lib_generator.load_lib()
-
-        try:
-            adapter.lib.init()
-        except Exception as e:
-            raise Exception(
-                f"Failed to initialize the compiled library for {adapter.target}: {e}") from e
-=======
         adapter.lib_generator = LibraryGenerator(adapter.target)
         adapter.lib = adapter.lib_generator.load_lib(lib_path=kernel_lib_path)
 
@@ -283,7 +253,6 @@
         if result != 0:
             error_msg = adapter.lib.get_last_error().decode('utf-8')
             raise RuntimeError(f"Initialization failed: {error_msg}")
->>>>>>> e1c0ea4e
 
         adapter.cython_wrapper = CythonKernelWrapper(adapter.result_idx, adapter.params,
                                                      adapter.lib)
