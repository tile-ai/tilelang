# Copyright (c) Tile-AI Corporation.
# Licensed under the MIT License.
# cython: language_level=3

import torch
cimport cython
import ctypes
from libc.stdint cimport int64_t, uintptr_t
from libc.stdlib cimport malloc, free
from tvm import tir
from tilelang.utils.tensor import map_torch_type

cdef class CythonKernelWrapper:
    # Class attributes to store kernel configuration and library reference
    cdef:
        object dynamic_symbolic_map  # Maps dynamic dimensions to their corresponding tensor indices
        object buffer_device_map     # Maps buffer variables to their corresponding devices
        object buffer_dtype_map     # Maps buffer variables to their corresponding dtypes
        object static_shape_map     # Maps buffer variables to their corresponding static shapes
        list result_idx             # Indices of output tensors in the params list
        list params                 # List of parameter specifications (includes both inputs and outputs)
        object lib                  # Reference to the compiled library containing the kernel
        # Add new cache attributes
        list param_dtypes    # Cache for parameter dtypes
        list param_shapes    # Cache for parameter shapes as native Python lists

    def __cinit__(self, result_idx, params, lib):
        # Initialize wrapper with kernel configuration
        self.result_idx = result_idx
        self.params = params
        self.lib = lib
        # Convert TVM types to native Python types during initialization
        self.param_dtypes = [param.dtype for param in params]
        # Convert TVM shape arrays to native Python lists
        self.param_shapes = []
        for param in params:
            native_shape = []
            for dim in param.shape:
                if isinstance(dim, tir.IntImm):
                    native_shape.append(int(dim))
                elif isinstance(dim, tir.Var):
                    native_shape.append(dim)  # Keep tir.Var for dynamic dimensions
                else:
                    native_shape.append(dim)
            self.param_shapes.append(native_shape)

    def set_dynamic_symbolic_map(self, dynamic_symbolic_map):
        self.dynamic_symbolic_map = dynamic_symbolic_map
        return self

    def set_buffer_dtype_map(self, buffer_dtype_map):
        self.buffer_dtype_map = buffer_dtype_map
        return self

    def set_static_shape_map(self, static_shape_map):
        self.static_shape_map = static_shape_map
        return self

    def set_buffer_device_map(self, buffer_device_map):
        self.buffer_device_map = buffer_device_map
        return self

    cpdef forward(self, list inputs, int64_t stream = -1):
        # Validate input dimensions and prepare for kernel execution
        cdef int total_params = len(self.params)
        cdef int total_inputs = len(inputs)
        cdef int total_result_idx = len(self.result_idx)
        cdef int total_dynamic_symbolics = len(self.dynamic_symbolic_map)

        # Ensure the number of inputs matches expected parameter count
        if total_params != total_inputs + total_result_idx:
            raise ValueError(
                f"Expected {len(self.params)} inputs, got {len(inputs) + len(self.result_idx)} with {len(inputs)} inputs and {len(self.result_idx)} outputs"
            )

        # Use current CUDA stream if none specified
        if stream == -1: 
<<<<<<< HEAD
            stream = torch.cuda.current_stream().cuda_stream
=======
            if torch.cuda.is_available():
                stream = torch.cuda.current_stream().cuda_stream
            else:
                stream = 0
>>>>>>> e1c0ea4e

        cdef int ins_idx = 0
        cdef list tensor_list = []

        # Prepare input and output tensors
        for i in range(len(self.params)):
            if i in self.result_idx:
                dtype = self.param_dtypes[i]
                shape = []
                # Now working with native Python list, no FFI calls needed
                for s in self.param_shapes[i]:
                    if isinstance(s, tir.Var):
                        for key in self.dynamic_symbolic_map:
                            if(str(s) == str(key)):
                                ref_tensor_idx, ref_shape_idx = self.dynamic_symbolic_map[key]
                                shape.append(tensor_list[ref_tensor_idx].shape[ref_shape_idx])
                    else:  # Already converted to Python int during initialization
                        shape.append(s)
                device = inputs[0].device if len(inputs) > 0 else torch.cuda.current_device()
                tensor = torch.empty(*shape, dtype=dtype, device=device)
            else:
                tensor = inputs[ins_idx]
                ins_idx += 1
            tensor_list.append(tensor)
        
        # Convert tensor pointers to C void pointers for kernel call
        call_args = []
        for i in range(len(tensor_list)):
            if isinstance(tensor_list[i], torch.Tensor):
                call_args.append(ctypes.c_void_p(tensor_list[i].data_ptr()))
            elif isinstance(tensor_list[i], int):
                # Dynamic symbolics which are passed as integer arguments
                call_args.append(tensor_list[i])
            elif isinstance(tensor_list[i], float):
                call_args.append(ctypes.c_float(tensor_list[i]))
            elif isinstance(tensor_list[i], bool):
                call_args.append(ctypes.c_bool(tensor_list[i]))
            else:
                raise ValueError(f"Unsupported tensor type: {type(tensor_list[i])}")

        # Check buffer device
        for param, (buffer_idx, device) in self.buffer_device_map.items():
            tensor_device = tensor_list[buffer_idx].device
            # Compare device types and indices separately to handle both string and torch.device objects            
            if (tensor_device.type != device.type or 
                (tensor_device.index is not None and device.index is not None and tensor_device.index != device.index)):
                raise ValueError(f"Buffer device mismatch for parameter {param}: expected {device}, got {tensor_device}")

        # Check buffer dtype map
        for param, (buffer_idx, torch_dtype) in self.buffer_dtype_map.items():
            if tensor_list[buffer_idx].dtype != torch_dtype:
                raise ValueError(f"Buffer dtype mismatch for parameter {param}: expected {torch_dtype}, got {tensor_list[buffer_idx].dtype}")
        
        # Check static shape map
        for param, (buffer_idx, shape_list) in self.static_shape_map.items():
            for shape_idx, shape in shape_list:
                if tensor_list[buffer_idx].shape[shape_idx] != shape:
                    raise ValueError(f"Static shape mismatch for parameter {param}: expected {shape} at index {shape_idx}, got {tensor_list[buffer_idx].shape}")

        # Add dynamic dimension values to kernel arguments
        for _, (buffer_idx, shape_idx) in self.dynamic_symbolic_map.items():
            call_args.append(tensor_list[buffer_idx].shape[shape_idx])
        
        # Add CUDA stream to kernel arguments
        call_args.append(ctypes.c_void_p(stream))

        # Execute the kernel
        result = self.lib.call(*call_args)
        if result != 0:
            error_msg = self.lib.get_last_error().decode('utf-8')
            raise RuntimeError(f"Kernel call failed: {error_msg}")

        # Return output tensor(s)
        if len(self.result_idx) == 1:
            return tensor_list[self.result_idx[0]]
        else:
            return [tensor_list[i] for i in self.result_idx]
    <|MERGE_RESOLUTION|>--- conflicted
+++ resolved
@@ -75,14 +75,10 @@
 
         # Use current CUDA stream if none specified
         if stream == -1: 
-<<<<<<< HEAD
-            stream = torch.cuda.current_stream().cuda_stream
-=======
             if torch.cuda.is_available():
                 stream = torch.cuda.current_stream().cuda_stream
             else:
                 stream = 0
->>>>>>> e1c0ea4e
 
         cdef int ins_idx = 0
         cdef list tensor_list = []
