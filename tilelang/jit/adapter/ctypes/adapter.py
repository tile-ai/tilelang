# Copyright (c) Tile-AI Corporation.
# Licensed under the MIT License.
"""The profiler and convert to torch utils"""

import torch
from ..base import BaseKernelAdapter
import ctypes
from typing import List, Optional, Union, Callable, Dict, Tuple, Any
from tilelang import tvm as tvm
from tvm.target import Target
from tvm.relay import TensorType
from tvm import tir
from tilelang.jit.adapter.wrapper import TLWrapper
from tilelang.jit.adapter.libgen import LibraryGenerator
from tilelang.utils.target import determine_target
from tilelang.utils.language import retrieve_func_from_module


class CtypesKernelAdapter(BaseKernelAdapter):
    """Adapter class that converts TVM/TIR functions to callable CUDA kernels using ctypes.
    
    This adapter handles:
    1. Converting TIR functions to compiled CUDA libraries
    2. Managing dynamic shapes in tensor operations
    3. Wrapping C++ kernels for Python/PyTorch usage
    """

    # Class attributes to store compiled kernel information
    target = "cuda"
    ir_module: Optional[tvm.IRModule] = None
    # The global source code of the kernel -> global means the source code of the kernel
    # that is not wrapped by the wrapper code
    kernel_global_source: Optional[str] = None
    lib: Optional[ctypes.CDLL] = None  # Compiled library handle
    wrapped_source: Optional[str] = None  # Generated C++ wrapper code
    # Maps symbolic variables to their corresponding buffer and shape indices
    dynamic_symbolic_map: Optional[Dict[tir.Var, Tuple[int, int]]] = None
    # Pass configs for the compiler
    pass_configs: Optional[Dict[str, Any]] = None

    # Add new cache attributes
    param_dtypes: Optional[List[torch.dtype]] = None  # Cache for parameter dtypes
    param_shapes: Optional[List[List]] = None  # Cache for parameter shapes

    def __init__(self,
                 params: List[TensorType],
                 result_idx: List[int],
                 target: str,
                 func_or_mod: Union[tir.PrimFunc, tvm.IRModule],
                 host_mod: Optional[tvm.IRModule] = None,
                 device_mod: Optional[tvm.IRModule] = None,
                 kernel_global_source: Optional[str] = None,
                 verbose: bool = False,
                 pass_configs: Optional[Dict[str, Any]] = None):
        """Initialize the adapter with the given TIR function or module.
        
        Args:
            params: List of tensor types for inputs/outputs
            result_idx: Indices of output tensors
            target: Target platform (e.g., 'cuda')
            func_or_mod: TIR function or module to be compiled
            verbose: Enable verbose logging
        """
        self.params = params
        self.result_idx = self._legalize_result_idx(result_idx)
        self.kernel_global_source = kernel_global_source

        if isinstance(func_or_mod, tir.PrimFunc):
            self.ir_module = tvm.IRModule({func_or_mod.attrs["global_symbol"]: func_or_mod})
        else:
            self.ir_module = func_or_mod

        # Cache parameter information during initialization
        self.param_dtypes = [param.dtype for param in params]
        self.param_shapes = []
        for param in params:
            native_shape = []
            for dim in param.shape:
                if isinstance(dim, tir.IntImm):
                    native_shape.append(int(dim))
                elif isinstance(dim, tir.Var):
                    native_shape.append(dim)  # Keep tir.Var for dynamic dimensions
                else:
                    native_shape.append(dim)
            self.param_shapes.append(native_shape)

        self.dynamic_symbolic_map = self._process_dynamic_symbolic()

        self.target = Target.canon_target(determine_target(target))
        self.verbose = verbose
        self.wrapper = TLWrapper(self.target)
        self.lib_generator = LibraryGenerator(self.target)

        self.wrapper.assign_optimized_module(self.ir_module)
        self.wrapper.assign_pass_configs(pass_configs)
        self.wrapper.assign_host_module(host_mod)
        self.wrapper.assign_device_module(device_mod)
        self.wrapped_source = self.wrapper.wrap(self.get_kernel_source(kernel_only=True))

        self.lib_generator.update_lib_code(self.wrapped_source)
        self.lib_generator.compile_lib()
        self.lib = self.lib_generator.load_lib()
        self.lib.init()

        self._post_init()

    @classmethod
    def from_database(cls,
                      params: List[TensorType],
                      result_idx: List[int],
                      target: str,
                      func_or_mod: Union[tir.PrimFunc, tvm.IRModule],
<<<<<<< HEAD
                      kernel_global_source: Optional[str] = None,
=======
                      kernel_global_source: str,
                      kernel_lib_path: str,
>>>>>>> e1c0ea4e
                      verbose: bool = False,
                      pass_configs: Optional[Dict[str, Any]] = None):
        adapter = cls.__new__(cls)
        adapter.params = params
        adapter.result_idx = adapter._legalize_result_idx(result_idx)
        adapter.kernel_global_source = kernel_global_source
<<<<<<< HEAD
=======
        adapter.wrapped_source = kernel_global_source
>>>>>>> e1c0ea4e

        if isinstance(func_or_mod, tir.PrimFunc):
            adapter.ir_module = tvm.IRModule({func_or_mod.attrs["global_symbol"]: func_or_mod})
        else:
            adapter.ir_module = func_or_mod

        # Cache parameter information during initialization
        adapter.param_dtypes = [param.dtype for param in params]
        adapter.param_shapes = []
        for param in params:
            native_shape = []
            for dim in param.shape:
                if isinstance(dim, tir.IntImm):
                    native_shape.append(int(dim))
                elif isinstance(dim, tir.Var):
                    native_shape.append(dim)  # Keep tir.Var for dynamic dimensions
                else:
                    native_shape.append(dim)
            adapter.param_shapes.append(native_shape)

        adapter.dynamic_symbolic_map = adapter._process_dynamic_symbolic()

        adapter.target = Target.canon_target(determine_target(target))
        adapter.verbose = verbose
<<<<<<< HEAD
        adapter.wrapper = TLWrapper(adapter.target)
        adapter.lib_generator = LibraryGenerator(adapter.target)

        adapter.wrapper.assign_optimized_module(adapter.ir_module)
        adapter.wrapper.assign_pass_configs(pass_configs)
        adapter.wrapped_source = adapter.wrapper.wrap(adapter.get_kernel_source(kernel_only=True))

        adapter.lib_generator.update_lib_code(adapter.wrapped_source)
        adapter.lib_generator.compile_lib()
        adapter.lib = adapter.lib_generator.load_lib()
=======
        adapter.lib_generator = LibraryGenerator(adapter.target)
        adapter.lib = adapter.lib_generator.load_lib(lib_path=kernel_lib_path)
>>>>>>> e1c0ea4e
        adapter.lib.init()

        adapter._post_init()
        return adapter

    def _process_dynamic_symbolic(self):
        """Extract information about dynamic shapes from the TIR function.
        
        Maps symbolic variables to their corresponding (buffer_index, shape_dimension)
        for runtime shape resolution.
        """
        func = self.prim_func
        params = func.params
        buffer_map = func.buffer_map
        dynamic_symbolic_map = {}
        for i, param in enumerate(params):
            buffer = buffer_map[param]
            for j, shape in enumerate(buffer.shape):
                if isinstance(shape, tir.Var) and (shape not in dynamic_symbolic_map):
                    dynamic_symbolic_map[shape] = (i, j)
        return dynamic_symbolic_map

    def _forward_from_prebuild_lib(self, *args, stream: Optional[int] = None):
        """Low-level function to call the compiled CUDA kernel.
        
        Converts PyTorch tensor pointers to C void pointers for ctypes interface.
        """
        ctypes_args = [
            ctypes.c_void_p(arr.data_ptr()) if not isinstance(arr, int) else arr for arr in args
        ]
        ctypes_args.append(ctypes.c_void_p(stream))
        self.lib.call(*ctypes_args)

    def _warp_forward_from_prebuild_lib(self,
                                        *ins: List[torch.Tensor],
                                        stream: Optional[int] = None):
        """High-level wrapper for kernel execution.
        
        Handles:
        1. Input validation
        2. Output tensor allocation
        3. Dynamic shape resolution
        4. CUDA stream management
        
        Args:
            ins: Input PyTorch tensors
            stream: Optional CUDA stream for asynchronous execution
        
        Returns:
            Single tensor or list of tensors containing the kernel results
        """
        if len(ins) + len(self.result_idx) != len(self.params):
            raise ValueError(
                f"Expected {len(self.params)} inputs, got {len(ins) + len(self.result_idx)} with {len(ins)} inputs and {len(self.result_idx)} outputs"
            )
        ins_idx = 0
        args = []

        # tensor pointers
        for i in range(len(self.params)):
            if i in self.result_idx:
                dtype = self.param_dtypes[i]
                shape = []
                # Now working with native Python list, no FFI calls needed
                for s in self.param_shapes[i]:
                    if isinstance(s, tir.Var):
                        ref_tensor_idx, ref_shape_idx = self.dynamic_symbolic_map[s]
                        shape.append(ins[ref_tensor_idx].shape[ref_shape_idx])
                    else:  # Already converted to Python int during initialization
                        shape.append(s)
                device = ins[0].device if len(ins) > 0 else torch.cuda.current_device()
                tensor = torch.empty(*shape, dtype=dtype, device=device)
            else:
                tensor = ins[ins_idx]
                ins_idx += 1
            args.append(tensor)

        # dynamic symbolics
        for _, (buffer_idx, shape_idx) in self.dynamic_symbolic_map.items():
            args.append(ins[buffer_idx].shape[shape_idx])

        # if stream is not None, we need to pass the stream to the library
        if stream is None:
            if str(self.target).startswith("cuda") and torch.cuda.is_available():
                stream = torch.cuda.current_stream().cuda_stream
            else:
                stream = 0

        self._forward_from_prebuild_lib(*args, stream=stream)

        if len(self.result_idx) == 1:
            return args[self.result_idx[0]]
        else:
            return [args[i] for i in self.result_idx]

    def _convert_torch_func(self) -> Callable:
        """Returns a PyTorch-compatible function wrapper for the kernel."""
        return self._warp_forward_from_prebuild_lib

    @property
    def prim_func(self) -> tir.PrimFunc:
        """Returns the primary TIR function from the IR module."""
        return retrieve_func_from_module(self.ir_module)

    @property
    def srcpath(self):
        """Returns the source path of the compiled library."""
        return self.lib_generator.srcpath

    @property
    def libpath(self):
        """Returns the path to the compiled library."""
        return self.lib_generator.libpath

    @property
    def lib_code(self):
        """Returns the code of the compiled library."""
        return self.lib_generator.lib_code

    @property
    def is_dynamic(self):
        """Indicates whether the kernel handles dynamic shapes."""
        return (self.dynamic_symbolic_map is not None and len(self.dynamic_symbolic_map) > 0)

    def get_kernel_source(self, kernel_only: bool = False):
        """Returns the source code of the compiled kernel."""
        if kernel_only:
            return self.kernel_global_source
        else:
            assert self.wrapped_source is not None, "Wrapped source is not available"
            return self.wrapped_source<|MERGE_RESOLUTION|>--- conflicted
+++ resolved
@@ -110,22 +110,15 @@
                       result_idx: List[int],
                       target: str,
                       func_or_mod: Union[tir.PrimFunc, tvm.IRModule],
-<<<<<<< HEAD
-                      kernel_global_source: Optional[str] = None,
-=======
                       kernel_global_source: str,
                       kernel_lib_path: str,
->>>>>>> e1c0ea4e
                       verbose: bool = False,
                       pass_configs: Optional[Dict[str, Any]] = None):
         adapter = cls.__new__(cls)
         adapter.params = params
         adapter.result_idx = adapter._legalize_result_idx(result_idx)
         adapter.kernel_global_source = kernel_global_source
-<<<<<<< HEAD
-=======
         adapter.wrapped_source = kernel_global_source
->>>>>>> e1c0ea4e
 
         if isinstance(func_or_mod, tir.PrimFunc):
             adapter.ir_module = tvm.IRModule({func_or_mod.attrs["global_symbol"]: func_or_mod})
@@ -150,21 +143,8 @@
 
         adapter.target = Target.canon_target(determine_target(target))
         adapter.verbose = verbose
-<<<<<<< HEAD
-        adapter.wrapper = TLWrapper(adapter.target)
-        adapter.lib_generator = LibraryGenerator(adapter.target)
-
-        adapter.wrapper.assign_optimized_module(adapter.ir_module)
-        adapter.wrapper.assign_pass_configs(pass_configs)
-        adapter.wrapped_source = adapter.wrapper.wrap(adapter.get_kernel_source(kernel_only=True))
-
-        adapter.lib_generator.update_lib_code(adapter.wrapped_source)
-        adapter.lib_generator.compile_lib()
-        adapter.lib = adapter.lib_generator.load_lib()
-=======
         adapter.lib_generator = LibraryGenerator(adapter.target)
         adapter.lib = adapter.lib_generator.load_lib(lib_path=kernel_lib_path)
->>>>>>> e1c0ea4e
         adapter.lib.init()
 
         adapter._post_init()
