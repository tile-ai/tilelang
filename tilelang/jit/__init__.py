"""
This module provides an auto-tuning infrastructure for TileLang (tl) programs.
It includes functionality to JIT-compile TileLang programs into a runnable
kernel adapter using TVM.
"""
from __future__ import annotations

from dataclasses import dataclass
import inspect
from typing import (
    Any,
    Callable,
    Generic,
    TypeVar,
    overload,
    Literal,
)
from collections.abc import Iterable

# Python 3.9 compatibility for ParamSpec
try:
    from typing import ParamSpec
except ImportError:  # Python < 3.10
    from typing_extensions import ParamSpec
from tilelang import tvm as tvm
<<<<<<< HEAD
from tilelang.language.v2 import PrimFunc, PrimFuncCreater, prim_func
from tilelang.language.v2.annot import Annot
from tilelang.jit.adapter.utils import is_metal_target
=======
from tilelang.language.v2 import PrimFunc
>>>>>>> 74da3696
from tvm.target import Target

from tilelang.jit.kernel import JITKernel
from tilelang.utils.target import determine_target
from tilelang.cache import cached
from os import path, makedirs
from logging import getLogger
from tilelang.jit.param import Kernel
import concurrent.futures

from tqdm.auto import tqdm

logger = getLogger(__name__)

_P = ParamSpec('_P')
_KP = ParamSpec('_KP')
_T = TypeVar('_T')
_Ret = TypeVar('_Ret')


def compile(
    func: PrimFunc[_KP, _T] = None,
    out_idx: list[int] | int | None = None,
    execution_backend: Literal["auto", "dlpack", "tvm_ffi", "ctypes", "cython", "nvrtc",
                               "torch"] = "auto",
    target: str | Target = "auto",
    target_host: str | Target | None = None,
    verbose: bool = False,
    pass_configs: dict[str, Any] | None = None,
    compile_flags: list[str] | str | None = None,
) -> JITKernel[_KP, _T]:
    """
    Compile the given TileLang PrimFunc with TVM and build a JITKernel.
    Parameters
    ----------
    func : tvm.tir.PrimFunc, optional
        The TileLang TIR function to compile and wrap.
    out_idx : Union[List[int], int], optional
        Index(es) of the output tensors to return (default: None).
    execution_backend : Literal["auto", "dlpack", "tvm_ffi", "ctypes", "cython", "nvrtc", "torch"], optional
        Execution backend to use for kernel execution. Use "auto" to pick a sensible
        default per target (cuda->tvm_ffi, metal->torch, others->cython).
    target : Union[str, Target], optional
        Compilation target, either as a string or a TVM Target object (default: "auto").
    target_host : Union[str, Target], optional
        Target host for cross-compilation (default: None).
    verbose : bool, optional
        Whether to enable verbose output (default: False).
    pass_configs : dict, optional
        Additional keyword arguments to pass to the Compiler PassContext.
        Refer to `tilelang.transform.PassConfigKey` for supported options.
    """

    assert isinstance(func, PrimFunc), f"target function must be a PrimFunc but got {type(func)}"

    if isinstance(compile_flags, str):
        compile_flags = [compile_flags]

    if hasattr(func, 'out_idx_override'):
        if func.out_idx_override is not None and out_idx is not None:
            raise ValueError(
                "Out index conflict: out_idx is specified and prim_func have returned `T.empty` tensors"
            )
        out_idx = func.out_idx_override or out_idx

    # This path is not a performance critical path, so we can afford to convert the target.
    target = Target(determine_target(target))

    # Resolve execution backend (handles aliases, auto, validation per target)
    requested_backend = execution_backend
    from tilelang.jit.execution_backend import resolve_execution_backend, allowed_backends_for_target
    execution_backend = resolve_execution_backend(requested_backend, target)
    if verbose:
        allowed_now = allowed_backends_for_target(target, include_unavailable=False)
        logger.info(
            "Execution backend resolved -> '%s' (requested='%s', target='%s', allowed: %s)",
            execution_backend,
            requested_backend,
            target.kind.name,
            ", ".join(sorted(allowed_now)),
        )

    return cached(
        func=func,
        out_idx=out_idx,
        execution_backend=execution_backend,
        target=target,
        target_host=target_host,
        verbose=verbose,
        pass_configs=pass_configs,
        compile_flags=compile_flags,
    )


def par_compile(funcs: Iterable[PrimFunc[_KP, _T]],
                out_idx: list[int] | int | None = None,
                execution_backend: Literal["auto", "dlpack", "tvm_ffi", "ctypes", "cython", "nvrtc",
                                           "torch"] = "auto",
                target: str | Target = "auto",
                target_host: str | Target | None = None,
                verbose: bool = False,
                pass_configs: dict[str, Any] | None = None,
                compile_flags: list[str] | str | None = None,
                num_workers: int = None,
                ignore_error: bool = False) -> list[JITKernel[_KP, _T]]:
    """
    Parallel compile multiple TileLang PrimFunc with TVM and build JITKernels.
    Parameters
    ----------
    funcs : Iterable[tvm.tir.PrimFunc]
        The TileLang TIR functions to compile and wrap.
    out_idx : Union[List[int], int], optional
        Index(es) of the output tensors to return (default: None).
    execution_backend : Literal["auto", "dlpack", "tvm_ffi", "ctypes", "cython", "nvrtc", "torch"], optional
        Execution backend to use for kernel execution. Use "auto" to pick a sensible
        default per target (cuda->tvm_ffi, metal->torch, others->cython).
    target : Union[str, Target], optional
        Compilation target, either as a string or a TVM Target object (default: "auto").
    target_host : Union[str, Target], optional
        Target host for cross-compilation (default: None).
    verbose : bool, optional
        Whether to enable verbose output (default: False).
    pass_configs : dict, optional
        Additional keyword arguments to pass to the Compiler PassContext.
        Refer to `tilelang.transform.PassConfigKey` for supported options.
    """
    with concurrent.futures.ThreadPoolExecutor(num_workers, 'tl-par-comp') as executor:
        futures = []
        future_map = {}
        for i, func in enumerate(funcs):
            future = executor.submit(
                compile,
                func=func,
                out_idx=out_idx,
                execution_backend=execution_backend,
                target=target,
                target_host=target_host,
                verbose=verbose,
                pass_configs=pass_configs,
                compile_flags=compile_flags,
            )
            future_map[future] = i
            futures.append(future)
        results = [... for _ in futures]
        for future in tqdm(
                concurrent.futures.as_completed(futures),
                total=len(futures),
                desc="Parallel Compiling",
        ):
            idx = future_map[future]
            if ignore_error:
                try:
                    results[idx] = future.result()
                except Exception as e:
                    logger.warning(f"Error compiling function at index {idx}: {e}")
                    results[idx] = None
            else:
                results[idx] = future.result()
        return results
    return results


@dataclass
class JITImpl(Generic[_P, _KP, _T, _Ret]):
    '''
    Detailed Just-In-Time wrapper for TileLang programs.

    This dataclass encapsulates the configuration and runtime helpers used by the
    top-level `jit` and `jit2` decorators. It represents a configured JIT
    "factory" that can (a) elaborate TileLang/PrimFunc creators into concrete
    TIR (PrimFunc), (b) compile those TIR functions into runnable kernels via
    the TVM bridge, (c) cache compiled kernels keyed by call-site arguments
    (and optional tuning parameters), and (d) provide parallel compilation
    helpers for batch autotuning workflows.

    Attributes
    ----------
    out_idx : list[int] | int | None
        Which output tensor(s) of the compiled kernel should be returned to the
        caller. Accepts a single index, a list of indices, or None to return all.
    execution_backend : Literal["dlpack", "ctypes", "cython"]
        Backend used for exchanging arguments and executing the generated kernel.
    target : str | tvm.target.Target
        TVM compilation target (e.g. "cuda", "llvm", or "auto").
    target_host : str | tvm.target.Target | None
        Host target used for cross-compilation, or None to infer/default.
    verbose : bool
        Enable verbose messages during compilation/build.
    pass_configs : dict[str, Any] | None
        Extra TVM pass configuration options forwarded to the compiler's
        PassContext.
    debug_root_path : str | None
        If provided, compiled kernel source and the elaborated Python program
        are written to this directory to ease debugging and inspection.
    compile_flags : list[str] | str | None
        Additional flags passed to the compiler. A single string will be converted
        to a single-element list.
    func_source : str
        Original Python source string from which the PrimFunc or creator was
        derived. Used for diagnostics and debug dumps.
    signature : inspect.Signature
        Function signature of the original Python function (useful for tooling).
    v2 : bool
        Indicates whether the object wraps a "v2" PrimFunc creator (True) or a
        plain callable / PrimFunc (False). v2-mode enables argument conversion
        hooks and a distinct cache keying strategy.
    func : Callable | PrimFunc | PrimFuncCreater
        The underlying object: either a user function that returns a PrimFunc
        (creator), a PrimFuncCreater, or an already-constructed PrimFunc.
        For presentation/readability the function is stored last in the dataclass.

    Behavioral summary
    ------------------
    - get_tir(*args, **kwargs)
        Converts provided call-site arguments into a concrete PrimFunc. If the
        wrapped object is a PrimFuncCreater or a user callable, it is invoked
        with the given arguments. If the wrapped object is already a PrimFunc,
        it is returned as-is.

    - compile(...)
        A convenience wrapper that elaborates and immediately compiles a single
        PrimFunc into a JITKernel using the module-level `compile` function.
        When `debug_root_path` is set, the compiled C kernel and the source
        Python program are saved for inspection.

    - par_compile(configs, ...)
        Accepts an iterable of configs (either dicts mapping keyword args or
        tuples mapping to positional args). Each config is elaborated to a
        PrimFunc and the resulting set is compiled in parallel via the
        module-level `par_compile` helper. Returns a list of JITKernel objects
        in the same order as the provided configs.
    '''

    out_idx: list[int] | int | None
    execution_backend: Literal["auto", "dlpack", "tvm_ffi", "ctypes", "cython", "nvrtc", "torch"]
    target: str | Target
    target_host: str | Target
    verbose: bool
    pass_configs: dict[str, Any] | None
    debug_root_path: str | None
    compile_flags: list[str] | str | None
    func_source: str
    signature: inspect.Signature
    call_through: bool
    # place func at the last element for better __repr__
    func: Callable[_P, _T] | PrimFunc[_KP, _T]

    @property
    def annot(self) -> dict[str, Annot]:
        assert self.call_through, "annot is only support in @tilelang.jit2"
        return self.func.func_annot.annots

    def __post_init__(self):
        if self.debug_root_path is not None and not path.isabs(self.debug_root_path):
            try:
                base_path = path.dirname(path.dirname(path.dirname(__file__)))
                self.debug_root_path = path.join(base_path, self.debug_root_path)
            except NameError:
                self.debug_root_path = path.abspath(self.debug_root_path)
        self._kernel_cache: dict[tuple, Kernel] = {}
        self._tuner_cache: dict[tuple, Kernel] = {}

    def get_tir(self, *args: _P.args, **kwargs: _P.kwargs) -> PrimFunc[_KP, _T]:
        """
        Retrieve a TIR (Tensor Intermediate Representation) PrimFunc from the stored callable or object.
        """
        if isinstance(self.func, PrimFuncCreater):
            tir = self.func(*args, **kwargs)
        if isinstance(self.func, PrimFunc):
            tir = self.func
        elif callable(self.func):
            tir = self.func(*args, **kwargs)
        else:
            raise ValueError(f"Invalid function type: {type(self.func)}")
        assert isinstance(tir, PrimFunc), f"target function must be a PrimFunc but got {type(tir)}"
        return tir

    def par_compile(self,
                    configs: Iterable[dict[str, Any] | tuple[str, Any]],
                    num_workers: int = None,
                    ignore_error: bool = False) -> list[JITKernel[_KP, _T]]:
        """
        Parallel compile multiple TileLang PrimFunc with TVM and build JITKernels.
        Parameters
        ----------
        configs : Iterable[Union[dict[str, Any], tuple[Any, ...]]]
            The configurations to elaborate and compile. Each config can be either
            a dictionary mapping keyword arguments to values, or a tuple of positional
            arguments.
        num_workers : int, optional
            Number of parallel workers to use for compilation. Defaults to None,
            which lets the system decide.
        ignore_error : bool, optional
            If True, compilation errors for individual configs will be logged
            as warnings and the corresponding result will be None. If False,
            any compilation error will raise an exception. Defaults to False.
        Returns
        -------
        List[JITKernel]
            A list of compiled JITKernel objects corresponding to the provided configs.
        """
        configs = list(configs)
        funcs = []
        for cfg in tqdm(configs, desc='Elaborating'):
            if isinstance(cfg, tuple):
                funcs.append(self.get_tir(*cfg))
            elif isinstance(cfg, dict):
                funcs.append(self.get_tir(**cfg))
            else:
                raise ValueError(f"Invalid config type: {type(cfg)}, expected tuple or dict.")
        return par_compile(
            funcs,
            out_idx=self.out_idx,
            execution_backend=self.execution_backend,
            target=self.target,
            target_host=self.target_host,
            verbose=self.verbose,
            pass_configs=self.pass_configs,
            compile_flags=self.compile_flags,
            num_workers=num_workers,
            ignore_error=ignore_error)

    def compile(self, *args: _P.args, **kwargs: _P.kwargs) -> _Ret:
        func = self.get_tir(*args, **kwargs)
        kernel_result = compile(
            func,
            out_idx=self.out_idx,
            execution_backend=self.execution_backend,
            target=self.target,
            target_host=self.target_host,
            verbose=self.verbose,
            pass_configs=self.pass_configs,
            compile_flags=self.compile_flags,
        )

        if self.debug_root_path:
            if isinstance(self.func, PrimFunc):
                func_name = self.func.attrs['global_symbol']
            else:
                func_name = getattr(self.func, '__name__', 'jit_kernel')
            kernel_file = f'tilelang_jit_kernel_{func_name}.c'
            program_file = f'tilelang_jit_program_{func_name}.py'
            makedirs(self.debug_root_path, exist_ok=True)
            with open(path.join(self.debug_root_path, kernel_file), 'w') as f:
                print(kernel_result.get_kernel_source(), file=f)
            with open(path.join(self.debug_root_path, program_file), 'w') as f:
                print(func.script(), file=f)

        return kernel_result

    def parse_cache_key(self, *args: _P.args, **kwargs: _P.kwargs):
        if isinstance(self.func, PrimFuncCreater):
            tune_params = kwargs.pop('__tune_params', {})
            return self.func.func_annot.parse_key(*args, **kwargs, **tune_params)
        else:
            tune_params = kwargs.pop('__tune_params', {})
            key_args_tuple = args
            key_kwargs_tuple = tuple(sorted(kwargs.items()))
            tuned_key_kwargs_tuple = tuple(sorted(tune_params.items()))
            key = (key_args_tuple, key_kwargs_tuple, tuned_key_kwargs_tuple)
            return key

    def convert_kernel_args(self, *args: _P.args, **kwargs: _P.kwargs):
        if isinstance(self.func, PrimFuncCreater):
            tune_params = kwargs.pop('__tune_params', {})
            return self.func.func_annot.convert_to_kernel_args(*args, **kwargs, **tune_params)
        else:
            raise NotImplementedError(
                "convert_arg_to_kernel_args is only implemented for PrimFuncCreater.")

    def __call__(self, *args: _P.args, **kwargs: _P.kwargs) -> _Ret:
        # Separate out the tuning parameters from the user's kwargs
        # Whether to return the compile arguments (out_idx, target, target_host, etc.) for autotuner cache
        return_compile_arguments = kwargs.pop('__return_compile_arguments', False)
        if return_compile_arguments:
            logger.warning(
                "`__return_compile_arguments` is deprecated and will be removed in future versions."
            )
            compile_args = {
                'out_idx': self.out_idx,
                'execution_backend': self.execution_backend,
                'target': self.target,
                'target_host': self.target_host,
                'verbose': self.verbose,
                'pass_configs': self.pass_configs,
                'compile_flags': self.compile_flags,
            }
            return compile_args

        key = self.parse_cache_key(*args, **kwargs)

        tune_params = kwargs.pop('__tune_params', {})

        kernel = self._kernel_cache.get(key, None)
        if kernel is None:
            kernel = self.compile(*args, **kwargs, **tune_params)
            self._kernel_cache[key] = kernel

        if self.call_through:
            args = self.func.func_annot.convert_to_kernel_args(*args, **kwargs, **tune_params)
            return kernel(*args)
        else:
            return kernel


@overload
def jit(func: Callable[_P, PrimFunc[_KP, _T]]) -> JITImpl[_P, _KP, _T, JITKernel[_KP, _T]]:
    ...


@overload
def jit(
    *,  # Indicates subsequent arguments are keyword-only
    out_idx: Any = None,
    target: str | Target = "auto",
    target_host: str | Target = None,
    execution_backend: Literal["auto", "dlpack", "tvm_ffi", "ctypes", "cython", "nvrtc",
                               "torch"] = "auto",
    verbose: bool = False,
    pass_configs: dict[str, Any] | None = None,
    debug_root_path: str | None = None,
    compile_flags: list[str] | str | None = None
) -> Callable[[Callable[_P, PrimFunc[_KP, _T]]], JITImpl[_P, _KP, _T, JITKernel[_KP, _T]]]:
    ...


def jit(  # This is the new public interface
        func: Callable[_P, _T] | PrimFunc | None = None,
        *,  # Indicates subsequent arguments are keyword-only
        out_idx: Any = None,
        target: str | Target = "auto",
        target_host: str | Target = None,
        execution_backend: Literal["auto", "dlpack", "tvm_ffi", "ctypes", "cython", "nvrtc",
                                   "torch"] = "auto",
        verbose: bool = False,
        pass_configs: dict[str, Any] | None = None,
        debug_root_path: str | None = None,
        compile_flags: list[str] | str | None = None):
    """
    Just-In-Time (JIT) compiler decorator for TileLang functions.

    This decorator can be used without arguments (e.g., `@tilelang.jit`):
       Applies JIT compilation with default settings.

    Parameters
    ----------
    func_or_out_idx : Any, optional
        If using `@tilelang.jit(...)` to configure, this is the `out_idx` parameter.
        If using `@tilelang.jit` directly on a function, this argument is implicitly
        the function to be decorated (and `out_idx` will be `None`).
    target : Union[str, Target], optional
        Compilation target for TVM (e.g., "cuda", "llvm"). Defaults to "auto".
    target_host : Union[str, Target], optional
        Target host for cross-compilation. Defaults to None.
    execution_backend : Literal["auto", "dlpack", "tvm_ffi", "ctypes", "cython", "nvrtc", "torch"], optional
        Backend for kernel execution and argument passing. Use "auto" to pick a sensible
        default per target (cuda->tvm_ffi, metal->torch, others->cython).
    verbose : bool, optional
        Enables verbose logging during compilation. Defaults to False.
    pass_configs : Optional[Dict[str, Any]], optional
        Configurations for TVM's pass context. Defaults to None.
    debug_root_path : Optional[str], optional
        Directory to save compiled kernel source for debugging. Defaults to None.

    Returns
    -------
    Callable
        Either a JIT-compiled wrapper around the input function, or a configured decorator
        instance that can then be applied to a function.
    """
    if isinstance(compile_flags, str):
        compile_flags = [compile_flags]

    def decorator(func: Callable[_P, _T]) -> JITImpl[_P, _T]:
        if isinstance(func, (PrimFunc, PrimFuncCreater)):
            orig_func = func.orig_func
        else:
            orig_func = func
        return JITImpl(
            func=func,
            out_idx=out_idx,
            execution_backend=execution_backend,
            target=target,
            target_host=target_host,
            verbose=verbose,
            pass_configs=pass_configs,
            debug_root_path=debug_root_path,
            compile_flags=compile_flags,
            func_source=inspect.getsource(orig_func),
            signature=inspect.signature(orig_func),
            call_through=False)

    if func is not None:
        return decorator(func)
    else:
        return decorator


@overload
def jit2(func: Callable[_KP, _T]) -> JITImpl[_KP, _KP, _T, _T]:
    ...


@overload
def jit2(
    *,
    out_idx: Any = None,
    target: str | Target = "auto",
    target_host: str | Target = None,
    execution_backend: Literal["dlpack", "ctypes", "cython", "nvrtc"] = "cython",
    verbose: bool = False,
    pass_configs: dict[str, Any] | None = None,
    debug_root_path: str | None = None,
    compile_flags: list[str] | str | None = None
) -> Callable[[Callable[_KP, _T]], JITImpl[_KP, _KP, _T, _T]]:
    ...


def jit2(
    func: Callable[_P, _T] | PrimFunc | None = None,
    *,  # Indicates subsequent arguments are keyword-only
    target: str | Target = "auto",
    target_host: str | Target = None,
    execution_backend: Literal["dlpack", "ctypes", "cython", "nvrtc"] = "cython",
    verbose: bool = False,
    pass_configs: dict[str, Any] | None = None,
    debug_root_path: str | None = None,
    compile_flags: list[str] | str | None = None,
):

    if isinstance(compile_flags, str):
        compile_flags = [compile_flags]

    compile_args = dict(
        out_idx=None,
        execution_backend=execution_backend,
        target=target,
        target_host=target_host,
        verbose=verbose,
        pass_configs=pass_configs,
        debug_root_path=debug_root_path,
        compile_flags=compile_flags)

    def decorator(func: Callable[_P, _T]):
        pf: PrimFunc[_P, _T] | PrimFuncCreater[_P, _T] = prim_func(func, generator=None)
        if isinstance(pf, PrimFunc):
            compile_args.pop('debug_root_path', None)
            return compile(pf, **compile_args)
        else:
            return JITImpl(
                func=pf,
                **compile_args,
                func_source=inspect.getsource(pf.orig_func),
                signature=inspect.signature(pf.orig_func),
                call_through=True)

    return decorator(func) if func is not None else decorator<|MERGE_RESOLUTION|>--- conflicted
+++ resolved
@@ -23,13 +23,9 @@
 except ImportError:  # Python < 3.10
     from typing_extensions import ParamSpec
 from tilelang import tvm as tvm
-<<<<<<< HEAD
 from tilelang.language.v2 import PrimFunc, PrimFuncCreater, prim_func
 from tilelang.language.v2.annot import Annot
 from tilelang.jit.adapter.utils import is_metal_target
-=======
-from tilelang.language.v2 import PrimFunc
->>>>>>> 74da3696
 from tvm.target import Target
 
 from tilelang.jit.kernel import JITKernel
