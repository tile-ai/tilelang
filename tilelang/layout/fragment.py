# Copyright (c) Microsoft Corporation.
# Licensed under the MIT License.
"""Wrapping Layouts."""
# pylint: disable=invalid-name, unsupported-binary-operation

import tvm
from tvm.ir import Range
from tvm.tir import IterVar, Var
from tilelang import _ffi_api
from tilelang.layout import Layout


@tvm._ffi.register_object("tl.Fragment")
class Fragment(Layout):
    # pylint: disable=super-init-not-called
    def __init__(self,
                 shape,
                 forward_fn=None,
                 forward_thread_fn=None,
                 replicate=1,
                 forward_index_fn=None):
        forward_vars = []
        for idx, size in enumerate(shape):
            iv = IterVar(Range(0, size), Var(f"i{idx}", "int32"), 0)
            forward_vars.append(iv)
        vars = [iv.var for iv in forward_vars]

        forward_thread: IterVar = None
        forward_index: tvm.ir.container.Array = None
        thread_replicate: IterVar = None

        if forward_fn is not None:
            if replicate > 1:
                thread_replicate = IterVar(Range(0, replicate), Var("rep", "int32"), 0)
                forward_thread, forward_index = forward_fn(*vars, thread_replicate)
            else:
                thread_replicate = None
                forward_thread, forward_index = forward_fn(*vars)
        else:
            forward_index = forward_index_fn(*vars) if forward_index_fn else None
            if replicate > 1:
                thread_replicate = IterVar(Range(0, replicate), Var("rep", "int32"), 0)
                forward_thread = forward_thread_fn(*vars, thread_replicate.var)
            else:
                thread_replicate = None
                forward_thread = forward_thread_fn(*vars)

<<<<<<< HEAD
        if not isinstance(forward_index, tvm.ir.container.Array) and forward_index is not None:
=======
        if forward_index is not None and not isinstance(forward_index, tvm.ir.container.Array):
>>>>>>> da65817b
            forward_index = [forward_index]

        self.__init_handle_by_constructor__(
            _ffi_api.Fragment,
            forward_vars,
            forward_index,
            forward_thread,
            thread_replicate,
        )

    @property
    def thread(self):
        return _ffi_api.Fragment_thread(self)

    def get_thread_size(self):
        return _ffi_api.Fragment_thread_size(self)

    def repeat(self,
               repeats,
               repeat_on_thread: bool = False,
               lower_dim_first: bool = True) -> "Fragment":
        return _ffi_api.Fragment_repeat(self, repeats, repeat_on_thread, lower_dim_first)

    def replicate(self, replicate: int) -> "Fragment":
        return _ffi_api.Fragment_replicate(self, replicate)

    def condense_rep_var(self) -> "Fragment":
        return _ffi_api.Fragment_condense_rep_var(self)

    def __repr__(self):
        return f"Fragment<thread={self.thread}, index={self.index}>"


def make_swizzled_layout(buffer: tvm.tir.Buffer):
    assert len(buffer.shape) == 2
    return _ffi_api.make_swizzled_layout(
        int(buffer.shape[0]),
        int(buffer.shape[1]),
        int(tvm.DataType(buffer.dtype).bits),
    )<|MERGE_RESOLUTION|>--- conflicted
+++ resolved
@@ -45,11 +45,7 @@
                 thread_replicate = None
                 forward_thread = forward_thread_fn(*vars)
 
-<<<<<<< HEAD
-        if not isinstance(forward_index, tvm.ir.container.Array) and forward_index is not None:
-=======
         if forward_index is not None and not isinstance(forward_index, tvm.ir.container.Array):
->>>>>>> da65817b
             forward_index = [forward_index]
 
         self.__init_handle_by_constructor__(
