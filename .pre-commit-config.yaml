--- conflicted
+++ resolved
@@ -32,11 +32,7 @@
         args: [--ignore-case]
         files: ^docs/spelling_wordlist\.txt$
   - repo: https://github.com/pre-commit/mirrors-clang-format
-<<<<<<< HEAD
-    rev: v21.1.6
-=======
     rev: v21.1.6  # sync with requirements-lint.txt
->>>>>>> 422fb129
     hooks:
       - id: clang-format
         types_or: [c++, c]
