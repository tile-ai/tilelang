# Learn a lot from the MLC - LLM Project
# https://github.com/mlc-ai/mlc-llm/blob/main/CMakeLists.txt

cmake_minimum_required(VERSION 3.26)
project(TILE_LANG C CXX)

set(CMAKE_CXX_STANDARD 17)
set(CMAKE_POSITION_INDEPENDENT_CODE ON)
set(CMAKE_EXPORT_COMPILE_COMMANDS ON)

if(CMAKE_CXX_COMPILER_ID STREQUAL "GNU" AND "$ENV{CIBUILDWHEEL}")
  # Warning came from tvm submodule
  string(APPEND CMAKE_CXX_FLAGS " -Wno-dangling-reference")
endif()

set(CMAKE_MODULE_PATH ${CMAKE_MODULE_PATH} ${CMAKE_CURRENT_SOURCE_DIR}/cmake)

if(EXISTS "${CMAKE_CURRENT_SOURCE_DIR}/.gitmodules" AND EXISTS "${CMAKE_CURRENT_SOURCE_DIR}/.git")
  find_package(Git QUIET)
  if(Git_FOUND)
    execute_process(
      COMMAND ${GIT_EXECUTABLE} submodule update --init --recursive
      WORKING_DIRECTORY ${CMAKE_CURRENT_SOURCE_DIR}
      RESULT_VARIABLE TILELANG_GIT_SUBMODULE_RESULT
    )
    if(NOT TILELANG_GIT_SUBMODULE_RESULT EQUAL 0)
      message(
        FATAL_ERROR
          "Failed to initialize git submodules. Please run "
          "`git submodule update --init --recursive` and re-run CMake."
      )
    endif()
  else()
    message(
      FATAL_ERROR
        "Git is required to initialize TileLang submodules. "
        "Please install git or fetch the submodules manually."
    )
  endif()
endif()

find_program(CCACHE_PROGRAM ccache)
if(CCACHE_PROGRAM)
  message(STATUS "Using ccache: ${CCACHE_PROGRAM} with base_dir=${CMAKE_SOURCE_DIR}")
  if(APPLE)
    # Passing configs like `ccache base_dir=/xxx cc ...` is supported
    # (likely) since ccache 4.x, which has been provided by homebrew.
    # Our Linux builder image (manylinux2014 & manylinux_2_28) still
    # provides ccache 3.x and do not support this form.
    # `cibuildwheel` uses fixed folder on Linux (`/project`) as working directory,
    # so cache would work without setting `base_dir`.
    set(CCACHE_PROGRAM "${CCACHE_PROGRAM};base_dir=${CMAKE_SOURCE_DIR}")
  endif()
  set(CMAKE_C_COMPILER_LAUNCHER "${CCACHE_PROGRAM}" CACHE STRING "C compiler launcher")
  set(CMAKE_CXX_COMPILER_LAUNCHER "${CCACHE_PROGRAM}" CACHE STRING "CXX compiler launcher")
  set(CMAKE_CUDA_COMPILER_LAUNCHER "${CCACHE_PROGRAM}" CACHE STRING "CUDA compiler launcher")
else()
  find_program(SCCACHE_PROGRAM sccache)
  if(SCCACHE_PROGRAM)
    message(STATUS "Using sccache: ${SCCACHE_PROGRAM}")
    set(CMAKE_C_COMPILER_LAUNCHER "${SCCACHE_PROGRAM}" CACHE STRING "C compiler launcher")
    set(CMAKE_CXX_COMPILER_LAUNCHER "${SCCACHE_PROGRAM}" CACHE STRING "CXX compiler launcher")
    set(CMAKE_CUDA_COMPILER_LAUNCHER "${SCCACHE_PROGRAM}" CACHE STRING "CUDA compiler launcher")
  endif()
endif()

# Configs
set(TILELANG_BACKENDS CUDA ROCM METAL)

set(TILELANG_BACKEND_DOC_CUDA "Enable CUDA backend (ON/OFF/or CUDA SDK path)")
set(TILELANG_BACKEND_DOC_ROCM "Enable ROCm backend (ON/OFF/or ROCm SDK path)")
set(TILELANG_BACKEND_DOC_METAL "Enable Metal backend")

# TVM's config.cmake redefines USE_* options later, so we cache the user's choice
# (including explicit -DUSE_XXX arguments) before we include TVM and restore it
# afterwards.

macro(tilelang_define_backend_option BACKEND)
  set(_backend_var "USE_${BACKEND}")
  set(_doc "${TILELANG_BACKEND_DOC_${BACKEND}}")
  set(_user_override_var "TILELANG_USER_OVERRIDE_${_backend_var}")

  set(_user_override OFF)
  if(DEFINED ${_user_override_var})
    set(_user_override "${${_user_override_var}}")
  endif()

  if(DEFINED CACHE{${_backend_var}})
    get_property(_cache_type CACHE ${_backend_var} PROPERTY TYPE)
    if(_cache_type STREQUAL "UNINITIALIZED")
      set(_user_override ON)
    endif()
  endif()

  set(_default OFF)
  if(DEFINED ${_backend_var})
    set(_default "${${_backend_var}}")
  endif()

  option(${_backend_var} "${_doc}" "${_default}")
  # Remember if the user explicitly set this option so that later logic
  # won't auto-toggle backends they configured on the command line.
  set(${_user_override_var} ${_user_override} CACHE INTERNAL
    "User explicitly set ${_backend_var} during configuration" FORCE)
  set(TILELANG_OPTION_${_backend_var} "${${_backend_var}}")
endmacro()

foreach(BACKEND IN LISTS TILELANG_BACKENDS)
  tilelang_define_backend_option(${BACKEND})
endforeach()

set(PREBUILD_CYTHON ON)
# Configs end

include(cmake/load_tvm.cmake)

if(EXISTS ${TVM_SOURCE}/cmake/config.cmake)
  include(${TVM_SOURCE}/cmake/config.cmake)
else()
  message(FATAL_ERROR "Nor tvm provided or submodule checkout-ed.")
endif()
# Re-apply TileLang's preferred backend settings after TVM's config may have
# overridden the USE_* cache entries.
foreach(BACKEND IN LISTS TILELANG_BACKENDS)
  set(_backend_var "USE_${BACKEND}")
  set(_doc "${TILELANG_BACKEND_DOC_${BACKEND}}")
  set(${_backend_var} ${TILELANG_OPTION_${_backend_var}} CACHE STRING "${_doc}" FORCE)
  set(${_backend_var} ${TILELANG_OPTION_${_backend_var}})
endforeach()

# Include directories for TileLang
set(TILE_LANG_INCLUDES ${TVM_INCLUDES})

# Collect source files
file(GLOB TILE_LANG_SRCS
  src/*.cc
  src/layout/*.cc
  src/transform/*.cc
  src/transform/common/*.cc
  src/op/*.cc
  src/target/utils.cc
  src/target/codegen_c_host.cc
  src/target/codegen_cpp.cc
  src/target/rt_mod_cpp.cc
  # intrin_rule doesn't have system dependency
  src/target/intrin_rule*.cc
)

# Always include CPU-safe runtime helpers
list(APPEND TILE_LANG_SRCS
  src/runtime/error_helpers.cc
)

# Track if the user explicitly selected a backend via cache options.
set(TILELANG_BACKEND_USER_SELECTED OFF)
foreach(BACKEND IN LISTS TILELANG_BACKENDS)
  set(_backend_var "USE_${BACKEND}")
  set(_override_var "TILELANG_USER_OVERRIDE_${_backend_var}")
  if(${_backend_var} OR ${_override_var})
    set(TILELANG_BACKEND_USER_SELECTED ON)
  endif()
endforeach()

# Only auto-select a backend when the user didn't specify one explicitly.
if(NOT TILELANG_BACKEND_USER_SELECTED)
  if($ENV{USE_METAL})
    set(USE_METAL ON)
  elseif(APPLE)
    message(STATUS "Enable Metal support by default.")
    set(USE_METAL ON)
  elseif($ENV{USE_ROCM})
    set(USE_ROCM ON)
  else()
    if($ENV{USE_CUDA})
      set(USE_CUDA ON)
    elseif(DEFINED ENV{USE_CUDA} AND NOT $ENV{USE_CUDA})
      # Build CPU-only when we explicitly disable CUDA
      set(USE_CUDA OFF)
    else()
      message(STATUS "Enable CUDA support by default.")
      set(USE_CUDA ON)
    endif()
  endif()
endif()

if(USE_METAL)
  file(GLOB TILE_LANG_METAL_SRCS
    src/target/rt_mod_metal.cc
  )
  list(APPEND TILE_LANG_SRCS ${TILE_LANG_METAL_SRCS})
  # FIXME: CIBW failed with backtrace, why???
  set(TVM_FFI_USE_LIBBACKTRACE OFF)
elseif(USE_ROCM)
  set(CMAKE_HIP_STANDARD 17)
  include(${TVM_SOURCE}/cmake/utils/FindROCM.cmake)
  find_rocm(${USE_ROCM})
  add_compile_definitions(__HIP_PLATFORM_AMD__ __HIP_PLATFORM_HCC__=1)

  file(GLOB TILE_LANG_HIP_SRCS
    src/target/codegen_hip.cc
    src/target/rt_mod_hip.cc
  )
  list(APPEND TILE_LANG_SRCS ${TILE_LANG_HIP_SRCS})
  list(APPEND TILE_LANG_INCLUDES ${ROCM_INCLUDE_DIRS})
elseif(USE_CUDA)
  set(CMAKE_CUDA_STANDARD 17)
  find_package(CUDAToolkit REQUIRED)
  set(CMAKE_CUDA_COMPILER "${CUDAToolkit_BIN_DIR}/nvcc")
  add_compile_definitions("CUDA_MAJOR_VERSION=${CUDAToolkit_VERSION_MAJOR}")

  # Set `USE_CUDA=/usr/local/cuda-x.y`
  cmake_path(GET CUDAToolkit_BIN_DIR PARENT_PATH USE_CUDA)

  file(GLOB TILE_LANG_CUDA_SRCS
    src/runtime/runtime.cc
    src/target/ptx.cc
    src/target/codegen_cuda.cc
    src/target/codegen_py.cc
    src/target/codegen_utils.cc
    src/target/codegen_cutedsl.cc
    src/target/rt_mod_cuda.cc
    src/target/rt_mod_cutedsl.cc
  )
  list(APPEND TILE_LANG_SRCS ${TILE_LANG_CUDA_SRCS})

  list(APPEND TILE_LANG_INCLUDES ${CUDAToolkit_INCLUDE_DIRS})
endif()

set(USE_Z3      ON CACHE STRING "Use Z3 SMT solver for TileLang optimizations")
set(USE_PYPI_Z3 ON CACHE BOOL   "Use Z3 provided by PyPI z3-solver package")

if(USE_Z3 AND USE_PYPI_Z3)
  list(APPEND CMAKE_MODULE_PATH "${CMAKE_CURRENT_LIST_DIR}/cmake/pypi-z3")
  find_package(Z3 REQUIRED)
endif()

# Include tvm after configs have been populated
add_subdirectory(${TVM_SOURCE} tvm EXCLUDE_FROM_ALL)

# Resolve compile warnings in tvm
add_compile_definitions(DMLC_USE_LOGGING_LIBRARY=<tvm/runtime/logging.h>)

add_library(tilelang_objs OBJECT ${TILE_LANG_SRCS})

# Set debug mode compile definitions
# We open the deubg option of TVM, i.e. TVM_LOG_DEBUG
if(CMAKE_BUILD_TYPE STREQUAL "Debug")
  message(STATUS "Building TileLang with DEBUG mode")
  target_compile_definitions(tilelang_objs PRIVATE "TVM_LOG_DEBUG")
endif()

target_include_directories(tilelang_objs PRIVATE ${TILE_LANG_INCLUDES})

add_library(tilelang SHARED $<TARGET_OBJECTS:tilelang_objs>)
add_library(tilelang_module SHARED $<TARGET_OBJECTS:tilelang_objs>)
target_link_libraries(tilelang PUBLIC tvm_runtime tvm)
target_link_libraries(tilelang_module PUBLIC tvm)

# Place dev build outputs under build/lib for consistency
set_target_properties(tilelang PROPERTIES
  LIBRARY_OUTPUT_DIRECTORY "${CMAKE_BINARY_DIR}/lib"
  RUNTIME_OUTPUT_DIRECTORY "${CMAKE_BINARY_DIR}/lib"
  ARCHIVE_OUTPUT_DIRECTORY "${CMAKE_BINARY_DIR}/lib"
)
set_target_properties(tilelang_module PROPERTIES
  LIBRARY_OUTPUT_DIRECTORY "${CMAKE_BINARY_DIR}/lib"
  RUNTIME_OUTPUT_DIRECTORY "${CMAKE_BINARY_DIR}/lib"
  ARCHIVE_OUTPUT_DIRECTORY "${CMAKE_BINARY_DIR}/lib"
)
# Build cython extension
find_package(Python REQUIRED COMPONENTS Interpreter Development.Module ${SKBUILD_SABI_COMPONENT})

add_custom_command(
  OUTPUT "${CMAKE_BINARY_DIR}/tilelang_cython_wrapper.cpp"
  COMMENT
    "Cythoning tilelang/jit/adapter/cython/cython_wrapper.pyx"
  COMMAND Python::Interpreter -m cython
          "${CMAKE_CURRENT_SOURCE_DIR}/tilelang/jit/adapter/cython/cython_wrapper.pyx"
          --module-name tilelang_cython_wrapper
          --cplus --output-file "${CMAKE_BINARY_DIR}/tilelang_cython_wrapper.cpp"
  DEPENDS "${CMAKE_CURRENT_SOURCE_DIR}/tilelang/jit/adapter/cython/cython_wrapper.pyx"
  VERBATIM)

if(NOT "${SKBUILD_SABI_VERSION}" STREQUAL "")
  set(USE_SABI USE_SABI ${SKBUILD_SABI_VERSION})
endif()

python_add_library(tilelang_cython_wrapper MODULE "${CMAKE_BINARY_DIR}/tilelang_cython_wrapper.cpp" ${USE_SABI} WITH_SOABI)

# Ensure dev builds drop the extension into build/lib alongside other shared libs
set_target_properties(tilelang_cython_wrapper PROPERTIES
  LIBRARY_OUTPUT_DIRECTORY "${CMAKE_BINARY_DIR}/lib"
  RUNTIME_OUTPUT_DIRECTORY "${CMAKE_BINARY_DIR}/lib"
  ARCHIVE_OUTPUT_DIRECTORY "${CMAKE_BINARY_DIR}/lib"
)

# Install the extension into tilelang/lib inside the wheel
install(TARGETS tilelang_cython_wrapper
        LIBRARY DESTINATION tilelang/lib
        RUNTIME DESTINATION tilelang/lib
        ARCHIVE DESTINATION tilelang/lib)

# Copy libz3.so to build folder to workaround isolated build env issue
if(USE_Z3 AND USE_PYPI_Z3)
  get_target_property(Z3_LIBRARY_PATH z3::libz3 IMPORTED_LOCATION)
  install(FILES "${Z3_LIBRARY_PATH}" DESTINATION "${CMAKE_BINARY_DIR}/tvm")
  if(APPLE)
    set_target_properties(tvm PROPERTIES BUILD_RPATH "@loader_path")
  else()
    set_target_properties(tvm PROPERTIES BUILD_RPATH "\$ORIGIN")
  endif()
endif()

set(TILELANG_OUTPUT_TARGETS
  tilelang
  tilelang_module
  tvm
  tvm_runtime
)

unset(PATCHELF_EXECUTABLE CACHE)

if(APPLE)
  set(TILELANG_INSTALL_RPATH "@loader_path;@loader_path/../../tvm_ffi/lib")
  if(USE_Z3 AND USE_PYPI_Z3)
    # some z3 is placed in lib/ and some in bin/, we add both in rpath
    string(APPEND TILELANG_INSTALL_RPATH ";@loader_path/../../z3/lib;@loader_path/../../z3/bin")
  endif()
elseif(UNIX)
  set(TILELANG_INSTALL_RPATH "\$ORIGIN:\$ORIGIN/../../tvm_ffi/lib")
  if(USE_Z3 AND USE_PYPI_Z3)
    string(APPEND TILELANG_INSTALL_RPATH ":\$ORIGIN/../../z3/lib")
  endif()
  find_program(PATCHELF_EXECUTABLE patchelf)
  if (NOT PATCHELF_EXECUTABLE)
    message(STATUS "`patchelf` not found.")
  endif()
endif()

<<<<<<< HEAD
# let libtilelang to search tvm/tvm_runtime in same dir
foreach(target IN LISTS TILELANG_OUTPUT_TARGETS)
  set_target_properties(${target} PROPERTIES INSTALL_RPATH "${TILELANG_INSTALL_RPATH}")
endforeach()

# exclude libcuda.so to allow importing on a CPU-only machine
if(USE_CUDA AND PATCHELF_EXECUTABLE)
  # run patchelf on built libraries to avoid race conditions during linking: use `install(CODE ...)`
  foreach(target IN LISTS TILELANG_OUTPUT_TARGETS)
    install(CODE "
      execute_process(
        COMMAND ${PATCHELF_EXECUTABLE} --remove-needed libcuda.so.1 --remove-needed libcuda.so \"$<TARGET_FILE:${target}>\"
        WORKING_DIRECTORY \"${CMAKE_INSTALL_PREFIX}\"
        RESULT_VARIABLE patchelf_result
      )
      if(patchelf_result EQUAL 0)
        message(STATUS \"`patchelf` successfully removed dependency `libcuda.so` from $<TARGET_FILE:${target}>\")
      else()
        message(WARNING \"`patchelf` failed to remove dependency `libcuda.so` from $<TARGET_FILE:${target}>\")
      endif()
    ")
  endforeach()
endif()
=======
set_target_properties(
  tilelang tilelang_module tvm tvm_runtime
  PROPERTIES INSTALL_RPATH "${TILELANG_INSTALL_RPATH}")
>>>>>>> 2b79a762

install(
  TARGETS ${TILELANG_OUTPUT_TARGETS}
  LIBRARY DESTINATION tilelang/lib
)<|MERGE_RESOLUTION|>--- conflicted
+++ resolved
@@ -337,7 +337,6 @@
   endif()
 endif()
 
-<<<<<<< HEAD
 # let libtilelang to search tvm/tvm_runtime in same dir
 foreach(target IN LISTS TILELANG_OUTPUT_TARGETS)
   set_target_properties(${target} PROPERTIES INSTALL_RPATH "${TILELANG_INSTALL_RPATH}")
@@ -361,11 +360,10 @@
     ")
   endforeach()
 endif()
-=======
+
 set_target_properties(
-  tilelang tilelang_module tvm tvm_runtime
+  ${TILELANG_OUTPUT_TARGETS}
   PROPERTIES INSTALL_RPATH "${TILELANG_INSTALL_RPATH}")
->>>>>>> 2b79a762
 
 install(
   TARGETS ${TILELANG_OUTPUT_TARGETS}
