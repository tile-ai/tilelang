--- conflicted
+++ resolved
@@ -199,10 +199,7 @@
 
                 # Clear out the accumulation buffer
                 T.clear(C_local)
-<<<<<<< HEAD
-=======
                 T.disable_warp_group_reg_alloc()
->>>>>>> 409ab83d
 
                 T.use_swizzle(panel_size=10, enable=enable_rasterization)
                 T.annotate_layout({
