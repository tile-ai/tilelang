--- conflicted
+++ resolved
@@ -133,30 +133,27 @@
 "3rdparty/**/*" = ["ALL"]
 "examples/deepseek_v32/inference/**/*" = ["ALL"]
 
-<<<<<<< HEAD
 [tool.pytest.ini_options]
 verbosity_assertions = 3
 filterwarnings = ["always"]
-=======
+
 [tool.cibuildwheel]
 archs = ["auto64"]
 # wait for tvm fix
 build = "cp38-*"
-
-[tool.cibuildwheel.macos]
-archs = ["arm64"]
-
-[tool.cibuildwheel.linux]
 # Pin to glibc 2.17 for x86 and 2.28 for aarch64 for now
 manylinux-x86_64-image = "manylinux2014"
 manylinux-aarch64-image = "manylinux_2_28"
 skip = "*-musllinux*"
 environment-pass = ["CUDA_VERSION"]
+
+[tool.cibuildwheel.linux]
 repair-wheel-command = [
-  "auditwheel repair --exclude libcuda.so.1 --exclude /usr/local/cuda\\* -w {dest_dir} {wheel}",
-  "pipx run abi3audit --strict --report {wheel}",
+    "auditwheel repair --exclude libcuda.so.1 --exclude /usr/local/cuda\\* -w {dest_dir} {wheel}",
+    "pipx run abi3audit --strict --report {wheel}",
 ]
-
+# Equlivant to `source /opt/rh/gcc-toolset-12/enable`, safe when gcc-toolset-12 is not installed
+environment.PATH = "/usr/local/cuda/bin:$PATH"
 # Install CUDA runtime and stub driver library
 # manylinux_2_28 uses gcc 14, which needs CUDA 12.8
 before-all = """
@@ -179,9 +176,4 @@
 v=${v:0:4}
 v=${v/./-}
 yum install -y cuda-minimal-build-${v} cuda-driver-devel-${v} cuda-nvrtc-devel-${v}
-"""
-
-[tool.cibuildwheel.linux.environment]
-# Equlivant to `source /opt/rh/gcc-toolset-12/enable`, safe when gcc-toolset-12 is not installed
-PATH = "/usr/local/cuda/bin:$PATH"
->>>>>>> d89ba5b8
+"""