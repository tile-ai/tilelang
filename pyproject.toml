--- conflicted
+++ resolved
@@ -2,11 +2,7 @@
 name = "tilelang"
 description = "A tile level programming language to generate high performance code."
 readme = "README.md"
-<<<<<<< HEAD
 requires-python = ">=3.9"
-=======
-requires-python = ">=3.8"
->>>>>>> 6e1dc6a1
 authors = [{ name = "TileLang Contributors" }, { name = "Tile-AI" }]
 maintainers = [{ name = "Lei Wang", email = "leiwang1999@outlook.com" }]
 license = "MIT"
@@ -46,11 +42,7 @@
 fp4 = ["ml-dtypes>=0.5.1"]
 
 [build-system]
-requires = [
-    "cython>=3.0.0",
-    "scikit-build-core",
-    "setuptools>=63",
-]
+requires = ["cython>=3.0.0", "scikit-build-core"]
 build-backend = "scikit_build_core.build"
 
 [tool.scikit-build]
@@ -184,8 +176,8 @@
 before-build = "env -0 | sort -z | tr '\\0' '\\n'"
 windows.before-build = "set"
 # Pin to glibc 2.17 for x86 and 2.28 for aarch64 for now
-manylinux-x86_64-image = "manylinux2014"
-manylinux-aarch64-image = "manylinux_2_28"
+manylinux-x86_64-image = "manylinux2014"   # CentOS 7
+manylinux-aarch64-image = "manylinux_2_28" # AlmaLinux 8
 
 [tool.cibuildwheel.linux]
 environment = { PYTHONDEVMODE = "1", PYTHONUNBUFFERED = "1", PATH = "/usr/local/cuda/bin:$PATH" }
