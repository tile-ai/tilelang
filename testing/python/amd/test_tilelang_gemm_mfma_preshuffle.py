import pytest
import torch
import tilelang.testing
from tilelang import tvm as tvm
import tilelang.language as T
from tilelang.intrinsics import make_mfma_swizzle_layout as make_swizzle_layout
from tilelang.intrinsics.mfma_macro_generator import MatrixCorePreshuffleIntrinEmitter
from tilelang.transform import simplify_prim_func

tilelang.testing.set_random_seed(0)


@simplify_prim_func
def tl_matmul(
    M,
    N,
    K,
    in_dtype,
    out_dtype,
    accum_dtype,
    a_transposed=False,
    b_transposed=True,
    k_pack=1,
    b_preshuffle=False,
    b_g2l_load=False,
):
    micro_size_x = micro_size_y = micro_size_k = 16

    if in_dtype in {T.float8_e4m3fnuz, T.int8}:
        micro_size_k = 32

    block_row_warps = 2
    block_col_warps = 2
    warp_row_tiles = 32
    warp_col_tiles = 32

    # for preshuffle_b, warp_layout = {1, 4}
    if b_preshuffle:
        block_row_warps = 1
        block_col_warps = 4
        warp_row_tiles = 64
        warp_col_tiles = 16

    chunk = 256 * k_pack

    pack_size_k = micro_size_k * k_pack

    shared_scope = "shared"

    block_M = block_row_warps * warp_row_tiles
    block_N = block_col_warps * warp_col_tiles
    block_K = chunk

    A_shape = (K, M) if a_transposed else (M, K)
    if b_preshuffle:
        B_shape = (
            (N // micro_size_y, K // pack_size_k, micro_size_y, pack_size_k)
            if b_transposed
            else (K // pack_size_k, N // micro_size_y, pack_size_k, micro_size_y)
        )
    else:
        B_shape = (N, K) if b_transposed else (K, N)

    A_shared_shape = (block_K, block_M) if a_transposed else (block_M, block_K)
    if b_preshuffle:
        B_shared_shape = (
            (block_N // micro_size_y, block_K // pack_size_k, micro_size_y, pack_size_k)
            if b_transposed
            else (block_K // pack_size_k, block_N // micro_size_y, pack_size_k, micro_size_y)
        )
    else:
        B_shared_shape = (block_N, block_K) if b_transposed else (block_K, block_N)

    warp_size = 64
    threads = warp_size * (block_row_warps * block_col_warps)
    local_size_a = (k_pack * micro_size_x * micro_size_k) // warp_size
    local_size_b = (k_pack * micro_size_y * micro_size_k) // warp_size
    local_size_c = (micro_size_x * micro_size_y) // warp_size
    warp_rows = warp_row_tiles // micro_size_x
    warp_cols = warp_col_tiles // micro_size_y

    # MMA Wrapper to Auto Generate Code for MMA
    mfma_emitter = MatrixCorePreshuffleIntrinEmitter(
        a_dtype=in_dtype,
        b_dtype=in_dtype,
        accum_dtype=accum_dtype,
        a_transposed=a_transposed,
        b_transposed=b_transposed,
        block_row_warps=block_row_warps,
        block_col_warps=block_col_warps,
        warp_row_tiles=warp_row_tiles,
        warp_col_tiles=warp_col_tiles,
        chunk=chunk,
        k_pack=k_pack,
        b_preshuffle=b_preshuffle,
    )

    @T.prim_func
    def main(
        A: T.Tensor(A_shape, in_dtype),
        B: T.Tensor(B_shape, in_dtype),
        C: T.Tensor((M, N), out_dtype),
    ):
        with T.Kernel(T.ceildiv(N, block_N), T.ceildiv(M, block_M), threads=threads) as (bx, by):
            A_shared = T.alloc_shared(A_shared_shape, in_dtype, scope=shared_scope)
            B_shared = T.alloc_shared(B_shared_shape, in_dtype, scope=shared_scope)
            A_local = T.alloc_local((warp_rows * local_size_a), in_dtype)
            B_local = T.alloc_local((warp_cols * local_size_b), in_dtype)
            C_local = T.alloc_local((warp_rows * warp_cols * local_size_c), accum_dtype)

            T.annotate_layout(
                {
                    A_shared: make_swizzle_layout(A_shared),
                }
            )

            num_ko = K // block_K
            num_ki = block_K // (k_pack * micro_size_k)

            # Improve L2 Cache
            T.use_swizzle(panel_size=10)

            T.clear(C_local)

            for ko in T.Pipelined(num_ko, num_stages=0):
                # Load A into shared memory
                if a_transposed:
                    T.copy(A[ko * block_K, by * block_M], A_shared)
                else:
                    T.copy(A[by * block_M, ko * block_K], A_shared)

                # Load B into shared memory
                if b_g2l_load is False:
                    if b_transposed:
                        for j, k, jj, kk in T.Parallel(block_N // micro_size_y, block_K // pack_size_k, micro_size_y, pack_size_k):
                            B_shared[j, k, jj, kk] = B[bx * block_N // micro_size_y + j, ko * block_K // pack_size_k + k, jj, kk]
                    else:
                        for k, j, kk, jj in T.Parallel(block_K // pack_size_k, block_N // micro_size_y, pack_size_k, micro_size_y):
                            B_shared[k, j, kk, jj] = B[ko * block_K // pack_size_k + k, bx * block_N // micro_size_y + j, kk, jj]

                for ki in T.serial(0, num_ki):
                    # Load A S2L
                    mfma_emitter.ldmatrix_a(
                        A_local,
                        A_shared,
                        ki,
                    )

                    if b_g2l_load:
                        # Load B G2L
                        mfma_emitter.ldmatrix_b(B_local, B, ki + ko * num_ki, pid_m=by, pid_n=bx)
                    else:
                        # Load B S2L
                        mfma_emitter.ldmatrix_b(
                            B_local,
                            B_shared,
                            ki,
                        )

                    # Perform Matrix Multiplication
                    mfma_emitter.mfma(A_local, B_local, C_local)

            # Perform STMatrix
            mfma_emitter.stmatrix(
                C_local,
                C,
                pid_m=by,
                pid_n=bx,
            )

    return main


def shuffle_weight(
    x: torch.Tensor,
    layout=(16, 32),
    k_pack=1,
    is_transpose=False,
) -> torch.Tensor:
    IN, IK = layout
    BK = IK * k_pack
    BN = IN

    N, K = (x.shape[-2], x.shape[-1]) if is_transpose else (x.shape[-1], x.shape[-2])
    assert N % BN == 0
    assert K % BK == 0

    x = x.view(N // BN, BN, K // BK, BK) if is_transpose else x.view(K // BK, BK, N // BN, BN)
    x = x.permute(0, 2, 1, 3)
    return x.contiguous()


def assert_tl_matmul_correctness(
    M,
    N,
    K,
    in_dtype,
    out_dtype,
    accum_dtype=T.float32,
    a_transposed=False,
    b_transposed=True,
    k_pack=1,
    b_preshuffle=False,
    b_g2l_load=False,
):
    matmul = tl_matmul(M, N, K, in_dtype, out_dtype, accum_dtype, a_transposed, b_transposed, k_pack, b_preshuffle, b_g2l_load)
    print(matmul)
    kernel = tilelang.compile(matmul)
    src_code = kernel.get_kernel_source()
    # src_code is the generated cuda source
    assert src_code is not None
    A_shape = (K, M) if a_transposed else (M, K)
    B_shape = (N, K) if b_transposed else (K, N)
    if in_dtype == T.int8:
        A = torch.randint(-128, 127, A_shape, device="cuda", dtype=torch.int8)
        B = torch.randint(-128, 127, B_shape, device="cuda", dtype=torch.int8)
    elif in_dtype == T.float8_e4m3fnuz:
        A = torch.rand(A_shape, device="cuda", dtype=torch.float16).to(getattr(torch, in_dtype))
        B = torch.rand(B_shape, device="cuda", dtype=torch.float16).to(getattr(torch, in_dtype))
    else:
        A = torch.rand(A_shape, device="cuda", dtype=getattr(torch, in_dtype))
        B = torch.rand(B_shape, device="cuda", dtype=getattr(torch, in_dtype))

    C = torch.zeros(M, N, device="cuda", dtype=getattr(torch, out_dtype))

    B_preshuffle = B
    if b_preshuffle:
        B_preshuffle = shuffle_weight(B_preshuffle, k_pack=k_pack, is_transpose=b_transposed)
        kernel(A, B_preshuffle, C)
    else:
        kernel(A, B, C)

    print(kernel.get_kernel_source())

    profiler = kernel.get_profiler()

    latency = profiler.do_bench()

    # Ensure that the latency is not None
    assert latency is not None

    if a_transposed and b_transposed:
        # Get Reference Result
        ref_c = torch.matmul(A.T.to(torch.float32), B.T.to(torch.float32)).to(getattr(torch, out_dtype))
    elif a_transposed and not b_transposed:
        # Get Reference Result
        ref_c = torch.matmul(A.Tto(torch.float32), B.to(torch.float32)).to(getattr(torch, out_dtype))
    elif not a_transposed and b_transposed:
        # Get Reference Result
        ref_c = torch.matmul(A.to(torch.float32), B.T.to(torch.float32)).to(getattr(torch, out_dtype))
    else:
        # Get Reference Result
        ref_c = torch.matmul(A.to(torch.float32), B.to(torch.float32)).to(getattr(torch, out_dtype))

    print(C)
    print(ref_c)

    torch.testing.assert_close(C, ref_c, rtol=1e-2, atol=1e-2)


@pytest.mark.parametrize(
    "M, N, K, in_dtype, out_dtype, accum_dtype, a_transposed, b_transposed, k_pack, b_preshuffle, b_g2l_load",
    [
        (256, 256, 512, "int8", "int32", "int32", False, True, 1, True, False),
        (256, 256, 512, "int8", "int32", "int32", False, False, 1, True, False),
        (256, 256, 512, "int8", "int32", "int32", False, True, 2, True, False),
        (256, 256, 512, "int8", "int32", "int32", False, False, 2, True, False),
        (256, 256, 512, "float8_e4m3fnuz", "float32", "float32", False, True, 1, True, False),
        (256, 256, 512, "float8_e4m3fnuz", "float32", "float32", False, False, 1, True, False),
        (256, 256, 512, "float8_e4m3fnuz", "float32", "float32", False, True, 2, True, False),
        (256, 256, 512, "float8_e4m3fnuz", "float32", "float32", False, False, 2, True, False),
    ],
)
@tilelang.testing.requires_rocm
<<<<<<< HEAD
def test_assert_tl_matmul():
    assert_tl_matmul_correctness(256, 256, 512, T.int8, T.int32, accum_dtype=T.int32, b_preshuffle=True)
    assert_tl_matmul_correctness(256, 256, 512, T.int8, T.int32, accum_dtype=T.int32, b_preshuffle=True)
    assert_tl_matmul_correctness(256, 256, 512, T.int8, T.int32, b_transposed=False, accum_dtype=T.int32, b_preshuffle=True)

    assert_tl_matmul_correctness(256, 256, 512, T.int8, T.int32, accum_dtype=T.int32, k_pack=2, b_preshuffle=True)
    assert_tl_matmul_correctness(256, 256, 512, T.int8, T.int32, b_transposed=False, accum_dtype=T.int32, k_pack=2, b_preshuffle=True)

    assert_tl_matmul_correctness(256, 256, 512, T.float8_e4m3fnuz, T.float32, b_preshuffle=True)
    assert_tl_matmul_correctness(256, 256, 512, T.float8_e4m3fnuz, T.float32, b_transposed=False, b_preshuffle=True)
    assert_tl_matmul_correctness(256, 256, 512, T.float8_e4m3fnuz, T.float32, k_pack=2, b_preshuffle=True)
    assert_tl_matmul_correctness(256, 256, 512, T.float8_e4m3fnuz, T.float32, k_pack=2, b_transposed=False, b_preshuffle=True)
=======
def test_assert_tl_matmul(
    M,
    N,
    K,
    in_dtype,
    out_dtype,
    accum_dtype,
    a_transposed,
    b_transposed,
    k_pack,
    b_preshuffle,
    b_g2l_load,
):
    assert_tl_matmul_correctness(
        M,
        N,
        K,
        in_dtype,
        out_dtype,
        accum_dtype=accum_dtype,
        a_transposed=a_transposed,
        b_transposed=b_transposed,
        k_pack=k_pack,
        b_preshuffle=b_preshuffle,
        b_g2l_load=b_g2l_load,
    )
>>>>>>> 0b6336b5


if __name__ == "__main__":
    tilelang.testing.main()<|MERGE_RESOLUTION|>--- conflicted
+++ resolved
@@ -261,31 +261,17 @@
 @pytest.mark.parametrize(
     "M, N, K, in_dtype, out_dtype, accum_dtype, a_transposed, b_transposed, k_pack, b_preshuffle, b_g2l_load",
     [
-        (256, 256, 512, "int8", "int32", "int32", False, True, 1, True, False),
-        (256, 256, 512, "int8", "int32", "int32", False, False, 1, True, False),
-        (256, 256, 512, "int8", "int32", "int32", False, True, 2, True, False),
-        (256, 256, 512, "int8", "int32", "int32", False, False, 2, True, False),
-        (256, 256, 512, "float8_e4m3fnuz", "float32", "float32", False, True, 1, True, False),
-        (256, 256, 512, "float8_e4m3fnuz", "float32", "float32", False, False, 1, True, False),
-        (256, 256, 512, "float8_e4m3fnuz", "float32", "float32", False, True, 2, True, False),
-        (256, 256, 512, "float8_e4m3fnuz", "float32", "float32", False, False, 2, True, False),
+        (256, 256, 512, T.int8, T.int32, T.int32, False, True, 1, True, False),
+        (256, 256, 512, T.int8, T.int32, T.int32, False, False, 1, True, False),
+        (256, 256, 512, T.int8, T.int32, T.int32, False, True, 2, True, False),
+        (256, 256, 512, T.int8, T.int32, T.int32, False, False, 2, True, False),
+        (256, 256, 512, T.float8_e4m3fnuz, T.float32, T.float32, False, True, 1, True, False),
+        (256, 256, 512, T.float8_e4m3fnuz, T.float32, T.float32, False, False, 1, True, False),
+        (256, 256, 512, T.float8_e4m3fnuz, T.float32, T.float32, False, True, 2, True, False),
+        (256, 256, 512, T.float8_e4m3fnuz, T.float32, T.float32, False, False, 2, True, False),
     ],
 )
 @tilelang.testing.requires_rocm
-<<<<<<< HEAD
-def test_assert_tl_matmul():
-    assert_tl_matmul_correctness(256, 256, 512, T.int8, T.int32, accum_dtype=T.int32, b_preshuffle=True)
-    assert_tl_matmul_correctness(256, 256, 512, T.int8, T.int32, accum_dtype=T.int32, b_preshuffle=True)
-    assert_tl_matmul_correctness(256, 256, 512, T.int8, T.int32, b_transposed=False, accum_dtype=T.int32, b_preshuffle=True)
-
-    assert_tl_matmul_correctness(256, 256, 512, T.int8, T.int32, accum_dtype=T.int32, k_pack=2, b_preshuffle=True)
-    assert_tl_matmul_correctness(256, 256, 512, T.int8, T.int32, b_transposed=False, accum_dtype=T.int32, k_pack=2, b_preshuffle=True)
-
-    assert_tl_matmul_correctness(256, 256, 512, T.float8_e4m3fnuz, T.float32, b_preshuffle=True)
-    assert_tl_matmul_correctness(256, 256, 512, T.float8_e4m3fnuz, T.float32, b_transposed=False, b_preshuffle=True)
-    assert_tl_matmul_correctness(256, 256, 512, T.float8_e4m3fnuz, T.float32, k_pack=2, b_preshuffle=True)
-    assert_tl_matmul_correctness(256, 256, 512, T.float8_e4m3fnuz, T.float32, k_pack=2, b_transposed=False, b_preshuffle=True)
-=======
 def test_assert_tl_matmul(
     M,
     N,
@@ -312,7 +298,6 @@
         b_preshuffle=b_preshuffle,
         b_g2l_load=b_g2l_load,
     )
->>>>>>> 0b6336b5
 
 
 if __name__ == "__main__":
