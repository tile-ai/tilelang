# Copyright (c) Tile-AI Corporation.
# Licensed under the MIT License.

from tilelang import tvm as tvm
import tilelang.testing
import tilelang as tl
import torch


def cumsum_smem_test(M, N, block_M, block_N, dim=0, reverse=False, dtype="float16"):
    import tilelang.language as T

    @T.prim_func
    def cumsum(
            A: T.Tensor((M, N), dtype),
            B: T.Tensor((M, N), dtype),
    ):
        # Initialize Kernel Context
        with T.Kernel(T.ceildiv(N, block_N), T.ceildiv(M, block_M), threads=256) as (bx, by):
            A_shared = T.alloc_shared((block_M, block_N), dtype)

            T.copy(A[by * block_M, bx * block_N], A_shared)
            T.cumsum(src=A_shared, dim=dim, reverse=reverse)
            T.copy(A_shared, B[by * block_M, bx * block_N])

    return cumsum


def cumsum_fragment_test(M, N, block_M, block_N, dim=0, reverse=False, dtype="float16"):
    import tilelang.language as T

    @T.prim_func
    def cumsum(
            A: T.Tensor((M, N), dtype),
            B: T.Tensor((M, N), dtype),
    ):
        # Initialize Kernel Context
        with T.Kernel(T.ceildiv(N, block_N), T.ceildiv(M, block_M), threads=256) as (bx, by):
            A_shared = T.alloc_shared((block_M, block_N), dtype)
            A_fragment = T.alloc_fragment((block_M, block_N), dtype)

            T.copy(A[by * block_M, bx * block_N], A_shared)
            T.copy(A_shared, A_fragment)
            T.cumsum(src=A_fragment, dim=dim, reverse=reverse)
            T.copy(A_fragment, B[by * block_M, bx * block_N])

    return cumsum


def run_cumsum(M, N, block_M, block_N, dim=0, reverse=False, dtype="float16", scope="smem"):
    if scope == "smem":
        program = cumsum_smem_test(M, N, block_M, block_N, dim, reverse, dtype)
    elif scope == "fragment":
        program = cumsum_fragment_test(M, N, block_M, block_N, dim, reverse, dtype)
    jit_kernel = tl.compile(program, out_idx=-1)
<<<<<<< HEAD
    profiler = jit_kernel.get_profiler(tensor_supply_type=tl.TensorDistributionType.Randn)
=======
    profiler = jit_kernel.get_profiler(tensor_supply_type=tl.TensorSupplyType.Randn)
>>>>>>> f273ae7c

    def ref_program(A):
        ref_b = torch.empty_like(A)
        for i in range(M // block_M):
            for j in range(N // block_N):
                ref_b[i * block_M:(i + 1) * block_M,
                      j * block_N:(j + 1) * block_N] = A[i * block_M:(i + 1) * block_M, j *
                                                         block_N:(j + 1) * block_N].cumsum(dim=dim)
                if reverse:
                    ref_b[i * block_M:(i + 1) * block_M, j * block_N:(j + 1) *
                          block_N] = A[i * block_M:(i + 1) * block_M, j * block_N:(j + 1) *
                                       block_N].flip(dims=[dim]).cumsum(dim=dim).flip(dims=[dim])
        return ref_b

    profiler.assert_allclose(ref_program)


def test_cumsum_smem():
    # Test different sizes
    run_cumsum(1024, 1024, 128, 128)
    run_cumsum(1024, 1024, 128, 128, dim=1)
    run_cumsum(1024, 1024, 128, 128, dim=1, reverse=True)

    # Test different dtypes
    run_cumsum(256, 256, 128, 128, dtype="float32")
    run_cumsum(256, 256, 128, 128, dtype="float16")


def test_cumsum_fragment():
    run_cumsum(1024, 1024, 128, 128, scope="fragment")
    run_cumsum(1024, 1024, 128, 128, dim=1, scope="fragment")
    run_cumsum(1024, 1024, 128, 128, dim=1, reverse=True, scope="fragment")

    # Test different dtypes
    run_cumsum(256, 256, 128, 128, dtype="float32", scope="fragment")
    run_cumsum(256, 256, 128, 128, dtype="float16", scope="fragment")


if __name__ == "__main__":
    tilelang.testing.main()<|MERGE_RESOLUTION|>--- conflicted
+++ resolved
@@ -53,11 +53,7 @@
     elif scope == "fragment":
         program = cumsum_fragment_test(M, N, block_M, block_N, dim, reverse, dtype)
     jit_kernel = tl.compile(program, out_idx=-1)
-<<<<<<< HEAD
-    profiler = jit_kernel.get_profiler(tensor_supply_type=tl.TensorDistributionType.Randn)
-=======
     profiler = jit_kernel.get_profiler(tensor_supply_type=tl.TensorSupplyType.Randn)
->>>>>>> f273ae7c
 
     def ref_program(A):
         ref_b = torch.empty_like(A)
