--- conflicted
+++ resolved
@@ -267,21 +267,13 @@
         ("trunc", T.trunc),
         ("round", T.round),
         ("nearbyint", T.nearbyint),
-<<<<<<< HEAD
-    ]
-
-    for name, func in single_arg_mathops:
-        run_single_arg_mathop_test(name, func, dtype=T.float32)
-        print(f"✓ {name} test passed")
-=======
     ],
 )
 @tilelang.testing.requires_cuda
 def test_mathops_generate_no_fastmath(name, func):
     """Test that our tl.* mathops generate fastmath CUDA code (__expf etc.)"""
-    run_single_arg_mathop_test(name, func, dtype="float32")
+    run_single_arg_mathop_test(name, func, dtype=T.float32)
     print(f"✓ {name} test passed")
->>>>>>> 0b6336b5
 
 
 @pytest.mark.parametrize(
@@ -289,19 +281,12 @@
     [
         ("pow", T.pow),
         ("fmod", T.fmod),
-<<<<<<< HEAD
-    ]
-
-    for name, func in two_arg_mathops:
-        run_two_arg_mathop_test(name, func, dtype=T.float32)
-=======
     ],
 )
 @tilelang.testing.requires_cuda
 def test_two_arg_mathops_fastmath(name, func):
     """Test all two-argument mathops"""
-    run_two_arg_mathop_test(name, func, dtype="float32")
->>>>>>> 0b6336b5
+    run_two_arg_mathop_test(name, func, dtype=T.float32)
 
 
 @tilelang.testing.requires_cuda
@@ -321,13 +306,6 @@
         ("__tan", T.__tan),
         ("__cos", T.__cos),
         ("__sin", T.__sin),
-<<<<<<< HEAD
-    ]
-
-    for name, func in fastmath_mathops:
-        run_fastmath_mathop_test(name, func, dtype=T.float32)
-        print(f"✓ {name} test passed")
-=======
     ],
 )
 @tilelang.testing.requires_cuda
@@ -335,7 +313,6 @@
     """Test that __exp, __exp10, __log, __log2, __log10, __tan, __cos, __sin generate fastmath CUDA code"""
     run_fastmath_mathop_test(name, func, dtype="float32")
     print(f"✓ {name} test passed")
->>>>>>> 0b6336b5
 
 
 if __name__ == "__main__":
