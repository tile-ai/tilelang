--- conflicted
+++ resolved
@@ -218,25 +218,7 @@
 
 @tilelang.testing.requires_cuda
 @tilelang.testing.requires_cuda_compute_version(9, 0)
-@pytest.mark.parametrize(
-    "M, N, K, in_dtype, out_dtype, accum_dtype, block_M, block_N, block_K, num_stages, num_threads, trans_A, trans_B",
-    [
-        (512, 1024, 768, "float16", "float32", "float32", 64, 64, 32, 2, 128, False, False),
-        (512, 1024, 768, "float16", "float32", "float32", 64, 64, 32, 0, 256, False, False),
-        (512, 1024, 768, "float16", "float32", "float32", 64, 64, 64, 0, 128, False, False),
-        (512, 1024, 768, "float16", "float32", "float32", 64, 64, 64, 2, 128, False, False),
-        (512, 1024, 768, "float16", "float32", "float32", 128, 128, 128, 0, 128, False, False),
-        (512, 1024, 768, "float16", "float32", "float32", 128, 128, 128, 2, 128, False, False),
-        (512, 1024, 768, "float16", "float32", "float32", 64, 128, 256, 0, 128, False, False),
-        (512, 1024, 768, "float16", "float32", "float32", 64, 128, 256, 2, 128, False, False),
-        (512, 1024, 768, "float16", "float32", "float32", 64, 64, 64, 0, 128, False, True),
-        (512, 1024, 768, "float16", "float32", "float32", 64, 64, 64, 0, 128, True, False),
-        (512, 1024, 768, "float16", "float32", "float32", 64, 64, 64, 0, 128, True, True),
-        (512, 1024, 768, "float8_e4m3", "float16", "float16", 64, 64, 64, 2, 128, False, True),
-        (512, 1024, 768, "int8", "int32", "int32", 64, 64, 64, 2, 128, False, True),
-    ],
-)
-def test_gemm_sp_sm90(
+def run_gemm_sp_sm90(
     M,
     N,
     K,
@@ -282,27 +264,7 @@
 @tilelang.testing.requires_cuda
 @tilelang.testing.requires_cuda_compute_version_ge(8, 0)
 @tilelang.testing.requires_cuda_compute_version_le(8, 9)
-@pytest.mark.parametrize(
-    "M, N, K, in_dtype, out_dtype, accum_dtype, block_M, block_N, block_K, num_stages, num_threads, trans_A, trans_B",
-    [
-        (512, 1024, 768, "float16", "float32", "float32", 32, 32, 32, 0, 32, False, False),
-        (512, 1024, 768, "float16", "float32", "float32", 64, 64, 64, 0, 32, False, False),
-        (512, 1024, 768, "float16", "float32", "float32", 64, 64, 64, 0, 128, False, False),
-        (512, 1024, 768, "float16", "float32", "float32", 32, 32, 64, 0, 32, False, True),
-        (512, 1024, 768, "float16", "float32", "float32", 64, 64, 64, 0, 32, False, True),
-        (512, 1024, 768, "float16", "float32", "float32", 64, 64, 64, 0, 128, False, True),
-        (512, 1024, 768, "float16", "float32", "float32", 64, 64, 64, 1, 128, False, False),
-        (512, 1024, 768, "float16", "float32", "float32", 64, 64, 64, 2, 128, False, False),
-        (512, 1024, 768, "float16", "float32", "float32", 64, 64, 64, 3, 128, False, False),
-        (512, 1024, 768, "int8", "int32", "int32", 32, 32, 64, 0, 32, False, True),
-        (512, 1024, 768, "int8", "int32", "int32", 64, 64, 64, 0, 32, False, True),
-        (512, 1024, 768, "int8", "int32", "int32", 128, 128, 128, 0, 128, False, True),
-        (512, 1024, 768, "int8", "int32", "int32", 64, 64, 64, 1, 128, False, True),
-        (512, 1024, 768, "int8", "int32", "int32", 64, 64, 64, 2, 128, False, True),
-        (512, 1024, 768, "int8", "int32", "int32", 64, 64, 64, 3, 128, False, True),
-    ],
-)
-def test_gemm_sp_sm80(
+def run_gemm_sp_sm80(
     M,
     N,
     K,
@@ -345,8 +307,6 @@
     )
 
 
-<<<<<<< HEAD
-=======
 @tilelang.testing.requires_cuda
 @tilelang.testing.requires_cuda_compute_version(9, 0)
 @pytest.mark.parametrize(
@@ -398,6 +358,5 @@
     run_gemm_sp_sm80(M, N, K, in_dtype, out_dtype, accum_dtype, block_M, block_N, block_K, num_stages, num_threads, trans_A, trans_B)
 
 
->>>>>>> 0b6336b5
 if __name__ == "__main__":
     tilelang.testing.main()