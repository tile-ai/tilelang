import pytest
import torch
import tilelang
import tilelang.testing
import tilelang.language as T

from tilelang.utils.sparse import compress, randn_semi_sparse, randint_semi_sparse
from tilelang.layout import make_cutlass_metadata_layout
from tilelang.utils.tensor import torch_assert_close, map_torch_type
from tilelang.intrinsics.mma_sp_macro_generator import SparseTensorCoreIntrinEmitter

torch.backends.cuda.matmul.allow_tf32 = False
# torch.manual_seed(42)  # only enable when debugging


def generate_dense_input(M, N, K, trans_A, trans_B, in_dtype):
    is_8bit = "8" in in_dtype
    is_unsigned = "uint" in in_dtype
    is_int = "int" in in_dtype
    if is_int:
        if is_8bit:
            low, high = (0, 4) if is_unsigned else (-2, 2)
        else:
            low, high = (0, 128) if is_unsigned else (-64, 64)
        A = randint_semi_sparse(M, K, low=low, high=high, dtype=map_torch_type(in_dtype), device="cuda", transposed=trans_A)
        B = torch.randint(size=(N, K) if trans_B else (K, N), low=low, high=high, dtype=map_torch_type(in_dtype), device="cuda")
    else:
        A = randn_semi_sparse(M, K, dtype=torch.float32, device="cuda", transposed=trans_A).to(map_torch_type(in_dtype))
        B = torch.randn((N, K) if trans_B else (K, N), device="cuda", dtype=torch.float32).to(map_torch_type(in_dtype))
    return A, B


def matmul_sp_sm90(
    M,
    N,
    K,
    block_M,
    block_N,
    block_K,
    in_dtype,
    out_dtype,
    accum_dtype,
    num_stages,
    threads,
    trans_A,
    trans_B,
):
    E_factor = 4 if in_dtype == T.float32 else 8
    A_sparse_shape = (M, K // 2) if not trans_A else (K // 2, M)
    B_shape = (K, N) if not trans_B else (N, K)
    A_shared_shape = (block_M, block_K // 2) if not trans_A else (block_K // 2, block_M)
    B_shared_shape = (block_K, block_N) if not trans_B else (block_N, block_K)

    @T.prim_func
    def main(
        A_sparse: T.Tensor(A_sparse_shape, in_dtype),
        E: T.Tensor((M, K // E_factor), "uint8"),
        B: T.Tensor(B_shape, in_dtype),
        C: T.Tensor((M, N), out_dtype),
    ):
        with T.Kernel(T.ceildiv(N, block_N), T.ceildiv(M, block_M), threads=threads) as (bx, by):
            A_shared = T.alloc_shared(A_shared_shape, in_dtype)
            B_shared = T.alloc_shared(B_shared_shape, in_dtype)
            E_shared = T.alloc_shared((block_M, block_K // E_factor), "uint8")
            C_frag = T.alloc_fragment((block_M, block_N), accum_dtype)
            T.annotate_layout(
                {
                    E: make_cutlass_metadata_layout(E, mma_dtype=in_dtype, arch="9.0", block_k=block_K),
                    E_shared: make_cutlass_metadata_layout(E_shared, mma_dtype=in_dtype, arch="9.0", block_k=block_K),
                }
            )
            T.disable_warp_group_reg_alloc()
            T.clear(C_frag)
            for k in T.Pipelined(T.ceildiv(K, block_K), num_stages=num_stages):
                T.copy(E[by * block_M, k * block_K // E_factor], E_shared)
                if trans_A:
                    T.copy(A_sparse[k * block_K // 2, by * block_M], A_shared)
                else:
                    T.copy(A_sparse[by * block_M, k * block_K // 2], A_shared)
                if trans_B:
                    T.copy(B[bx * block_N, k * block_K], B_shared)
                else:
                    T.copy(B[k * block_K, bx * block_N], B_shared)
                T.gemm_sp(A_shared, E_shared, B_shared, C_frag, trans_A, trans_B)
            T.copy(C_frag, C[by * block_M, bx * block_N])

    return main


def matmul_sp_sm80(
    M,
    N,
    K,
    block_M,
    block_N,
    block_K,
    in_dtype,
    out_dtype,
    accum_dtype,
    num_stages,
    threads,
    trans_A,
    trans_B,
):
    is_8_bit = "8" in in_dtype
    metadata_dtype = T.int32 if is_8_bit else T.int16
    E_factor = SparseTensorCoreIntrinEmitter.E_FACTOR_MAP[in_dtype][metadata_dtype]
    A_sparse_shape = (M, K // 2) if not trans_A else (K // 2, M)
    B_shape = (K, N) if not trans_B else (N, K)
    A_shared_shape = (block_M, block_K // 2) if not trans_A else (block_K // 2, block_M)
    B_shared_shape = (block_K, block_N) if not trans_B else (block_N, block_K)

    @T.prim_func
    def main(
        A_sparse: T.Tensor(A_sparse_shape, in_dtype),
        E: T.Tensor((M, K // E_factor), metadata_dtype),
        B: T.Tensor(B_shape, in_dtype),
        C: T.Tensor((M, N), out_dtype),
    ):
        with T.Kernel(T.ceildiv(N, block_N), T.ceildiv(M, block_M), threads=threads) as (bx, by):
            A_shared = T.alloc_shared(A_shared_shape, in_dtype)
            B_shared = T.alloc_shared(B_shared_shape, in_dtype)
            E_shared = T.alloc_shared((block_M, block_K // E_factor), metadata_dtype)
            C_frag = T.alloc_fragment((block_M, block_N), accum_dtype)
            T.annotate_layout(
                {
                    E: make_cutlass_metadata_layout(E, mma_dtype=in_dtype, arch="8.0"),
                    E_shared: make_cutlass_metadata_layout(E_shared, mma_dtype=in_dtype, arch="8.0"),
                }
            )
            T.clear(C_frag)
            for k in T.Pipelined(T.ceildiv(K, block_K), num_stages=num_stages):
                T.copy(E[by * block_M, k * block_K // E_factor], E_shared)
                if trans_A:
                    T.copy(A_sparse[k * block_K // 2, by * block_M], A_shared)
                else:
                    T.copy(A_sparse[by * block_M, k * block_K // 2], A_shared)
                if trans_B:
                    T.copy(B[bx * block_N, k * block_K], B_shared)
                else:
                    T.copy(B[k * block_K, bx * block_N], B_shared)
                T.gemm_sp(A_shared, E_shared, B_shared, C_frag, trans_A, trans_B)
            T.copy(C_frag, C[by * block_M, bx * block_N])

    return main


def normalize(tensor, max_range=100.0):
    assert max_range <= 448.0
    max_v = tensor.abs().max().clamp(1e-4)
    scaler = max_range / max_v
    return tensor * scaler


def calc_diff(x, y):
    x, y = x.double(), y.double()
    denominator = (x * x + y * y).sum()
    sim = 2 * (x * y).sum() / denominator
    return 1 - sim


def run_gemm_sp(
    kernel,
    M,
    N,
    K,
    in_dtype,
    out_dtype,
    block_K,
    trans_A,
    trans_B,
):
    kernel = tilelang.compile(
        kernel,
        out_idx=[-1],
    )
    A, B = generate_dense_input(
        M=M,
        N=N,
        K=K,
        trans_A=trans_A,
        trans_B=trans_B,
        in_dtype=in_dtype,
    )
    A_sparse, E = compress(A, transposed=trans_A, block_k=block_K)

    C_sp = kernel(A_sparse, E, B)

    def _matmul(A, B):
        if trans_A:
            A = A.T
        if trans_B:
            B = B.T
        if "float8" in in_dtype or T.int8 in in_dtype:
            A = A.to(torch.float32)
            B = B.to(torch.float32)
        return torch.matmul(A, B)

    C = _matmul(A, B)

    if "float8" in in_dtype:
        diff = calc_diff(C_sp, C)
        assert diff < 1e-3, f"{diff=}"
    else:
        torch_assert_close(
            C_sp.to(torch.float32),
            C.to(torch.float32),
            rtol=1e-3,
            atol=1e-3,
            base_name="tilelang_sp",
            ref_name="ref_dense",
        )
    print("pass")


def run_gemm_sp_sm90(
    M,
    N,
    K,
    in_dtype,
    out_dtype,
    accum_dtype,
    block_M,
    block_N,
    block_K,
    num_stages,
    num_threads,
    trans_A=False,
    trans_B=False,
):
    kernel = matmul_sp_sm90(
        M,
        N,
        K,
        block_M,
        block_N,
        block_K,
        in_dtype,
        out_dtype,
        accum_dtype,
        num_stages,
        num_threads,
        trans_A,
        trans_B,
    )
    run_gemm_sp(
        kernel,
        M,
        N,
        K,
        in_dtype,
        out_dtype,
        block_K,
        trans_A,
        trans_B,
    )


def run_gemm_sp_sm80(
    M,
    N,
    K,
    in_dtype,
    out_dtype,
    accum_dtype,
    block_M,
    block_N,
    block_K,
    num_stages,
    num_threads,
    trans_A=False,
    trans_B=False,
):
    kernel = matmul_sp_sm80(
        M,
        N,
        K,
        block_M,
        block_N,
        block_K,
        in_dtype,
        out_dtype,
        accum_dtype,
        num_stages,
        num_threads,
        trans_A,
        trans_B,
    )
    run_gemm_sp(
        kernel,
        M,
        N,
        K,
        in_dtype,
        out_dtype,
        block_K,
        trans_A,
        trans_B,
    )


@tilelang.testing.requires_cuda
@tilelang.testing.requires_cuda_compute_version(9, 0)
<<<<<<< HEAD
def test_gemm_sp_sm90():
    run_gemm_sp_sm90(512, 1024, 768, T.float16, T.float32, T.float32, 64, 64, 32, 2, 128)
    run_gemm_sp_sm90(512, 1024, 768, T.float16, T.float32, T.float32, 64, 64, 32, 0, 256)

    run_gemm_sp_sm90(512, 1024, 768, T.float16, T.float32, T.float32, 64, 64, 64, 0, 128)
    run_gemm_sp_sm90(512, 1024, 768, T.float16, T.float32, T.float32, 64, 64, 64, 2, 128)

    run_gemm_sp_sm90(512, 1024, 768, T.float16, T.float32, T.float32, 128, 128, 128, 0, 128)
    run_gemm_sp_sm90(512, 1024, 768, T.float16, T.float32, T.float32, 128, 128, 128, 2, 128)

    run_gemm_sp_sm90(512, 1024, 768, T.float16, T.float32, T.float32, 64, 128, 256, 0, 128)
    run_gemm_sp_sm90(512, 1024, 768, T.float16, T.float32, T.float32, 64, 128, 256, 2, 128)

    run_gemm_sp_sm90(512, 1024, 768, T.float16, T.float32, T.float32, 64, 64, 64, 0, 128, False, True)
    run_gemm_sp_sm90(512, 1024, 768, T.float16, T.float32, T.float32, 64, 64, 64, 0, 128, True, False)
    run_gemm_sp_sm90(512, 1024, 768, T.float16, T.float32, T.float32, 64, 64, 64, 0, 128, True, True)

    run_gemm_sp_sm90(512, 1024, 768, T.float8_e4m3, T.float16, T.float16, 64, 64, 64, 2, 128, False, True)
    run_gemm_sp_sm90(512, 1024, 768, T.int8, T.int32, T.int32, 64, 64, 64, 2, 128, False, True)
=======
@pytest.mark.parametrize(
    "M, N, K, in_dtype, out_dtype, accum_dtype, block_M, block_N, block_K, num_stages, num_threads, trans_A, trans_B",
    [
        (512, 1024, 768, "float16", "float32", "float32", 64, 64, 32, 2, 128, False, False),
        (512, 1024, 768, "float16", "float32", "float32", 64, 64, 32, 0, 256, False, False),
        (512, 1024, 768, "float16", "float32", "float32", 64, 64, 64, 0, 128, False, False),
        (512, 1024, 768, "float16", "float32", "float32", 64, 64, 64, 2, 128, False, False),
        (512, 1024, 768, "float16", "float32", "float32", 128, 128, 128, 0, 128, False, False),
        (512, 1024, 768, "float16", "float32", "float32", 128, 128, 128, 2, 128, False, False),
        (512, 1024, 768, "float16", "float32", "float32", 64, 128, 256, 0, 128, False, False),
        (512, 1024, 768, "float16", "float32", "float32", 64, 128, 256, 2, 128, False, False),
        (512, 1024, 768, "float16", "float32", "float32", 64, 64, 64, 0, 128, False, True),
        (512, 1024, 768, "float16", "float32", "float32", 64, 64, 64, 0, 128, True, False),
        (512, 1024, 768, "float16", "float32", "float32", 64, 64, 64, 0, 128, True, True),
        (512, 1024, 768, "float8_e4m3", "float16", "float16", 64, 64, 64, 2, 128, False, True),
        (512, 1024, 768, "int8", "int32", "int32", 64, 64, 64, 2, 128, False, True),
    ],
)
def test_gemm_sp_sm90(M, N, K, in_dtype, out_dtype, accum_dtype, block_M, block_N, block_K, num_stages, num_threads, trans_A, trans_B):
    run_gemm_sp_sm90(M, N, K, in_dtype, out_dtype, accum_dtype, block_M, block_N, block_K, num_stages, num_threads, trans_A, trans_B)
>>>>>>> 0b6336b5


@tilelang.testing.requires_cuda
@tilelang.testing.requires_cuda_compute_version_ge(8, 0)
@tilelang.testing.requires_cuda_compute_version_le(8, 9)
<<<<<<< HEAD
def test_gemm_sp_sm80():
    run_gemm_sp_sm80(512, 1024, 768, T.float16, T.float32, T.float32, 32, 32, 32, 0, 32)
    run_gemm_sp_sm80(512, 1024, 768, T.float16, T.float32, T.float32, 64, 64, 64, 0, 32)
    run_gemm_sp_sm80(512, 1024, 768, T.float16, T.float32, T.float32, 64, 64, 64, 0, 128)

    run_gemm_sp_sm80(512, 1024, 768, T.float16, T.float32, T.float32, 32, 32, 64, 0, 32, False, True)
    run_gemm_sp_sm80(512, 1024, 768, T.float16, T.float32, T.float32, 64, 64, 64, 0, 32, False, True)
    run_gemm_sp_sm80(512, 1024, 768, T.float16, T.float32, T.float32, 64, 64, 64, 0, 128, False, True)

    run_gemm_sp_sm80(512, 1024, 768, T.float16, T.float32, T.float32, 64, 64, 64, 1, 128)
    run_gemm_sp_sm80(512, 1024, 768, T.float16, T.float32, T.float32, 64, 64, 64, 2, 128)
    run_gemm_sp_sm80(512, 1024, 768, T.float16, T.float32, T.float32, 64, 64, 64, 3, 128)

    run_gemm_sp_sm80(512, 1024, 768, T.int8, T.int32, T.int32, 32, 32, 64, 0, 32, False, True)
    run_gemm_sp_sm80(512, 1024, 768, T.int8, T.int32, T.int32, 64, 64, 64, 0, 32, False, True)
    run_gemm_sp_sm80(512, 1024, 768, T.int8, T.int32, T.int32, 128, 128, 128, 0, 128, False, True)

    run_gemm_sp_sm80(512, 1024, 768, T.int8, T.int32, T.int32, 64, 64, 64, 1, 128, False, True)
    run_gemm_sp_sm80(512, 1024, 768, T.int8, T.int32, T.int32, 64, 64, 64, 2, 128, False, True)
    run_gemm_sp_sm80(512, 1024, 768, T.int8, T.int32, T.int32, 64, 64, 64, 3, 128, False, True)
=======
@pytest.mark.parametrize(
    "M, N, K, in_dtype, out_dtype, accum_dtype, block_M, block_N, block_K, num_stages, num_threads, trans_A, trans_B",
    [
        (512, 1024, 768, "float16", "float32", "float32", 32, 32, 32, 0, 32, False, False),
        (512, 1024, 768, "float16", "float32", "float32", 64, 64, 64, 0, 32, False, False),
        (512, 1024, 768, "float16", "float32", "float32", 64, 64, 64, 0, 128, False, False),
        (512, 1024, 768, "float16", "float32", "float32", 32, 32, 64, 0, 32, False, True),
        (512, 1024, 768, "float16", "float32", "float32", 64, 64, 64, 0, 32, False, True),
        (512, 1024, 768, "float16", "float32", "float32", 64, 64, 64, 0, 128, False, True),
        (512, 1024, 768, "float16", "float32", "float32", 64, 64, 64, 1, 128, False, False),
        (512, 1024, 768, "float16", "float32", "float32", 64, 64, 64, 2, 128, False, False),
        (512, 1024, 768, "float16", "float32", "float32", 64, 64, 64, 3, 128, False, False),
        (512, 1024, 768, "int8", "int32", "int32", 32, 32, 64, 0, 32, False, True),
        (512, 1024, 768, "int8", "int32", "int32", 64, 64, 64, 0, 32, False, True),
        (512, 1024, 768, "int8", "int32", "int32", 128, 128, 128, 0, 128, False, True),
        (512, 1024, 768, "int8", "int32", "int32", 64, 64, 64, 1, 128, False, True),
        (512, 1024, 768, "int8", "int32", "int32", 64, 64, 64, 2, 128, False, True),
        (512, 1024, 768, "int8", "int32", "int32", 64, 64, 64, 3, 128, False, True),
    ],
)
def test_gemm_sp_sm80(M, N, K, in_dtype, out_dtype, accum_dtype, block_M, block_N, block_K, num_stages, num_threads, trans_A, trans_B):
    run_gemm_sp_sm80(M, N, K, in_dtype, out_dtype, accum_dtype, block_M, block_N, block_K, num_stages, num_threads, trans_A, trans_B)
>>>>>>> 0b6336b5


if __name__ == "__main__":
    tilelang.testing.main()<|MERGE_RESOLUTION|>--- conflicted
+++ resolved
@@ -301,98 +301,51 @@
 
 @tilelang.testing.requires_cuda
 @tilelang.testing.requires_cuda_compute_version(9, 0)
-<<<<<<< HEAD
-def test_gemm_sp_sm90():
-    run_gemm_sp_sm90(512, 1024, 768, T.float16, T.float32, T.float32, 64, 64, 32, 2, 128)
-    run_gemm_sp_sm90(512, 1024, 768, T.float16, T.float32, T.float32, 64, 64, 32, 0, 256)
-
-    run_gemm_sp_sm90(512, 1024, 768, T.float16, T.float32, T.float32, 64, 64, 64, 0, 128)
-    run_gemm_sp_sm90(512, 1024, 768, T.float16, T.float32, T.float32, 64, 64, 64, 2, 128)
-
-    run_gemm_sp_sm90(512, 1024, 768, T.float16, T.float32, T.float32, 128, 128, 128, 0, 128)
-    run_gemm_sp_sm90(512, 1024, 768, T.float16, T.float32, T.float32, 128, 128, 128, 2, 128)
-
-    run_gemm_sp_sm90(512, 1024, 768, T.float16, T.float32, T.float32, 64, 128, 256, 0, 128)
-    run_gemm_sp_sm90(512, 1024, 768, T.float16, T.float32, T.float32, 64, 128, 256, 2, 128)
-
-    run_gemm_sp_sm90(512, 1024, 768, T.float16, T.float32, T.float32, 64, 64, 64, 0, 128, False, True)
-    run_gemm_sp_sm90(512, 1024, 768, T.float16, T.float32, T.float32, 64, 64, 64, 0, 128, True, False)
-    run_gemm_sp_sm90(512, 1024, 768, T.float16, T.float32, T.float32, 64, 64, 64, 0, 128, True, True)
-
-    run_gemm_sp_sm90(512, 1024, 768, T.float8_e4m3, T.float16, T.float16, 64, 64, 64, 2, 128, False, True)
-    run_gemm_sp_sm90(512, 1024, 768, T.int8, T.int32, T.int32, 64, 64, 64, 2, 128, False, True)
-=======
 @pytest.mark.parametrize(
     "M, N, K, in_dtype, out_dtype, accum_dtype, block_M, block_N, block_K, num_stages, num_threads, trans_A, trans_B",
     [
-        (512, 1024, 768, "float16", "float32", "float32", 64, 64, 32, 2, 128, False, False),
-        (512, 1024, 768, "float16", "float32", "float32", 64, 64, 32, 0, 256, False, False),
-        (512, 1024, 768, "float16", "float32", "float32", 64, 64, 64, 0, 128, False, False),
-        (512, 1024, 768, "float16", "float32", "float32", 64, 64, 64, 2, 128, False, False),
-        (512, 1024, 768, "float16", "float32", "float32", 128, 128, 128, 0, 128, False, False),
-        (512, 1024, 768, "float16", "float32", "float32", 128, 128, 128, 2, 128, False, False),
-        (512, 1024, 768, "float16", "float32", "float32", 64, 128, 256, 0, 128, False, False),
-        (512, 1024, 768, "float16", "float32", "float32", 64, 128, 256, 2, 128, False, False),
-        (512, 1024, 768, "float16", "float32", "float32", 64, 64, 64, 0, 128, False, True),
-        (512, 1024, 768, "float16", "float32", "float32", 64, 64, 64, 0, 128, True, False),
-        (512, 1024, 768, "float16", "float32", "float32", 64, 64, 64, 0, 128, True, True),
-        (512, 1024, 768, "float8_e4m3", "float16", "float16", 64, 64, 64, 2, 128, False, True),
-        (512, 1024, 768, "int8", "int32", "int32", 64, 64, 64, 2, 128, False, True),
+        (512, 1024, 768, T.float16, T.float32, T.float32, 64, 64, 32, 2, 128, False, False),
+        (512, 1024, 768, T.float16, T.float32, T.float32, 64, 64, 32, 0, 256, False, False),
+        (512, 1024, 768, T.float16, T.float32, T.float32, 64, 64, 64, 0, 128, False, False),
+        (512, 1024, 768, T.float16, T.float32, T.float32, 64, 64, 64, 2, 128, False, False),
+        (512, 1024, 768, T.float16, T.float32, T.float32, 128, 128, 128, 0, 128, False, False),
+        (512, 1024, 768, T.float16, T.float32, T.float32, 128, 128, 128, 2, 128, False, False),
+        (512, 1024, 768, T.float16, T.float32, T.float32, 64, 128, 256, 0, 128, False, False),
+        (512, 1024, 768, T.float16, T.float32, T.float32, 64, 128, 256, 2, 128, False, False),
+        (512, 1024, 768, T.float16, T.float32, T.float32, 64, 64, 64, 0, 128, False, True),
+        (512, 1024, 768, T.float16, T.float32, T.float32, 64, 64, 64, 0, 128, False, False),
+        (512, 1024, 768, T.float8_e4m3, T.float16, T.float16, 64, 64, 64, 2, 128, False, True),
+        (512, 1024, 768, T.int8, T.int32, T.int32, 64, 64, 64, 2, 128, False, True),
     ],
 )
 def test_gemm_sp_sm90(M, N, K, in_dtype, out_dtype, accum_dtype, block_M, block_N, block_K, num_stages, num_threads, trans_A, trans_B):
     run_gemm_sp_sm90(M, N, K, in_dtype, out_dtype, accum_dtype, block_M, block_N, block_K, num_stages, num_threads, trans_A, trans_B)
->>>>>>> 0b6336b5
 
 
 @tilelang.testing.requires_cuda
 @tilelang.testing.requires_cuda_compute_version_ge(8, 0)
 @tilelang.testing.requires_cuda_compute_version_le(8, 9)
-<<<<<<< HEAD
-def test_gemm_sp_sm80():
-    run_gemm_sp_sm80(512, 1024, 768, T.float16, T.float32, T.float32, 32, 32, 32, 0, 32)
-    run_gemm_sp_sm80(512, 1024, 768, T.float16, T.float32, T.float32, 64, 64, 64, 0, 32)
-    run_gemm_sp_sm80(512, 1024, 768, T.float16, T.float32, T.float32, 64, 64, 64, 0, 128)
-
-    run_gemm_sp_sm80(512, 1024, 768, T.float16, T.float32, T.float32, 32, 32, 64, 0, 32, False, True)
-    run_gemm_sp_sm80(512, 1024, 768, T.float16, T.float32, T.float32, 64, 64, 64, 0, 32, False, True)
-    run_gemm_sp_sm80(512, 1024, 768, T.float16, T.float32, T.float32, 64, 64, 64, 0, 128, False, True)
-
-    run_gemm_sp_sm80(512, 1024, 768, T.float16, T.float32, T.float32, 64, 64, 64, 1, 128)
-    run_gemm_sp_sm80(512, 1024, 768, T.float16, T.float32, T.float32, 64, 64, 64, 2, 128)
-    run_gemm_sp_sm80(512, 1024, 768, T.float16, T.float32, T.float32, 64, 64, 64, 3, 128)
-
-    run_gemm_sp_sm80(512, 1024, 768, T.int8, T.int32, T.int32, 32, 32, 64, 0, 32, False, True)
-    run_gemm_sp_sm80(512, 1024, 768, T.int8, T.int32, T.int32, 64, 64, 64, 0, 32, False, True)
-    run_gemm_sp_sm80(512, 1024, 768, T.int8, T.int32, T.int32, 128, 128, 128, 0, 128, False, True)
-
-    run_gemm_sp_sm80(512, 1024, 768, T.int8, T.int32, T.int32, 64, 64, 64, 1, 128, False, True)
-    run_gemm_sp_sm80(512, 1024, 768, T.int8, T.int32, T.int32, 64, 64, 64, 2, 128, False, True)
-    run_gemm_sp_sm80(512, 1024, 768, T.int8, T.int32, T.int32, 64, 64, 64, 3, 128, False, True)
-=======
 @pytest.mark.parametrize(
     "M, N, K, in_dtype, out_dtype, accum_dtype, block_M, block_N, block_K, num_stages, num_threads, trans_A, trans_B",
     [
-        (512, 1024, 768, "float16", "float32", "float32", 32, 32, 32, 0, 32, False, False),
-        (512, 1024, 768, "float16", "float32", "float32", 64, 64, 64, 0, 32, False, False),
-        (512, 1024, 768, "float16", "float32", "float32", 64, 64, 64, 0, 128, False, False),
-        (512, 1024, 768, "float16", "float32", "float32", 32, 32, 64, 0, 32, False, True),
-        (512, 1024, 768, "float16", "float32", "float32", 64, 64, 64, 0, 32, False, True),
-        (512, 1024, 768, "float16", "float32", "float32", 64, 64, 64, 0, 128, False, True),
-        (512, 1024, 768, "float16", "float32", "float32", 64, 64, 64, 1, 128, False, False),
-        (512, 1024, 768, "float16", "float32", "float32", 64, 64, 64, 2, 128, False, False),
-        (512, 1024, 768, "float16", "float32", "float32", 64, 64, 64, 3, 128, False, False),
-        (512, 1024, 768, "int8", "int32", "int32", 32, 32, 64, 0, 32, False, True),
-        (512, 1024, 768, "int8", "int32", "int32", 64, 64, 64, 0, 32, False, True),
-        (512, 1024, 768, "int8", "int32", "int32", 128, 128, 128, 0, 128, False, True),
-        (512, 1024, 768, "int8", "int32", "int32", 64, 64, 64, 1, 128, False, True),
-        (512, 1024, 768, "int8", "int32", "int32", 64, 64, 64, 2, 128, False, True),
-        (512, 1024, 768, "int8", "int32", "int32", 64, 64, 64, 3, 128, False, True),
+        (512, 1024, 768, T.float16, T.float32, T.float32, 32, 32, 32, 0, 32, False, False),
+        (512, 1024, 768, T.float16, T.float32, T.float32, 64, 64, 64, 0, 32, False, False),
+        (512, 1024, 768, T.float16, T.float32, T.float32, 64, 64, 64, 0, 128, False, False),
+        (512, 1024, 768, T.float16, T.float32, T.float32, 32, 32, 64, 0, 32, False, True),
+        (512, 1024, 768, T.float16, T.float32, T.float32, 64, 64, 64, 0, 32, False, True),
+        (512, 1024, 768, T.float16, T.float32, T.float32, 64, 64, 64, 0, 128, False, True),
+        (512, 1024, 768, T.float16, T.float32, T.float32, 64, 64, 64, 1, 128, False, False),
+        (512, 1024, 768, T.float16, T.float32, T.float32, 64, 64, 64, 2, 128, False, False),
+        (512, 1024, 768, T.float16, T.float32, T.float32, 64, 64, 64, 3, 128, False, False),
+        (512, 1024, 768, T.int8, T.int32, T.int32, 32, 32, 64, 0, 32, False, True),
+        (512, 1024, 768, T.int8, T.int32, T.int32, 64, 64, 64, 0, 32, False, True),
+        (512, 1024, 768, T.int8, T.int32, T.int32, 128, 128, 128, 0, 128, False, True),
+        (512, 1024, 768, T.int8, T.int32, T.int32, 64, 64, 64, 1, 128, False, True),
+        (512, 1024, 768, T.int8, T.int32, T.int32, 64, 64, 64, 2, 128, False,
     ],
 )
 def test_gemm_sp_sm80(M, N, K, in_dtype, out_dtype, accum_dtype, block_M, block_N, block_K, num_stages, num_threads, trans_A, trans_B):
     run_gemm_sp_sm80(M, N, K, in_dtype, out_dtype, accum_dtype, block_M, block_N, block_K, num_stages, num_threads, trans_A, trans_B)
->>>>>>> 0b6336b5
 
 
 if __name__ == "__main__":
