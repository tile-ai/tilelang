--- conflicted
+++ resolved
@@ -108,54 +108,27 @@
 
 
 @pytest.mark.skip(reason="Temporarily disabling until GEMM SS issues are resolved")
-<<<<<<< HEAD
-def test_gemm_ss():
-    # More test case can be found in kernel/test_tilelang_kernel_gemm.py
-    # GEMM tests for float16
-    run_gemm_ss(512, 1024, 768, False, True, T.float16, T.float16, T.float16, 128, 128, 32, 2)
-    run_gemm_ss(512, 1024, 768, False, False, T.float16, T.float16, T.float16, 128, 128, 32, 2)
-    run_gemm_ss(512, 1024, 768, True, False, T.float16, T.float16, T.float16, 128, 128, 32, 2)
-    run_gemm_ss(512, 1024, 768, True, True, T.float16, T.float16, T.float16, 128, 128, 32, 2)
-    # n8 test
-    run_gemm_ss(128, 8, 32, False, True, T.float16, T.float16, T.float16, 128, 8, 32, 0, 128)
-
-    # int8 test
-    run_gemm_ss(128, 128, 128, False, True, T.int8, T.int8, T.int32, 128, 128, 32, 2)
-    run_gemm_ss(128, 128, 128, False, False, T.int8, T.int8, T.int32, 128, 128, 32, 2)
-    run_gemm_ss(128, 128, 128, True, False, T.int8, T.int8, T.int32, 128, 128, 32, 2)
-    run_gemm_ss(128, 128, 128, True, True, T.int8, T.int8, T.int32, 128, 128, 32, 2)
-
-    # float8 tests
-    run_gemm_ss(128, 128, 128, True, True, T.float8_e5m2, T.float8_e5m2, T.float32, 128, 128, 32, 2)
-
-    # tfloat32 test
-    run_gemm_ss(128, 128, 128, False, False, T.float, T.float, T.float32, 128, 128, 32, 2)
-    run_gemm_ss(128, 128, 128, False, True, T.float, T.float, T.float32, 128, 128, 32, 2)
-    run_gemm_ss(128, 128, 128, True, False, T.float, T.float, T.float32, 128, 128, 32, 2)
-    run_gemm_ss(128, 128, 128, True, True, T.float, T.float, T.float32, 128, 128, 32, 2)
-=======
 @pytest.mark.parametrize(
     "M, N, K, trans_A, trans_B, in_dtype, out_dtype, dtypeAccum, block_M, block_N, block_K, num_stages, num_threads",
     [
-        (512, 1024, 768, False, True, "float16", "float16", "float16", 128, 128, 32, 2, 128),
-        (512, 1024, 768, False, False, "float16", "float16", "float16", 128, 128, 32, 2, 128),
-        (512, 1024, 768, True, False, "float16", "float16", "float16", 128, 128, 32, 2, 128),
-        (512, 1024, 768, True, True, "float16", "float16", "float16", 128, 128, 32, 2, 128),
-        (128, 8, 32, False, True, "float16", "float16", "float16", 128, 8, 32, 0, 128),
-        (128, 128, 128, False, True, "int8", "int8", "int32", 128, 128, 32, 2, 128),
-        (128, 128, 128, False, False, "int8", "int8", "int32", 128, 128, 32, 2, 128),
-        (128, 128, 128, True, False, "int8", "int8", "int32", 128, 128, 32, 2, 128),
-        (128, 128, 128, True, True, "int8", "int8", "int32", 128, 128, 32, 2, 128),
-        (128, 128, 128, True, True, "float8_e5m2", "float8_e5m2", "float32", 128, 128, 32, 2, 128),
-        (128, 128, 128, False, False, "float", "float", "float32", 128, 128, 32, 2, 128),
-        (128, 128, 128, False, True, "float", "float", "float32", 128, 128, 32, 2, 128),
-        (128, 128, 128, True, False, "float", "float", "float32", 128, 128, 32, 2, 128),
-        (128, 128, 128, True, True, "float", "float", "float32", 128, 128, 32, 2, 128),
+        (512, 1024, 768, False, True, T.float16, T.float16, T.float16, 128, 128, 32, 2, 128),
+        (512, 1024, 768, False, False, T.float16, T.float16, T.float16, 128, 128, 32, 2, 128),
+        (512, 1024, 768, True, False, T.float16, T.float16, T.float16, 128, 128, 32, 2, 128),
+        (512, 1024, 768, True, True, T.float16, T.float16, T.float16, 128, 128, 32, 2, 128),
+        (128, 8, 32, False, True, T.float16, T.float16, T.float16, 128, 8, 32, 0, 128),
+        (128, 128, 128, False, True, T.int8, T.int8, T.int32, 128, 128, 32, 2, 128),
+        (128, 128, 128, False, False, T.int8, T.int8, T.int32, 128, 128, 32, 2, 128),
+        (128, 128, 128, True, False, T.int8, T.int8, T.int32, 128, 128, 32, 2, 128),
+        (128, 128, 128, True, True, T.int8, T.int8, T.int32, 128, 128, 32, 2, 128),
+        (128, 128, 128, True, True, T.float8_e5m2, T.float8_e5m2, T.float32, 128, 128, 32, 2, 128),
+        (128, 128, 128, False, False, T.float, T.float, T.float32, 128, 128, 32, 2, 128),
+        (128, 128, 128, False, True, T.float, T.float, T.float32, 128, 128, 32, 2, 128),
+        (128, 128, 128, True, False, T.float, T.float, T.float32, 128, 128, 32, 2, 128),
+        (128, 128, 128, True, True, T.float, T.float, T.float32, 128, 128, 32, 2, 128),
     ],
 )
 def test_gemm_ss(M, N, K, trans_A, trans_B, in_dtype, out_dtype, dtypeAccum, block_M, block_N, block_K, num_stages, num_threads):
     run_gemm_ss(M, N, K, trans_A, trans_B, in_dtype, out_dtype, dtypeAccum, block_M, block_N, block_K, num_stages, num_threads)
->>>>>>> 0b6336b5
 
 
 def matmul_rs(
@@ -268,54 +241,27 @@
 
 
 @pytest.mark.skip(reason="Temporarily disabling until GEMM RS issues are resolved")
-<<<<<<< HEAD
-def test_gemm_rs():
-    # GEMM tests for float16
-    run_gemm_rs(512, 1024, 768, False, False, T.float16, T.float16, T.float16, 128, 256, 32, 2)
-    run_gemm_rs(512, 1024, 768, False, True, T.float16, T.float16, T.float16, 128, 256, 32, 2)
-    run_gemm_rs(512, 1024, 768, True, False, T.float16, T.float16, T.float16, 128, 256, 32, 2)
-    run_gemm_rs(512, 1024, 768, True, True, T.float16, T.float16, T.float16, 128, 256, 32, 2)
-
-    # n8 tests
-    run_gemm_rs(128, 8, 32, False, True, T.float16, T.float16, T.float16, 128, 8, 32, 0, 128)
-
-    # int8 tests
-    run_gemm_rs(128, 128, 128, False, True, T.int8, T.int8, T.int32, 128, 128, 32, 2)
-    run_gemm_rs(128, 128, 128, False, False, T.int8, T.int8, T.int32, 128, 128, 32, 2)
-    run_gemm_rs(128, 128, 128, True, False, T.int8, T.int8, T.int32, 128, 128, 32, 2)
-    run_gemm_rs(128, 128, 128, True, True, T.int8, T.int8, T.int32, 128, 128, 32, 2)
-
-    # float8 tests
-    run_gemm_rs(128, 128, 128, True, True, T.float8_e5m2, T.float8_e5m2, T.float32, 128, 128, 32, 2)
-
-    # float32 tests
-    run_gemm_rs(128, 128, 128, False, False, T.float, T.float, T.float32, 128, 128, 32, 2)
-    run_gemm_rs(128, 128, 128, False, True, T.float, T.float, T.float32, 128, 128, 32, 2)
-    run_gemm_rs(128, 128, 128, True, False, T.float, T.float, T.float32, 128, 128, 32, 2)
-    run_gemm_rs(128, 128, 128, True, True, T.float, T.float, T.float32, 128, 128, 32, 2)
-=======
 @pytest.mark.parametrize(
     "M, N, K, trans_A, trans_B, in_dtype, out_dtype, dtypeAccum, block_M, block_N, block_K, num_stages, num_threads",
     [
-        (512, 1024, 768, False, False, "float16", "float16", "float16", 128, 256, 32, 2, 128),
-        (512, 1024, 768, False, True, "float16", "float16", "float16", 128, 256, 32, 2, 128),
-        (512, 1024, 768, True, False, "float16", "float16", "float16", 128, 256, 32, 2, 128),
-        (512, 1024, 768, True, True, "float16", "float16", "float16", 128, 256, 32, 2, 128),
-        (128, 8, 32, False, True, "float16", "float16", "float16", 128, 8, 32, 0, 128),
-        (128, 128, 128, False, True, "int8", "int8", "int32", 128, 128, 32, 2, 128),
-        (128, 128, 128, False, False, "int8", "int8", "int32", 128, 128, 32, 2, 128),
-        (128, 128, 128, True, False, "int8", "int8", "int32", 128, 128, 32, 2, 128),
-        (128, 128, 128, True, True, "int8", "int8", "int32", 128, 128, 32, 2, 128),
-        (128, 128, 128, True, True, "float8_e5m2", "float8_e5m2", "float32", 128, 128, 32, 2, 128),
-        (128, 128, 128, False, False, "float", "float", "float32", 128, 128, 32, 2, 128),
-        (128, 128, 128, False, True, "float", "float", "float32", 128, 128, 32, 2, 128),
-        (128, 128, 128, True, False, "float", "float", "float32", 128, 128, 32, 2, 128),
-        (128, 128, 128, True, True, "float", "float", "float32", 128, 128, 32, 2, 128),
+        (512, 1024, 768, False, False, T.float16, T.float16, T.float16, 128, 256, 32, 2, 128),
+        (512, 1024, 768, False, True, T.float16, T.float16, T.float16, 128, 256, 32, 2, 128),
+        (512, 1024, 768, True, False, T.float16, T.float16, T.float16, 128, 256, 32, 2, 128),
+        (512, 1024, 768, True, True, T.float16, T.float16, T.float16, 128, 256, 32, 2, 128),
+        (128, 8, 32, False, True, T.float16, T.float16, T.float16, 128, 8, 32, 0, 128),
+        (128, 128, 128, False, True, T.int8, T.int8, T.int32, 128, 128, 32, 2, 128),
+        (128, 128, 128, False, False, T.int8, T.int8, T.int32, 128, 128, 32, 2, 128),
+        (128, 128, 128, True, False, T.int8, T.int8, T.int32, 128, 128, 32, 2, 128),
+        (128, 128, 128, True, True, T.int8, T.int8, T.int32, 128, 128, 32, 2, 128),
+        (128, 128, 128, True, True, T.float8_e5m2, T.float8_e5m2, T.float32, 128, 128, 32, 2, 128),
+        (128, 128, 128, False, False, T.float, T.float, T.float32, 128, 128, 32, 2, 128),
+        (128, 128, 128, False, True, T.float, T.float, T.float32, 128, 128, 32, 2, 128),
+        (128, 128, 128, True, False, T.float, T.float, T.float32, 128, 128, 32, 2, 128),
+        (128, 128, 128, True, True, T.float, T.float, T.float32, 128, 128, 32, 2, 128),
     ],
 )
 def test_gemm_rs(M, N, K, trans_A, trans_B, in_dtype, out_dtype, dtypeAccum, block_M, block_N, block_K, num_stages, num_threads):
     run_gemm_rs(M, N, K, trans_A, trans_B, in_dtype, out_dtype, dtypeAccum, block_M, block_N, block_K, num_stages, num_threads)
->>>>>>> 0b6336b5
 
 
 def matmul_sr(
@@ -427,55 +373,27 @@
     profiler.assert_allclose(ref_program, atol=1e-2, rtol=1e-2)
 
 
-<<<<<<< HEAD
-def test_gemm_sr():
-    # GEMM tests for float16
-    run_gemm_sr(512, 1024, 768, False, False, T.float16, T.float16, T.float16, 128, 256, 32, 2)
-    run_gemm_sr(512, 1024, 768, False, True, T.float16, T.float16, T.float16, 128, 256, 32, 2)
-    run_gemm_sr(512, 1024, 768, True, False, T.float16, T.float16, T.float16, 128, 256, 32, 2)
-    run_gemm_sr(512, 1024, 768, True, True, T.float16, T.float16, T.float16, 128, 256, 32, 2)
-
-    # n8 tests
-    run_gemm_sr(128, 8, 32, False, True, T.float16, T.float16, T.float16, 128, 8, 32, 0, 128)
-
-    # int8 tests
-    run_gemm_sr(128, 128, 32, False, True, T.int8, T.int8, T.int32, 128, 128, 32, 2)
-    run_gemm_sr(128, 128, 32, False, False, T.int8, T.int8, T.int32, 128, 128, 32, 2)
-    run_gemm_sr(128, 128, 32, True, False, T.int8, T.int8, T.int32, 128, 128, 32, 2)
-    run_gemm_sr(128, 128, 32, True, True, T.int8, T.int8, T.int32, 128, 128, 32, 2)
-
-    # float8 tests
-    run_gemm_sr(128, 128, 128, True, True, T.float8_e5m2, T.float8_e5m2, T.float32, 128, 128, 32, 2)
-
-    # float32 tests
-    # TODO(lei): fix in future
-    run_gemm_sr(128, 128, 128, False, False, T.float, T.float, T.float32, 128, 128, 32, 2)
-    run_gemm_sr(128, 128, 128, False, True, T.float, T.float, T.float32, 128, 128, 32, 2)
-    run_gemm_sr(128, 128, 128, True, False, T.float, T.float, T.float32, 128, 128, 32, 2)
-    run_gemm_sr(128, 128, 128, True, True, T.float, T.float, T.float32, 128, 128, 32, 2)
-=======
 @pytest.mark.parametrize(
     "M, N, K, trans_A, trans_B, in_dtype, out_dtype, dtypeAccum, block_M, block_N, block_K, num_stages, num_threads",
     [
-        (512, 1024, 768, False, False, "float16", "float16", "float16", 128, 256, 32, 2, 128),
-        (512, 1024, 768, False, True, "float16", "float16", "float16", 128, 256, 32, 2, 128),
-        (512, 1024, 768, True, False, "float16", "float16", "float16", 128, 256, 32, 2, 128),
-        (512, 1024, 768, True, True, "float16", "float16", "float16", 128, 256, 32, 2, 128),
-        (128, 8, 32, False, True, "float16", "float16", "float16", 128, 8, 32, 0, 128),
-        (128, 128, 32, False, True, "int8", "int8", "int32", 128, 128, 32, 2, 128),
-        (128, 128, 32, False, False, "int8", "int8", "int32", 128, 128, 32, 2, 128),
-        (128, 128, 32, True, False, "int8", "int8", "int32", 128, 128, 32, 2, 128),
-        (128, 128, 32, True, True, "int8", "int8", "int32", 128, 128, 32, 2, 128),
-        (128, 128, 128, True, True, "float8_e5m2", "float8_e5m2", "float32", 128, 128, 32, 2, 128),
-        (128, 128, 128, False, False, "float", "float", "float32", 128, 128, 32, 2, 128),
-        (128, 128, 128, False, True, "float", "float", "float32", 128, 128, 32, 2, 128),
-        (128, 128, 128, True, False, "float", "float", "float32", 128, 128, 32, 2, 128),
-        (128, 128, 128, True, True, "float", "float", "float32", 128, 128, 32, 2, 128),
+        (512, 1024, 768, False, False, T.float16, T.float16, T.float16, 128, 256, 32, 2, 128),
+        (512, 1024, 768, False, True, T.float16, T.float16, T.float16, 128, 256, 32, 2, 128),
+        (512, 1024, 768, True, False, T.float16, T.float16, T.float16, 128, 256, 32, 2, 128),
+        (512, 1024, 768, True, True, T.float16, T.float16, T.float16, 128, 256, 32, 2, 128),
+        (128, 8, 32, False, True, T.float16, T.float16, T.float16, 128, 8, 32, 0, 128),
+        (128, 128, 32, False, True, T.int8, T.int8, T.int32, 128, 128, 32, 2, 128),
+        (128, 128, 32, False, False, T.int8, T.int8, T.int32, 128, 128, 32, 2, 128),
+        (128, 128, 32, True, False, T.int8, T.int8, T.int32, 128, 128, 32, 2, 128),
+        (128, 128, 32, True, True, T.int8, T.int8, T.int32, 128, 128, 32, 2, 128),
+        (128, 128, 128, True, True, T.float8_e5m2, T.float8_e5m2, T.float32, 128, 128, 32, 2, 128),
+        (128, 128, 128, False, False, T.float, T.float, T.float32, 128, 128, 32, 2, 128),
+        (128, 128, 128, False, True, T.float, T.float, T.float32, 128, 128, 32, 2, 128),
+        (128, 128, 128, True, False, T.float, T.float, T.float32, 128, 128, 32, 2, 128),
+        (128, 128, 128, True, True, T.float, T.float, T.float32, 128, 128, 32, 2, 128),
     ],
 )
 def test_gemm_sr(M, N, K, trans_A, trans_B, in_dtype, out_dtype, dtypeAccum, block_M, block_N, block_K, num_stages, num_threads):
     run_gemm_sr(M, N, K, trans_A, trans_B, in_dtype, out_dtype, dtypeAccum, block_M, block_N, block_K, num_stages, num_threads)
->>>>>>> 0b6336b5
 
 
 def matmul_rr(
@@ -593,57 +511,29 @@
     profiler.assert_allclose(ref_program, atol=1e-2, rtol=1e-2)
 
 
-<<<<<<< HEAD
-def test_gemm_rr():
-    # GEMM tests for float16
-    run_gemm_rr(512, 1024, 768, False, False, T.float16, T.float16, T.float16, 128, 256, 32, 2)
-    run_gemm_rr(512, 1024, 768, False, True, T.float16, T.float16, T.float16, 128, 256, 32, 2)
-    run_gemm_rr(512, 1024, 768, True, False, T.float16, T.float16, T.float16, 128, 256, 32, 2)
-    run_gemm_rr(512, 1024, 768, True, True, T.float16, T.float16, T.float16, 128, 256, 32, 2)
-    run_gemm_rr(512, 1024, 768, False, True, "bfloat16", "bfloat16", T.float, 128, 256, 32, 2)
-    # n8 tests
-    run_gemm_rr(128, 8, 128, False, True, T.float16, T.float16, T.float16, 128, 8, 32, 2)
-    run_gemm_rr(128, 8, 128, False, True, T.int8, T.int8, T.int32, 128, 8, 32, 2)
-
-    # int8 tests
-    run_gemm_rr(128, 128, 128, False, True, T.int8, T.int8, T.int32, 128, 128, 32, 2)
-    run_gemm_rr(128, 128, 128, False, False, T.int8, T.int8, T.int32, 128, 128, 32, 2)
-    run_gemm_rr(128, 128, 128, True, False, T.int8, T.int8, T.int32, 128, 128, 32, 2)
-    run_gemm_rr(128, 128, 128, True, True, T.int8, T.int8, T.int32, 128, 128, 32, 2)
-
-    # float8 tests
-    run_gemm_rr(128, 128, 128, True, True, T.float8_e5m2, T.float8_e5m2, T.float32, 128, 128, 32, 2)
-
-    # float32 tests
-    run_gemm_rr(128, 128, 128, False, False, T.float, T.float, T.float32, 128, 128, 32, 2)
-    run_gemm_rr(128, 128, 128, False, True, T.float, T.float, T.float32, 128, 128, 32, 2)
-    run_gemm_rr(128, 128, 128, True, False, T.float, T.float, T.float32, 128, 128, 32, 2)
-    run_gemm_rr(128, 128, 128, True, True, T.float, T.float, T.float32, 128, 128, 32, 2)
-=======
 @pytest.mark.parametrize(
     "M, N, K, trans_A, trans_B, in_dtype, out_dtype, dtypeAccum, block_M, block_N, block_K, num_stages, num_threads",
     [
-        (512, 1024, 768, False, False, "float16", "float16", "float16", 128, 256, 32, 2, 128),
-        (512, 1024, 768, False, True, "float16", "float16", "float16", 128, 256, 32, 2, 128),
-        (512, 1024, 768, True, False, "float16", "float16", "float16", 128, 256, 32, 2, 128),
-        (512, 1024, 768, True, True, "float16", "float16", "float16", 128, 256, 32, 2, 128),
-        (512, 1024, 768, False, True, "bfloat16", "bfloat16", "float", 128, 256, 32, 2, 128),
-        (128, 8, 128, False, True, "float16", "float16", "float16", 128, 8, 32, 2, 128),
-        (128, 8, 128, False, True, "int8", "int8", "int32", 128, 8, 32, 2, 128),
-        (128, 128, 128, False, True, "int8", "int8", "int32", 128, 128, 32, 2, 128),
-        (128, 128, 128, False, False, "int8", "int8", "int32", 128, 128, 32, 2, 128),
-        (128, 128, 128, True, False, "int8", "int8", "int32", 128, 128, 32, 2, 128),
-        (128, 128, 128, True, True, "int8", "int8", "int32", 128, 128, 32, 2, 128),
-        (128, 128, 128, True, True, "float8_e5m2", "float8_e5m2", "float32", 128, 128, 32, 2, 128),
-        (128, 128, 128, False, False, "float", "float", "float32", 128, 128, 32, 2, 128),
-        (128, 128, 128, False, True, "float", "float", "float32", 128, 128, 32, 2, 128),
-        (128, 128, 128, True, False, "float", "float", "float32", 128, 128, 32, 2, 128),
-        (128, 128, 128, True, True, "float", "float", "float32", 128, 128, 32, 2, 128),
+        (512, 1024, 768, False, False, T.float16, T.float16, T.float16, 128, 256, 32, 2, 128),
+        (512, 1024, 768, False, True, T.float16, T.float16, T.float16, 128, 256, 32, 2, 128),
+        (512, 1024, 768, True, False, T.float16, T.float16, T.float16, 128, 256, 32, 2, 128),
+        (512, 1024, 768, True, True, T.float16, T.float16, T.float16, 128, 256, 32, 2, 128),
+        (512, 1024, 768, False, True, T.bfloat16, T.bfloat16, T.float, 128, 256, 32, 2, 128),
+        (128, 8, 128, False, True, T.float16, T.float16, T.float16, 128, 8, 32, 2, 128),
+        (128, 8, 128, False, True, T.int8, T.int8, T.int32, 128, 8, 32, 2, 128),
+        (128, 128, 128, False, True, T.int8, T.int8, T.int32, 128, 128, 32, 2, 128),
+        (128, 128, 128, False, False, T.int8, T.int8, T.int32, 128, 128, 32, 2, 128),
+        (128, 128, 128, True, False, T.int8, T.int8, T.int32, 128, 128, 32, 2, 128),
+        (128, 128, 128, True, True, T.int8, T.int8, T.int32, 128, 128, 32, 2, 128),
+        (128, 128, 128, True, True, T.float8_e5m2, T.float8_e5m2, T.float32, 128, 128, 32, 2, 128),
+        (128, 128, 128, False, False, T.float, T.float, T.float32, 128, 128, 32, 2, 128),
+        (128, 128, 128, False, True, T.float, T.float, T.float32, 128, 128, 32, 2, 128),
+        (128, 128, 128, True, False, T.float, T.float, T.float32, 128, 128, 32, 2, 128),
+        (128, 128, 128, True, True, T.float, T.float, T.float32, 128, 128, 32, 2, 128),
     ],
 )
 def test_gemm_rr(M, N, K, trans_A, trans_B, in_dtype, out_dtype, dtypeAccum, block_M, block_N, block_K, num_stages, num_threads):
     run_gemm_rr(M, N, K, trans_A, trans_B, in_dtype, out_dtype, dtypeAccum, block_M, block_N, block_K, num_stages, num_threads)
->>>>>>> 0b6336b5
 
 
 if __name__ == "__main__":
