--- conflicted
+++ resolved
@@ -21,71 +21,8 @@
     VALID_BLOCK_H = min(block_H, kv_group_num)
     assert kv_head_num == 1, "kv_head_num must be 1"
 
-<<<<<<< HEAD
     @T.prim_func
     def main_split(
-=======
-    @T.macro
-    def flash_attn(
-        Q: T.Tensor([batch, heads, dim], dtype),
-        Q_pe: T.Tensor([batch, heads, pe_dim], dtype),
-        KV: T.Tensor([batch, seqlen_kv, kv_head_num, dim], dtype),
-        K_pe: T.Tensor([batch, seqlen_kv, kv_head_num, pe_dim], dtype),
-        Output: T.Tensor([batch, heads, dim], dtype),
-    ):
-        with T.Kernel(heads // min(block_H, kv_group_num), batch, threads=256) as (hid, bid):
-            Q_shared = T.alloc_shared([block_H, dim], dtype)
-            S_shared = T.alloc_shared([block_H, block_N], dtype)
-            Q_pe_shared = T.alloc_shared([block_H, pe_dim], dtype)
-            KV_shared = T.alloc_shared([block_N, dim], dtype)
-            K_pe_shared = T.alloc_shared([block_N, pe_dim], dtype)
-            O_shared = T.alloc_shared([block_H, dim], dtype)
-            acc_s = T.alloc_fragment([block_H, block_N], accum_dtype)
-            acc_o = T.alloc_fragment([block_H, dim], accum_dtype)
-            scores_max = T.alloc_fragment([block_H], accum_dtype)
-            scores_max_prev = T.alloc_fragment([block_H], accum_dtype)
-            scores_scale = T.alloc_fragment([block_H], accum_dtype)
-            scores_sum = T.alloc_fragment([block_H], accum_dtype)
-            logsum = T.alloc_fragment([block_H], accum_dtype)
-
-            cur_kv_head = hid // (kv_group_num // block_H)
-
-            T.copy(Q[bid, hid * VALID_BLOCK_H : (hid + 1) * VALID_BLOCK_H, :], Q_shared)
-            T.copy(Q_pe[bid, hid * VALID_BLOCK_H : (hid + 1) * VALID_BLOCK_H, :], Q_pe_shared)
-            T.fill(acc_o, 0)
-            T.fill(logsum, 0)
-            T.fill(scores_max, -T.infinity(accum_dtype))
-
-            loop_range = T.ceildiv(seqlen_kv, block_N)
-            for k in T.Pipelined(loop_range, num_stages=2):
-                T.copy(KV[bid, k * block_N : (k + 1) * block_N, cur_kv_head, :], KV_shared)
-                T.copy(K_pe[bid, k * block_N : (k + 1) * block_N, cur_kv_head, :], K_pe_shared)
-                T.gemm(Q_shared, KV_shared, acc_s, transpose_B=True, policy=T.GemmWarpPolicy.FullCol, clear_accum=True)
-                T.gemm(Q_pe_shared, K_pe_shared, acc_s, transpose_B=True, policy=T.GemmWarpPolicy.FullCol)
-                T.copy(scores_max, scores_max_prev)
-                T.fill(scores_max, -T.infinity(accum_dtype))
-                T.reduce_max(acc_s, scores_max, dim=1, clear=False)
-                for i in T.Parallel(block_H):
-                    scores_max[i] = T.max(scores_max[i], scores_max_prev[i])
-                for i in T.Parallel(block_H):
-                    scores_scale[i] = T.exp2(scores_max_prev[i] * scale - scores_max[i] * scale)
-                for i, j in T.Parallel(block_H, block_N):
-                    acc_s[i, j] = T.exp2(acc_s[i, j] * scale - scores_max[i] * scale)
-                T.reduce_sum(acc_s, scores_sum, dim=1)
-                T.copy(acc_s, S_shared)
-                for i in T.Parallel(block_H):
-                    logsum[i] = logsum[i] * scores_scale[i] + scores_sum[i]
-                for i, j in T.Parallel(block_H, dim):
-                    acc_o[i, j] *= scores_scale[i]
-                T.gemm(S_shared, KV_shared, acc_o, policy=T.GemmWarpPolicy.FullCol)
-            for i, j in T.Parallel(block_H, dim):
-                acc_o[i, j] /= logsum[i]
-            T.copy(acc_o, O_shared)
-            T.copy(O_shared, Output[bid, hid * VALID_BLOCK_H : (hid + 1) * VALID_BLOCK_H, :])
-
-    @T.macro
-    def flash_attn_split(
->>>>>>> 09385e7d
         Q: T.Tensor([batch, heads, dim], dtype),
         Q_pe: T.Tensor([batch, heads, pe_dim], dtype),
         KV: T.Tensor([batch, seqlen_kv, kv_head_num, dim], dtype),
@@ -208,11 +145,6 @@
             logsum = T.alloc_fragment([block_H], accum_dtype)
 
             cur_kv_head = hid // (kv_group_num // block_H)
-            T.annotate_layout(
-                {
-                    O_shared: tilelang.layout.make_swizzled_layout(O_shared),
-                }
-            )
 
             T.copy(Q[bid, hid * VALID_BLOCK_H : (hid + 1) * VALID_BLOCK_H, :], Q_shared)
             T.copy(Q_pe[bid, hid * VALID_BLOCK_H : (hid + 1) * VALID_BLOCK_H, :], Q_pe_shared)
