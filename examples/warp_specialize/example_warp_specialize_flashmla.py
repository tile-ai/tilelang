# Copyright (c) Tile-AI Corporation.
# Licensed under the MIT License.
import torch
import torch.nn.functional as F
import tilelang
from tilelang.autotuner import *
import tilelang.language as T
from einops import rearrange, einsum
import argparse


@tilelang.jit(out_idx=[6])
def flashattn(batch, heads, kv_head_num, seqlen_kv, dim, pe_dim, block_N, block_H, num_split):
    scale = (1.0 / (dim + pe_dim))**0.5 * 1.44269504  # log2(e)
    dtype = "float16"
    accum_dtype = "float"
    kv_group_num = heads // kv_head_num
    VALID_BLOCK_H = min(block_H, kv_group_num)
    assert kv_head_num == 1, "kv_head_num must be 1"
    h_dim = dim // 2

    @T.macro
    def flash_attn(
            Q: T.Tensor([batch, heads, dim], dtype),
            Q_pe: T.Tensor([batch, heads, pe_dim], dtype),
            KV: T.Tensor([batch, seqlen_kv, kv_head_num, dim], dtype),
            K_pe: T.Tensor([batch, seqlen_kv, kv_head_num, pe_dim], dtype),
            Output: T.Tensor([batch, heads, dim], dtype),
    ):
        with T.Kernel(heads // min(block_H, kv_group_num), batch, threads=256) as (hid, bid):
            Q_shared_l = T.alloc_shared([block_H, h_dim], dtype)
            Q_shared_r = T.alloc_shared([block_H, h_dim], dtype)

            Q_pe_shared = T.alloc_shared([block_H, pe_dim], dtype)
            KV_shared_0_l = T.alloc_shared([block_N, h_dim], dtype)
            KV_shared_0_r = T.alloc_shared([block_N, h_dim], dtype)
            KV_shared_1_l = T.alloc_shared([block_N, h_dim], dtype)
            KV_shared_1_r = T.alloc_shared([block_N, h_dim], dtype)
            K_pe_shared_0 = T.alloc_shared([block_N, pe_dim], dtype)
            K_pe_shared_1 = T.alloc_shared([block_N, pe_dim], dtype)
            O_shared_l = Q_shared_l
            O_shared_r = Q_shared_r
            S_shared = K_pe_shared_0
            S_shared_ = K_pe_shared_1

            acc_s_0 = T.alloc_fragment([block_H, block_N], accum_dtype)
            acc_s_1 = T.alloc_fragment([block_H, block_N], accum_dtype)
            acc_o_l = T.alloc_fragment([block_H, h_dim], accum_dtype)
            acc_o_r = T.alloc_fragment([block_H, h_dim], accum_dtype)
            scores_max_0 = T.alloc_fragment([block_H], accum_dtype)
            scores_max_1 = T.alloc_fragment([block_H], accum_dtype)
            scores_max = T.alloc_shared([block_H], accum_dtype)
            scores_max_prev_0 = T.alloc_fragment([block_H], accum_dtype)
            scores_max_prev_1 = T.alloc_fragment([block_H], accum_dtype)
            scores_scale_0 = T.alloc_shared([block_H], accum_dtype)
            scores_scale_1 = T.alloc_shared([block_H], accum_dtype)
            scores_sum_0 = T.alloc_fragment([block_H], accum_dtype)
            scores_sum_1 = T.alloc_fragment([block_H], accum_dtype)
            logsum_0 = T.alloc_fragment([block_H], accum_dtype)
            logsum_1 = T.alloc_fragment([block_H], accum_dtype)
            logsum = T.alloc_shared([block_H], accum_dtype)

            cur_kv_head = hid // (kv_group_num // block_H)

            T.annotate_layout({
                O_shared_l: tilelang.layout.make_swizzled_layout(O_shared_l),
                O_shared_r: tilelang.layout.make_swizzled_layout(O_shared_r),
            })

            T.create_list_of_mbarrier([
                128,  # for Q_shared_l, Q_shared_r, Q_pe_shared
                128,  # for KV_shared_0_l, KV_shared_0_r, K_pe_shared_0
                128,  # for KV_shared_1_l, KV_shared_1_r, K_pe_shared_1
                128,  # for scores_scale_0, scores_scale_1
                128,  # when compute acc_s_0_l is done
                128,  # when compute acc_s_0_r is done
                128,
                128,
                128,
                128,
                128,
                128,
                256,
                128,
                128,
                128,
                128,
            ])

            kv_shared_0_l_is_ready = 0
            kv_shared_0_r_is_ready = 1
            kv_shared_0_pe_is_ready = 2
            kv_shared_1_l_is_ready = 3
            kv_shared_1_r_is_ready = 4
            kv_shared_1_pe_is_ready = 5
            score_max_0_ready_barrier = 6
            scale_1_ready_barrier = 7
            p0_1_1_ready_barrier = 8
            lse_0_ready_barrier = 9
            lse_1_ready_barrier = 10
            s_shared_ready_barrier = 11
            q_shared_ready_barrier = 12
            k_pe_shared_1_free_barrier = 13
            k_pe_shared_0_free_barrier = 14
            s_shared_ready_barrier = 15
            k_shared_1_l_free_barrier = 16

            tx = T.get_thread_binding()

            T.copy(Q[bid, hid * VALID_BLOCK_H:(hid + 1) * VALID_BLOCK_H, :h_dim], Q_shared_l)
            T.copy(Q[bid, hid * VALID_BLOCK_H:(hid + 1) * VALID_BLOCK_H, h_dim:], Q_shared_r)
            T.copy(Q_pe[bid, hid * VALID_BLOCK_H:(hid + 1) * VALID_BLOCK_H, :], Q_pe_shared)
            T.barrier_arrive(q_shared_ready_barrier)
            T.barrier_wait(q_shared_ready_barrier, 0)
            T.fill(scores_max, -T.infinity(accum_dtype))

            loop_range = T.ceildiv(seqlen_kv, (block_N * 2))

            if tx < 128:
                T.fill(acc_o_l, 0)
                T.fill(logsum_0, 0)

                T.copy(KV[bid, block_N:2 * block_N, cur_kv_head, :h_dim], KV_shared_1_l)
                T.barrier_arrive(kv_shared_1_l_is_ready)

                T.copy(KV[bid, block_N:2 * block_N, cur_kv_head, h_dim:], KV_shared_1_r)
                T.barrier_arrive(kv_shared_1_r_is_ready)

                T.copy(K_pe[bid, block_N:2 * block_N, cur_kv_head, :], K_pe_shared_1)
                T.barrier_arrive(kv_shared_1_pe_is_ready)

                for k in T.serial(loop_range):

                    T.barrier_wait(kv_shared_0_l_is_ready, k % 2)
                    T.gemm(
                        Q_shared_l,
                        KV_shared_0_l,
                        acc_s_0,
                        transpose_B=True,
                        policy=T.GemmWarpPolicy.FullCol,
                        clear_accum=True,
                        wg_wait=-1)
                    T.barrier_wait(kv_shared_0_r_is_ready, k % 2)
                    T.gemm(
                        Q_shared_r,
                        KV_shared_0_r,
                        acc_s_0,
                        transpose_B=True,
                        policy=T.GemmWarpPolicy.FullCol,
                        wg_wait=-1)

                    T.barrier_wait(kv_shared_0_pe_is_ready, k % 2)
                    T.gemm(
                        Q_pe_shared,
                        K_pe_shared_0,
                        acc_s_0,
                        transpose_B=True,
                        policy=T.GemmWarpPolicy.FullCol,
                        wg_wait=-1)

                    T.wait_wgmma(0)

                    # Step 3.
                    T.copy(scores_max, scores_max_0)
                    T.copy(scores_max_0, scores_max_prev_0)
                    T.fill(scores_max_0, -T.infinity(accum_dtype))
                    T.reduce_max(acc_s_0, scores_max_0, dim=1, clear=False)
                    T.copy(scores_max_0, scores_max)

                    # Step 4.
                    for i, j in T.Parallel(block_H, block_N):
                        acc_s_0[i, j] = T.exp2(acc_s_0[i, j] * scale - scores_max[i] * scale)
                    for i in T.Parallel(block_H):
                        scores_scale_0[i] = T.exp2(scores_max_prev_0[i] * scale -
                                                   scores_max[i] * scale)

                    T.reduce_sum(acc_s_0, scores_sum_0, dim=1)

                    # Step 5.
                    T.copy(acc_s_0, S_shared)

                    for i, j in T.Parallel(block_H, h_dim):
                        acc_o_l[i, j] *= scores_scale_0[i]

                    for i in T.Parallel(block_H):
                        logsum_0[i] = logsum_0[i] * scores_scale_0[i] + scores_sum_0[i]

                    # Step 6.
                    T.gemm(S_shared, KV_shared_0_l, acc_o_l, policy=T.GemmWarpPolicy.FullCol)
                    T.barrier_arrive(score_max_0_ready_barrier)

                    T.barrier_wait(scale_1_ready_barrier, k % 2)

                    if k < loop_range - 1:
                        T.copy(
                            KV[bid, (2 * k + 2) * block_N:(2 * k + 3) * block_N,
                               cur_kv_head, :h_dim], KV_shared_0_l)
                        T.barrier_arrive(kv_shared_0_l_is_ready)

                    # Step 11.
                    for i, j in T.Parallel(block_H, block_N):
                        S_shared_[i, j] = acc_s_0[i, j] * scores_scale_1[i]

                    T.barrier_arrive(p0_1_1_ready_barrier)

                    # Step 13.
                    for i, j in T.Parallel(block_H, h_dim):
                        acc_o_l[i, j] *= scores_scale_1[i]
                    for i in T.Parallel(block_H):
                        logsum_0[i] = logsum_0[i] * scores_scale_1[i]
                    T.barrier_wait(s_shared_ready_barrier, k % 2)

                    # Step 14.
                    T.gemm(S_shared, KV_shared_1_l, acc_o_l, policy=T.GemmWarpPolicy.FullCol)
                    T.barrier_arrive(k_pe_shared_0_free_barrier)
                    T.barrier_arrive(k_shared_1_l_free_barrier)

                    if k < loop_range - 1:

                        T.barrier_wait(k_shared_1_l_free_barrier, k % 2)
                        T.copy(
                            KV[bid, (2 * k + 3) * block_N:(2 * k + 4) * block_N,
                               cur_kv_head, :h_dim], KV_shared_1_l)
                        T.barrier_arrive(kv_shared_1_l_is_ready)

                        T.barrier_wait(k_pe_shared_1_free_barrier, k % 2)
                        T.copy(
                            K_pe[bid, (2 * k + 3) * block_N:(2 * k + 4) * block_N, cur_kv_head, :],
                            K_pe_shared_1)
                        T.barrier_arrive(kv_shared_1_pe_is_ready)

                T.copy(logsum_0, logsum)
                T.barrier_arrive(lse_0_ready_barrier)
                T.barrier_wait(lse_1_ready_barrier, 0)
                for i, j in T.Parallel(block_H, h_dim):
                    acc_o_l[i, j] /= logsum[i]
                T.copy(acc_o_l, O_shared_l)
                T.copy(O_shared_l, Output[bid,
                                          hid * VALID_BLOCK_H:(hid + 1) * VALID_BLOCK_H, :h_dim])

            else:
                T.fill(acc_o_r, 0)
                T.fill(logsum_1, 0)

                T.copy(KV[bid, :block_N, cur_kv_head, :h_dim], KV_shared_0_l)
                T.barrier_arrive(kv_shared_0_l_is_ready)
                T.copy(KV[bid, :block_N, cur_kv_head, h_dim:], KV_shared_0_r)
                T.barrier_arrive(kv_shared_0_r_is_ready)
                T.copy(K_pe[bid, :block_N, cur_kv_head, :], K_pe_shared_0)
                T.barrier_arrive(kv_shared_0_pe_is_ready)

                for k in T.serial(loop_range):

                    # Step 2.
                    T.barrier_wait(kv_shared_1_l_is_ready, k % 2)
                    T.gemm(
                        Q_shared_l,
                        KV_shared_1_l,
                        acc_s_1,
                        transpose_B=True,
                        policy=T.GemmWarpPolicy.FullCol,
                        clear_accum=True,
                        wg_wait=-1)

                    T.barrier_wait(kv_shared_1_r_is_ready, k % 2)
                    T.gemm(
                        Q_shared_r,
                        KV_shared_1_r,
                        acc_s_1,
                        transpose_B=True,
                        policy=T.GemmWarpPolicy.FullCol,
                        wg_wait=-1)

                    T.barrier_wait(kv_shared_1_pe_is_ready, k % 2)
                    T.gemm(
                        Q_pe_shared,
                        K_pe_shared_1,
                        acc_s_1,
                        transpose_B=True,
                        policy=T.GemmWarpPolicy.FullCol,
                        wg_wait=-1)

                    T.wait_wgmma(0)

                    # Step 7.
                    T.barrier_wait(score_max_0_ready_barrier, k % 2)

                    T.copy(scores_max, scores_max_prev_1)
                    T.fill(scores_max_1, -T.infinity(accum_dtype))
                    T.reduce_max(acc_s_1, scores_max_1, dim=1, clear=False)
                    T.copy(scores_max_1, scores_max)

                    for i in T.Parallel(block_H):
                        scores_scale_1[i] = T.exp2(scores_max_prev_1[i] * scale -
                                                   scores_max[i] * scale)

                    # Step 8.
                    for i, j in T.Parallel(block_H, block_N):
                        acc_s_1[i, j] = T.exp2(acc_s_1[i, j] * scale - scores_max[i] * scale)

                    # Step 9.
                    T.reduce_sum(acc_s_1, scores_sum_1, dim=1)

                    for i, j in T.Parallel(block_H, h_dim):
                        acc_o_r[i, j] = acc_o_r[i, j] * (scores_scale_0[i] * scores_scale_1[i])

                    for i in T.Parallel(block_H):
                        logsum_1[i] = logsum_1[i] * scores_scale_1[i] * scores_scale_0[
                            i] + scores_sum_1[i]

                    T.barrier_arrive(scale_1_ready_barrier)

                    # Step 10. compute O1 with KV_shared_1_rd
                    T.copy(acc_s_1, S_shared)
                    T.barrier_arrive(s_shared_ready_barrier)
                    T.gemm(
                        S_shared,
                        KV_shared_1_r,
                        acc_o_r,
                        policy=T.GemmWarpPolicy.FullCol,
                        wg_wait=-1)

                    if k < loop_range - 1:
                        T.copy(
                            KV[bid, (2 * k + 3) * block_N:(2 * k + 4) * block_N, cur_kv_head,
                               h_dim:], KV_shared_1_r)
                        T.barrier_arrive(kv_shared_1_r_is_ready)

                    T.barrier_wait(p0_1_1_ready_barrier, k % 2)
                    # Step 12.
                    T.gemm(S_shared_, KV_shared_0_r, acc_o_r, policy=T.GemmWarpPolicy.FullCol)
                    T.barrier_arrive(k_pe_shared_1_free_barrier)

                    if k < loop_range - 1:

                        T.copy(
                            KV[bid, (2 * k + 2) * block_N:(2 * k + 3) * block_N, cur_kv_head,
                               h_dim:], KV_shared_0_r)
                        T.barrier_arrive(kv_shared_0_r_is_ready)

                        T.barrier_wait(k_pe_shared_0_free_barrier, k % 2)
                        T.copy(
                            K_pe[bid, (2 * k + 2) * block_N:(2 * k + 3) * block_N, cur_kv_head, :],
                            K_pe_shared_0)
                        T.barrier_arrive(kv_shared_0_pe_is_ready)

                T.barrier_wait(lse_0_ready_barrier, 0)
                for i in T.Parallel(block_H):
                    logsum[i] += logsum_1[i]
                T.barrier_arrive(lse_1_ready_barrier)
                for i, j in T.Parallel(block_H, h_dim):
                    acc_o_r[i, j] /= logsum[i]
                T.copy(acc_o_r, O_shared_r)
                T.copy(O_shared_r, Output[bid, hid * VALID_BLOCK_H:(hid + 1) * VALID_BLOCK_H,
                                          h_dim:])

    @T.prim_func
    def main_no_split(
            Q: T.Tensor([batch, heads, dim], dtype),
            Q_pe: T.Tensor([batch, heads, pe_dim], dtype),
            KV: T.Tensor([batch, seqlen_kv, kv_head_num, dim], dtype),
            K_pe: T.Tensor([batch, seqlen_kv, kv_head_num, pe_dim], dtype),
            glse: T.Tensor([batch, heads, num_split], dtype),
            Output_partial: T.Tensor([batch, heads, num_split, dim], dtype),
            Output: T.Tensor([batch, heads, dim], dtype),
    ):
        flash_attn(Q, Q_pe, KV, K_pe, Output)

    return main_no_split


def ref_program(q, q_pe, kv, k_pe, glse, Output_partial):
    #     """
    #     Inputs:
    #     - q (Tensor): [batch, heads, dim]
    #     - q_pe (Tensor): [batch, heads, pe_dim]
    #     - kv (Tensor): [batch, seqlen_kv, kv_head_num, dim]
    #     - k_pe (Tensor): [batch, seqlen_kv, kv_head_num, pe_dim]
    #     - glse (Tensor): [batch, heads, num_split]
    #     - Output_partial (Tensor): [batch, heads, num_split, dim]
    #     Outputs:
    #     - output (Tensor): [batch, heads, dim]
    #     """
    dim = q.shape[-1]
    pe_dim = q_pe.shape[-1]
    num_head_groups = q.shape[1] // kv.shape[2]
    scale = (dim + pe_dim)**0.5
    q = rearrange(
        q, 'b (h g) d -> b g h d', g=num_head_groups)  # [batch_size, num_head_groups, groups, dim]

    q_pe = rearrange(
        q_pe, 'b (h g) d -> b g h d',
        g=num_head_groups)  # [batch_size, num_head_groups, groups, pe_dim]

    kv = rearrange(kv, 'b n h d -> b h n d')  # [batch_size, groups, seqlen_kv, dim]

    k_pe = rearrange(k_pe, 'b n h d -> b h n d')  # [batch_size, num_head_groups, groups, pe_dim]

    query = torch.concat([q, q_pe], dim=-1)
    key = torch.concat([kv, k_pe], dim=-1)

    scores = einsum(
        query, key,
        'b g h d, b h s d -> b g h s')  # [batch_size, num_head_groups, groups, seqlen_kv]

    attention = F.softmax(
        scores / scale, dim=-1)  # [batch_size, num_head_groups, groups, seqlen_kv]

    out = einsum(attention, kv,
                 'b g h s, b h s d -> b g h d')  # [batch_size, num_head_groups, groups, dim]
    out = rearrange(out, 'b g h d -> b (h g) d')  # [batch_size, heads, dim]
    return out


def main():
    parser = argparse.ArgumentParser()
    parser.add_argument('--batch', type=int, default=132, help='batch size')
    parser.add_argument('--heads', type=int, default=128, help='q heads number')
    parser.add_argument('--kv_heads', type=int, default=1, help='kv heads number')
    parser.add_argument('--kv_ctx', type=int, default=8192, help='kv context length')
    parser.add_argument('--dim', type=int, default=512, help='head dim')
    parser.add_argument('--pe_dim', type=int, default=64, help='pe head dim')
    args = parser.parse_args()
    batch, heads, kv_heads, kv_ctx, dim, pe_dim = args.batch, args.heads, args.kv_heads, args.kv_ctx, args.dim, args.pe_dim
    qk_flops = 2 * batch * heads * kv_ctx * (dim + pe_dim)
    pv_flops = 2 * batch * heads * kv_ctx * dim
    total_flops = qk_flops + pv_flops
    BLOCK_N = 64
    BLOCK_H = 64
    num_split = 1

<<<<<<< HEAD
    program = flashattn(batch, heads, kv_heads, kv_ctx, dim, pe_dim, BLOCK_N, BLOCK_H, num_split)
    kernel = tilelang.compile(
        program,
        out_idx=[6],
        pass_configs={
            # tilelang.PassConfigKey.TL_DISABLE_TMA_LOWER: True,
            # tilelang.PassConfigKey.TL_DISABLE_WARP_SPECIALIZED: True,
            # tilelang.PassConfigKey.TIR_DISABLE_VECTORIZE: True,
            # tilelang.PassConfigKey.TL_DEBUG_MERGE_SHARED_MEMORY_ALLOCATIONS: True,
        })
=======
    kernel = flashattn(batch, heads, kv_heads, kv_ctx, dim, pe_dim, BLOCK_N, BLOCK_H, num_split)
    print(kernel.get_kernel_source())

>>>>>>> 78ee1635
    profiler = kernel.get_profiler(tensor_supply_type=tilelang.TensorSupplyType.Randn)
    profiler.assert_allclose(ref_program, rtol=0.01, atol=0.01)
    latency = profiler.do_bench(warmup=500)
    print(f"Latency: {latency} ms")
    print(f"TFlops: {total_flops / latency * 1e-9} TFlops")


if __name__ == "__main__":
    main()<|MERGE_RESOLUTION|>--- conflicted
+++ resolved
@@ -429,22 +429,9 @@
     BLOCK_H = 64
     num_split = 1
 
-<<<<<<< HEAD
-    program = flashattn(batch, heads, kv_heads, kv_ctx, dim, pe_dim, BLOCK_N, BLOCK_H, num_split)
-    kernel = tilelang.compile(
-        program,
-        out_idx=[6],
-        pass_configs={
-            # tilelang.PassConfigKey.TL_DISABLE_TMA_LOWER: True,
-            # tilelang.PassConfigKey.TL_DISABLE_WARP_SPECIALIZED: True,
-            # tilelang.PassConfigKey.TIR_DISABLE_VECTORIZE: True,
-            # tilelang.PassConfigKey.TL_DEBUG_MERGE_SHARED_MEMORY_ALLOCATIONS: True,
-        })
-=======
     kernel = flashattn(batch, heads, kv_heads, kv_ctx, dim, pe_dim, BLOCK_N, BLOCK_H, num_split)
     print(kernel.get_kernel_source())
 
->>>>>>> 78ee1635
     profiler = kernel.get_profiler(tensor_supply_type=tilelang.TensorSupplyType.Randn)
     profiler.assert_allclose(ref_program, rtol=0.01, atol=0.01)
     latency = profiler.do_bench(warmup=500)
