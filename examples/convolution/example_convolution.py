# Copyright (c) Tile-AI Corporation.
# Licensed under the MIT License.
import torch
import tilelang
from tilelang.autotuner import *
import tilelang.language as T
import itertools
import argparse
from tilelang.carver.template import ConvTemplate
from tilelang.carver.arch import CUDA
from tilelang.carver.roller.rasterization import NoRasterization


def check_hopper():
    # if not torch.cuda.is_available():
    #     return None
    # props = torch.cuda.get_device_properties(0)
    # compute_capability = props.major, props.minor
    # return compute_capability == (9, 0)
    return False


def get_configs(N, C, H, W, F, K, S, D, P, with_roller=False):
    if with_roller:
        arch = CUDA("cuda")
        topk = 10
        carve_template = ConvTemplate(
            N=N,
            C=C,
            H=H,
            W=W,
            F=F,
            K=K,
            S=S,
            D=D,
            P=P,
            in_dtype="float16",
            out_dtype="float16",
            accum_dtype="float",
        ).with_arch(arch)

        func = carve_template.equivalent_function()
        assert func is not None, "Function is None"
        roller_hints = carve_template.recommend_hints(topk=topk)
        if roller_hints is None:
            raise ValueError("No Roller Hints Found for TensorCore Scheduling")
        configs = []
        for hint in roller_hints:
            config = {}
            block_m, block_n = hint.block
            warp_m, warp_n = hint.warp
            block_rows, block_cols = block_m // warp_m, block_n // warp_n
            config["block_M"] = block_m
            config["block_N"] = block_n
            config["block_K"] = hint.rstep[0]
            config["num_stages"] = hint.pipeline_stage
            config["thread_num"] = block_rows * block_cols * 32
            config["enable_rasteration"] = hint.rasterization_plan is not NoRasterization
            configs.append(config)
        for config in configs:
            print(config)
    else:
        block_M = [64, 128, 256]
        block_N = [64, 128, 256]
        block_K = [32, 64]
        num_stages = [0, 1, 2, 3]
        threads = [128, 256]
        _configs = list(itertools.product(block_M, block_N, block_K, num_stages, threads))

        configs = [{
            'block_M': c[0],
            'block_N': c[1],
            'block_K': c[2],
            'num_stages': c[3],
            'thread_num': c[4]
        } for c in _configs]
    return configs


def ref_program(stride, padding, dilation):

    def main(A, B):
        A = A.permute(0, 3, 1, 2)  # N, H, W, C -> N, C, H, W
        B = B.permute(3, 2, 0, 1)  # H, W, C, F -> F, C, H, W
        C = torch.conv2d(A, B, stride=stride, padding=padding, dilation=dilation)
        C = C.permute(0, 2, 3, 1)  # N, C, H, W -> N, H, W, C
        return C

    return main


def get_best_config(N, C, H, W, F, K, S, D, P, with_roller):
    KH, KW = K, K
    OH = (H + 2 * P - D * (K - 1) - 1) // S + 1
    OW = (W + 2 * P - D * (K - 1) - 1) // S + 1

    dtype = "float16"
    accum_dtype = "float"
    is_hopper = check_hopper()

    def kernel(
        block_M=None,
        block_N=None,
        block_K=None,
        num_stages=None,
        thread_num=None,
    ):

        @T.prim_func
        def main(
                data: T.Tensor((N, H, W, C), dtype),
                kernel: T.Tensor((KH, KW, C, F), dtype),
                out: T.Tensor((N, OH, OW, F), dtype),
        ):
            with T.Kernel(
                    T.ceildiv(F, block_N), T.ceildiv(N * OH * OW, block_M),
                    threads=thread_num) as (bx, by):
                data_shared = T.alloc_shared((block_M, block_K), dtype)
                kernel_shared = T.alloc_shared((block_K, block_N), dtype)
                out_local = T.alloc_fragment((block_M, block_N), accum_dtype)
                out_shared = T.alloc_shared((block_M, block_N), dtype)

                kernel_flat = T.Tensor((KH * KW * C, F), dtype, kernel.data)
                out_flat = T.Tensor((N * OH * OW, F), dtype, out.data)

                T.annotate_layout({
                    out_shared: tilelang.layout.make_swizzled_layout(out_shared),
                    data_shared: tilelang.layout.make_swizzled_layout(data_shared),
                    kernel_shared: tilelang.layout.make_swizzled_layout(kernel_shared),
                })

                T.clear(out_local)
                for k_iter in T.Pipelined(T.ceildiv(KH * KW * C, block_K), num_stages=num_stages):
                    if is_hopper:
                        T.c2d_im2col(data, data_shared, by, k_iter, KH, S, D, P)
                    else:
                        for i, j in T.Parallel(block_M, block_K):
                            k = k_iter * block_K + j
                            m = by * block_M + i
                            access_h = m % (OH * OW) // OW * S + k // (KW * C) * D - P
                            access_w = m % OW * S + k // C % KW * D - P
                            in_bound = ((access_h >= 0) and (access_w >= 0) and (access_h < H) and
                                        (access_w < W))
                            data_shared[i, j] = T.if_then_else(
                                in_bound, data[m // (OH * OW), access_h, access_w, k % C], 0)
                    T.copy(kernel_flat[k_iter * block_K, bx * block_N], kernel_shared)
                    T.gemm(data_shared, kernel_shared, out_local)

                T.copy(out_local, out_shared)
                T.copy(out_shared, out_flat[by * block_M, bx * block_N])

        return main

    autotuner = AutoTuner.from_kernel(
        kernel=kernel, configs=get_configs(N, C, H, W, F, K, S, D, P,
                                           with_roller)).set_compile_args(
                                               out_idx=[2],
                                               supply_type=tilelang.TensorSupplyType.Integer,
                                               ref_prog=ref_program(S, P, D),
                                               skip_check=False,
                                               target="auto",
                                           )
    return autotuner.run(warmup=10, rep=10)


def convolution(N,
                C,
                H,
                W,
                F,
                K,
                S,
                D,
                P,
                block_M,
                block_N,
                block_K,
                num_stages,
                threads,
                dtype="float16",
                accum_dtype="float"):
    KH, KW = K, K
    OH = (H + 2 * P - D * (K - 1) - 1) // S + 1
    OW = (W + 2 * P - D * (K - 1) - 1) // S + 1
    dtype = "float16"
    accum_dtype = "float"
    is_hopper = check_hopper()

    @T.prim_func
    def main(
            data: T.Tensor((N, H, W, C), dtype),
            kernel: T.Tensor((KH, KW, C, F), dtype),
            out: T.Tensor((N, OH, OW, F), dtype),
    ):
        with T.Kernel(
                T.ceildiv(F, block_N), T.ceildiv(N * OH * OW, block_M),
                threads=threads) as (bx, by):
            data_shared = T.alloc_shared((block_M, block_K), dtype)
            kernel_shared = T.alloc_shared((block_K, block_N), dtype)
            out_local = T.alloc_fragment((block_M, block_N), accum_dtype)
            out_shared = T.alloc_shared((block_M, block_N), dtype)

            kernel_flat = T.Tensor((KH * KW * C, F), dtype, kernel.data)
            out_flat = T.Tensor((N * OH * OW, F), dtype, out.data)

            T.annotate_layout({
                out_shared: tilelang.layout.make_swizzled_layout(out_shared),
                data_shared: tilelang.layout.make_swizzled_layout(data_shared),
                kernel_shared: tilelang.layout.make_swizzled_layout(kernel_shared),
            })

            T.clear(out_local)
            for k_iter in T.Pipelined(T.ceildiv(KH * KW * C, block_K), num_stages=num_stages):
                if is_hopper:
                    T.c2d_im2col(data, data_shared, by, k_iter, KH, S, D, P)
                else:
                    for i, j in T.Parallel(block_M, block_K):
                        k = k_iter * block_K + j
                        m = by * block_M + i
                        access_h = m % (OH * OW) // OW * S + k // (KW * C) * D - P
                        access_w = m % OW * S + k // C % KW * D - P
                        in_bound = ((access_h >= 0) and (access_w >= 0) and (access_h < H) and
                                    (access_w < W))
                        data_shared[i, j] = T.if_then_else(
                            in_bound, data[m // (OH * OW), access_h, access_w, k % C], 0)
                T.copy(kernel_flat[k_iter * block_K, bx * block_N], kernel_shared)
                T.gemm(data_shared, kernel_shared, out_local)

            T.copy(out_local, out_shared)
            T.copy(out_shared, out_flat[by * block_M, bx * block_N])

    return main


<<<<<<< HEAD
def main(n=128, c=128, h=64, w=64, f=128, k=3, s=1, d=1, p=1, use_autotune=True, with_roller=True):
    N, C, H, W, F, K, S, D, P = n, c, h, w, f, k, s, d, p
    a = torch.randn(N, H, W, C).cuda().half()
    b = torch.randn(K, K, C, F).cuda().half()
    use_autotune = use_autotune
    with_roller = with_roller
    if use_autotune:
        result = get_best_config(N, C, H, W, F, K, S, D, P, with_roller)
        print(f"best latency {result.latency}")
        kernel = result.kernel
    else:
        kernel = tilelang.compile(
            convolution(N, C, H, W, F, K, S, D, P, 64, 128, 32, 3, 256), out_idx=[2])

    out_c = kernel(a, b)
    ref_c = ref_program(S, P, D)(a, b)
    print(out_c)
    print(ref_c)
    # torch.testing.assert_close(out_c, ref_c, rtol=1e-2, atol=1e-2)


if __name__ == "__main__":
=======
def main(argv=None):
>>>>>>> d79a41b4
    parser = argparse.ArgumentParser()
    parser.add_argument('--n', type=int, default=128, help='n')
    parser.add_argument('--c', type=int, default=128, help='c')
    parser.add_argument('--h', type=int, default=64, help='h')
    parser.add_argument('--w', type=int, default=64, help='w')
    parser.add_argument('--f', type=int, default=128, help='f')
    parser.add_argument('--k', type=int, default=3, help='k')
    parser.add_argument('--s', type=int, default=1, help='s')
    parser.add_argument('--d', type=int, default=1, help='d')
    parser.add_argument('--p', type=int, default=1, help='p')
    parser.add_argument(
        "--use_autotune",
        action="store_true",
        default=True,
        help="Whether to use autotune for matmul configs")
    parser.add_argument(
        "--with_roller",
        action="store_true",
        default=True,
        help="Whether to enable BitBLAS roller for search space")
<<<<<<< HEAD
    args = parser.parse_args()
    main(args.n, args.c, args.h, args.w, args.f, args.k, args.s, args.d, args.p, args.use_autotune,
         args.with_roller)
=======

    args = parser.parse_args(argv)
    N, C, H, W, F, K, S, D, P = args.n, args.c, args.h, args.w, args.f, args.k, args.s, args.d, args.p
    a = torch.randn(N, H, W, C).cuda().half()
    b = torch.randn(K, K, C, F).cuda().half()
    use_autotune = args.use_autotune
    with_roller = args.with_roller
    if use_autotune:
        result = get_best_config(N, C, H, W, F, K, S, D, P, with_roller)
        print(f"best latency {result.latency}")
        kernel = result.kernel
    else:
        kernel = tilelang.compile(
            convolution(N, C, H, W, F, K, S, D, P, 64, 128, 32, 3, 256), out_idx=[2])

    out_c = kernel(a, b)
    ref_c = ref_program(S, P, D)(a, b)
    torch.testing.assert_close(out_c, ref_c, rtol=1e-2, atol=1e-2)


if __name__ == "__main__":
    main()
>>>>>>> d79a41b4
<|MERGE_RESOLUTION|>--- conflicted
+++ resolved
@@ -232,32 +232,7 @@
     return main
 
 
-<<<<<<< HEAD
-def main(n=128, c=128, h=64, w=64, f=128, k=3, s=1, d=1, p=1, use_autotune=True, with_roller=True):
-    N, C, H, W, F, K, S, D, P = n, c, h, w, f, k, s, d, p
-    a = torch.randn(N, H, W, C).cuda().half()
-    b = torch.randn(K, K, C, F).cuda().half()
-    use_autotune = use_autotune
-    with_roller = with_roller
-    if use_autotune:
-        result = get_best_config(N, C, H, W, F, K, S, D, P, with_roller)
-        print(f"best latency {result.latency}")
-        kernel = result.kernel
-    else:
-        kernel = tilelang.compile(
-            convolution(N, C, H, W, F, K, S, D, P, 64, 128, 32, 3, 256), out_idx=[2])
-
-    out_c = kernel(a, b)
-    ref_c = ref_program(S, P, D)(a, b)
-    print(out_c)
-    print(ref_c)
-    # torch.testing.assert_close(out_c, ref_c, rtol=1e-2, atol=1e-2)
-
-
-if __name__ == "__main__":
-=======
 def main(argv=None):
->>>>>>> d79a41b4
     parser = argparse.ArgumentParser()
     parser.add_argument('--n', type=int, default=128, help='n')
     parser.add_argument('--c', type=int, default=128, help='c')
@@ -278,11 +253,6 @@
         action="store_true",
         default=True,
         help="Whether to enable BitBLAS roller for search space")
-<<<<<<< HEAD
-    args = parser.parse_args()
-    main(args.n, args.c, args.h, args.w, args.f, args.k, args.s, args.d, args.p, args.use_autotune,
-         args.with_roller)
-=======
 
     args = parser.parse_args(argv)
     N, C, H, W, F, K, S, D, P = args.n, args.c, args.h, args.w, args.f, args.k, args.s, args.d, args.p
@@ -304,5 +274,4 @@
 
 
 if __name__ == "__main__":
-    main()
->>>>>>> d79a41b4
+    main()