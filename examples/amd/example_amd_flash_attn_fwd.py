--- conflicted
+++ resolved
@@ -75,12 +75,7 @@
         )
     return valid_configs
 
-<<<<<<< HEAD
 @tilelang.autotune(configs=get_configs(), cache_input_tensors=True)
-=======
-
-@tilelang.autotune(configs=get_configs(), cache_input_tensors=True, supply_prog=supply_tensors_gpu)
->>>>>>> 29051439
 @tilelang.jit(out_idx=[3])
 def fast_flashattn(
     batch,
@@ -150,7 +145,6 @@
                 m_prev = T.alloc_fragment([block_M], accum_dtype)
                 scale_factor = T.alloc_fragment([block_M], accum_dtype)
 
-<<<<<<< HEAD
                 T.copy(
                     Q[bz, q_block_offset:q_block_offset + block_M, by, :],
                     Q_fragment,
@@ -159,11 +153,6 @@
                 loop_end_k = (
                     T.ceildiv(q_block_offset +
                               block_M, block_N) if is_causal else T.ceildiv(seq_len, block_N))
-=======
-                T.copy(Q[bz, q_block_offset : q_block_offset + block_M, by, :], Q_shared, coalesced_width=vec_size)
-
-                loop_end_k = T.ceildiv(q_block_offset + block_M, block_N) if is_causal else T.ceildiv(seq_len, block_N)
->>>>>>> 29051439
 
                 row_sum = T.alloc_fragment([block_M], accum_dtype)
 
@@ -232,7 +221,6 @@
 
     return main
 
-<<<<<<< HEAD
 def main(batch: int = 1,
          heads: int = 8,
          seq_len: int = 4096,
@@ -240,10 +228,6 @@
          is_causal: bool = False,
          groups: int = 1):
 
-=======
-
-def main(batch: int = 1, heads: int = 8, seq_len: int = 4096, dim: int = 128, is_causal: bool = False, groups: int = 1):
->>>>>>> 29051439
     flops_per_matmul = 2.0 * batch * heads * seq_len * seq_len * dim
     total_flops = 2 * flops_per_matmul
     if is_causal:
@@ -270,20 +254,11 @@
 
 if __name__ == "__main__":
     parser = argparse.ArgumentParser()
-<<<<<<< HEAD
     parser.add_argument('--batch', type=int, default=2, help='batch size')
     parser.add_argument('--heads', type=int, default=16, help='heads')
     parser.add_argument('--seq_len', type=int, default=4096, help='sequence length')
     parser.add_argument('--dim', type=int, default=128, help='dim')
     parser.add_argument('--is_causal', action='store_true', help='causal')
     parser.add_argument('--groups', type=int, default=1, help='groups')
-=======
-    parser.add_argument("--batch", type=int, default=1, help="batch size")
-    parser.add_argument("--heads", type=int, default=8, help="heads")
-    parser.add_argument("--seq_len", type=int, default=4096, help="sequence length")
-    parser.add_argument("--dim", type=int, default=128, help="dim")
-    parser.add_argument("--is_causal", action="store_true", help="causal")
-    parser.add_argument("--groups", type=int, default=1, help="groups")
->>>>>>> 29051439
     args = parser.parse_args()
     main(args.batch, args.heads, args.seq_len, args.dim, args.is_causal, args.groups)