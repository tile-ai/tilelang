--- conflicted
+++ resolved
@@ -38,50 +38,12 @@
     return elem_add
 
 
-<<<<<<< HEAD
-def get_configs(M, N):
-    block_M = [64, 128, 256]
-    block_N = [64, 128, 256]
-    threads = [64, 128, 256]
-    configs = list(itertools.product(block_M, block_N, threads))
-    return [{"block_M": bm, "block_N": bn, "threads": th} for bm, bn, th in configs]
-
-
-def get_best_config(M, N):
-    def kernel(block_M=None, block_N=None, threads=None):
-        return elementwise_add(M, N, block_M, block_N, T.float32, T.float32, threads)
-
-    autotuner = (
-        AutoTuner.from_kernel(kernel=kernel, configs=get_configs(M, N))
-        .set_compile_args(
-            out_idx=[-1],
-            target="cuda",
-        )
-        .set_profile_args(
-            supply_type=tilelang.TensorSupplyType.Auto,
-            ref_prog=ref_program,
-            skip_check=False,
-        )
-    )
-    return autotuner.run(warmup=3, rep=20)
-
-
-def main():
-    parser = argparse.ArgumentParser()
-    parser.add_argument("--m", type=int, default=1024)
-    parser.add_argument("--n", type=int, default=1024)
-    parser.add_argument("--use_autotune", action="store_true", default=False)
-    args, _ = parser.parse_known_args()
-    M, N = args.m, args.n
-
-=======
 def main(M=1024, N=1024, use_autotune=False):
->>>>>>> 0814b171
     a = torch.randn(M, N, dtype=torch.float32, device="cuda")
     b = torch.randn(M, N, dtype=torch.float32, device="cuda")
 
     if use_autotune:
-        kernel = elementwise_add(M, N, in_dtype="float32", out_dtype="float32")
+        kernel = elementwise_add(M, N, in_dtype=T.float32, out_dtype=T.float32)
     else:
         # Default config
         config = {"block_M": 32, "block_N": 32, "threads": 128}
