# Copyright (c) Tile-AI Corporation.
# Licensed under the MIT License.
import argparse
import itertools
import torch
import tilelang
import tilelang.language as T
from tilelang.autotuner import AutoTuner

tilelang.disable_cache()


def ref_program(x, y):
    return x + y


@tilelang.jit(out_idx=[-1])
def elementwise_add(M, N, block_M, block_N, in_dtype, out_dtype, threads):

    @T.prim_func
    def elem_add(A: T.Tensor((M, N), in_dtype), B: T.Tensor((M, N), in_dtype), C: T.Tensor(
        (M, N), out_dtype)):
        with T.Kernel(T.ceildiv(N, block_N), T.ceildiv(M, block_M), threads=threads) as (bx, by):
            A_shared = T.alloc_shared((block_M, block_N), in_dtype)
            B_shared = T.alloc_shared((block_M, block_N), in_dtype)
            C_local = T.alloc_fragment((block_M, block_N), out_dtype)
            C_shared = T.alloc_shared((block_M, block_N), out_dtype)

            T.copy(A[by * block_M, bx * block_N], A_shared)
            T.copy(B[by * block_M, bx * block_N], B_shared)
            for (local_y, local_x) in T.Parallel(block_M, block_N):
                C_local[local_y, local_x] = A_shared[local_y, local_x] + B_shared[local_y, local_x]
            T.copy(C_local, C_shared)
            T.copy(C_shared, C[by * block_M, bx * block_N])

    return elem_add


def get_configs(M, N):
    block_M = [64, 128, 256]
    block_N = [64, 128, 256]
    threads = [64, 128, 256]
    configs = list(itertools.product(block_M, block_N, threads))
    return [{"block_M": bm, "block_N": bn, "threads": th} for bm, bn, th in configs]


def get_best_config(M, N):

    def kernel(block_M=None, block_N=None, threads=None):
        return elementwise_add(M, N, block_M, block_N, "float32", "float32", threads)

    autotuner = AutoTuner.from_kernel(
        kernel=kernel, configs=get_configs(M, N)).set_compile_args(
            out_idx=[-1],
            target="cuda",
        ).set_profile_args(
            supply_type=tilelang.TensorSupplyType.Auto,
            ref_prog=ref_program,
            skip_check=False,
        )
    return autotuner.run(warmup=3, rep=20)


def main():
    parser = argparse.ArgumentParser()
    parser.add_argument("--m", type=int, default=1024)
    parser.add_argument("--n", type=int, default=1024)
    parser.add_argument("--use_autotune", action="store_true", default=False)
    args, _ = parser.parse_known_args()
    M, N = args.m, args.n

    a = torch.randn(M, N, dtype=torch.float32, device="cuda")
    b = torch.randn(M, N, dtype=torch.float32, device="cuda")

    if args.use_autotune:
        result = get_best_config(M, N)
        kernel = result.kernel
    else:
        # Default config
<<<<<<< HEAD
        config = {"block_M": 32, "block_N": 32, "threads": 128}
        kernel = tilelang.compile(
            elementwise_add(M, N, **config, in_dtype="float32", out_dtype="float32"), out_idx=-1)

=======
        config = {"block_M": 128, "block_N": 128, "threads": 128}
        kernel = elementwise_add(M, N, **config, in_dtype="float32", out_dtype="float32")
>>>>>>> d880221b
    out = kernel(a, b)
    torch.testing.assert_close(out, ref_program(a, b), rtol=1e-2, atol=1e-2)


if __name__ == "__main__":
    main()<|MERGE_RESOLUTION|>--- conflicted
+++ resolved
@@ -77,15 +77,10 @@
         kernel = result.kernel
     else:
         # Default config
-<<<<<<< HEAD
         config = {"block_M": 32, "block_N": 32, "threads": 128}
         kernel = tilelang.compile(
             elementwise_add(M, N, **config, in_dtype="float32", out_dtype="float32"), out_idx=-1)
 
-=======
-        config = {"block_M": 128, "block_N": 128, "threads": 128}
-        kernel = elementwise_add(M, N, **config, in_dtype="float32", out_dtype="float32")
->>>>>>> d880221b
     out = kernel(a, b)
     torch.testing.assert_close(out, ref_program(a, b), rtol=1e-2, atol=1e-2)
 
