# Copyright (c) Tile-AI Corporation.
# Licensed under the MIT License.
# ruff: noqa
from typing import Optional

import torch
from typing import Union
from einops import rearrange, repeat


def naive_nsa(
    q: torch.Tensor,
    k: torch.Tensor,
    v: torch.Tensor,
    g_slc: torch.Tensor,
    g_swa: torch.Tensor,
    block_indices: torch.LongTensor,
    block_counts: Optional[Union[torch.LongTensor, int]] = None,
    block_size: int = 64,
    window_size: int = 0,
    scale: Optional[float] = None,
    cu_seqlens: Optional[torch.LongTensor] = None,
    head_first: bool = False
) -> torch.Tensor:
    r"""
    Args:
        q (torch.Tensor):
            Queries of shape `[B, T, HQ, K]` if `head_first=False` else `[B, HQ, T, K]`.
        k (torch.Tensor):
            Keys of shape `[B, T, H, K]` if `head_first=False` else `[B, H, T, K]`.
            GQA is enforced here. The ratio of query heads (HQ) to key/value heads (H) must be a power of 2 and >=16.
        v (torch.Tensor):
            Values of shape `[B, T, H, V]` if `head_first=False` else `[B, H, T, V]`.
        g_slc (torch.Tensor):
            Gate score for selected attention of shape `[B, T, HQ]` if  `head_first=False` else `[B, HQ, T]`.
        g_swa (torch.Tensor):
            Gate score for sliding attentionof shape `[B, T, HQ]` if  `head_first=False` else `[B, HQ, T]`.
        block_indices (torch.LongTensor):
            Block indices of shape `[B, T, H, S]` if `head_first=False` else `[B, H, T, S]`.
            `S` is the maximum number of selected blocks for each query token, which is set to 16 in the paper.
        block_counts (Union[torch.LongTensor, int]):
            Number of selected blocks for each token.
            If a tensor is provided, with shape `[B, T, H]` if `head_first=True` else `[B, T, H]`,
            each token can select the same number of blocks.
            If not provided, it will default to `S`, Default: `None`.
        block_size (int):
            Selected block size. Default: 64.
        window_size (int):
            Sliding window size. Default: 0.
        scale (Optional[int]):
            Scale factor for attention scores.
            If not provided, it will default to `1 / sqrt(K)`. Default: `None`.
        cu_seqlens (torch.LongTensor):
            Cumulative sequence lengths of shape `[N+1]` used for variable-length training,
            consistent with the FlashAttention API.
        head_first (Optional[bool]):
            Whether the inputs are in the head-first format. Default: `False`.

    Returns:
        o (torch.Tensor):
            Outputs of shape `[B, T, HQ, V]` if `head_first=False` else `[B, HQ, T, V]`.
    """
    if scale is None:
        scale = k.shape[-1] ** -0.5
    if cu_seqlens is not None:
        assert q.shape[0] == 1, "batch size must be 1 when cu_seqlens are provided"
        if head_first:
            raise RuntimeError("Sequences with variable lengths are not supported for head-first mode")
    if head_first:
        q, k, v, block_indices = map(lambda x: rearrange(x, 'b h t d -> b t h d'), (q, k, v, block_indices))
        g_slc, g_swa = map(lambda x: rearrange(x, 'b h t -> b t h'), (g_slc, g_swa))
        if isinstance(block_counts, torch.Tensor):
            block_counts = rearrange(block_counts, 'b h t -> b t h')

    dtype = q.dtype
    G = q.shape[2] // k.shape[2]
    BS = block_size
    S = block_indices.shape[-1]
    k, v, block_indices = (repeat(x, 'b t h d -> b t (h g) d', g=G) for x in (k, v, block_indices))
    if isinstance(block_counts, torch.Tensor):
        block_counts = repeat(block_counts, 'b t h -> b t (h g)', g=G)
    c = torch.arange(S).repeat_interleave(BS).unsqueeze(1).expand(-1, q.shape[2]).to(q.device)
    q, k, v = map(lambda x: x.float(), (q, k, v))

    o_slc = torch.zeros_like(v)
    o_swa = torch.zeros_like(v) if window_size > 0 else None
    varlen = True
    if cu_seqlens is None:
        varlen = False
        B, T = q.shape[:2]
        cu_seqlens = torch.cat([block_indices.new_tensor(range(0, B*T, T)), block_indices.new_tensor([B*T])])

    for i in range(len(cu_seqlens) - 1):
        if not varlen:
            q_b, k_b, v_b, g_slc_b, g_swa_b, i_b = q[i], k[i], v[i], g_slc[i], g_swa[i], block_indices[i]
            if isinstance(block_counts, torch.Tensor):
                s_b = block_counts[i]
            else:
                s_b = block_counts
        else:
            T = cu_seqlens[i+1] - cu_seqlens[i]
            q_b, k_b, v_b, g_slc_b, g_swa_b, i_b = map(
                lambda x: x[0][cu_seqlens[i]:cu_seqlens[i+1]],
                (q, k, v, g_slc, g_swa, block_indices)
            )
            if isinstance(block_counts, torch.Tensor):
                s_b = block_counts[0][cu_seqlens[i]:cu_seqlens[i+1]]
            else:
                s_b = block_counts

        i_b = i_b.unsqueeze(-1) * BS + i_b.new_tensor(range(BS))
        # [T, S*BS, HQ]
        i_b = i_b.view(T, block_indices.shape[2], -1).transpose(1, 2)
        for i_q in range(T):
            # [HQ, D]
            q_i = q_b[i_q] * scale
            # [HQ]
            g_slc_i = g_slc_b[i_q]
            # [HQ]
            g_swa_i = g_swa_b[i_q]
            # [S*BS, HQ]
            i_i = i_b[i_q]
            # [HQ]
            if isinstance(block_counts, torch.Tensor):
                s_i = s_b[i_q]
            else:
                s_i = s_b
            # [S*BS, HQ, -1]
            k_i_slc, v_i_slc = map(lambda x: x.gather(0, i_i.clamp(
                0, T-1).unsqueeze(-1).expand(*i_i.shape, x.shape[-1])), (k_b, v_b))
            # [S*BS, HQ]
            attn_slc = torch.einsum('h d, n h d -> n h', q_i, k_i_slc).masked_fill(
                torch.logical_or(i_i < 0, i_i > i_q) | (c >= s_i if block_counts is not None else False),
                float('-inf')
            ).softmax(0)
            if not varlen:
                o_slc[i, i_q] = torch.einsum('n h, n h v -> h v', attn_slc, v_i_slc) * g_slc_i.unsqueeze(-1)
            else:
                o_slc[0][cu_seqlens[i]+i_q] = torch.einsum('n h, n h v -> h v', attn_slc, v_i_slc) * g_slc_i.unsqueeze(-1)
            if window_size > 0:
                k_i_swa, v_i_swa = map(lambda x: x[max(0, i_q - window_size + 1):i_q + 1], (k_b, v_b))
                attn_swa = torch.einsum('h d, n h d -> n h', q_i, k_i_swa).softmax(0)
                if not varlen:
                    o_swa[i, i_q] = torch.einsum('n h, n h v -> h v', attn_swa, v_i_swa) * g_swa_i.unsqueeze(-1)
                else:
                    o_swa[0][cu_seqlens[i]+i_q] = torch.einsum('n h, n h v -> h v', attn_swa, v_i_swa) * g_swa_i.unsqueeze(-1)

    if head_first:
<<<<<<< HEAD
        o_slc = rearrange(o_slc, 'b t h d -> b h t d')
        o_swa = rearrange(o_swa, 'b t h d -> b h t d')

    return o_slc.to(dtype) + o_swa.to(dtype) if o_swa is not None else o_slc.to(dtype)
=======
        o = rearrange(o, 'b t h d -> b h t d')
    return o.to(dtype)


def naive_nsa_simple(
    q: torch.Tensor,
    k: torch.Tensor,
    v: torch.Tensor,
    block_indices: torch.LongTensor,
    block_counts: torch.LongTensor,
    block_size: int = 64,
) -> torch.Tensor:
    r"""
    Args:
        q (torch.Tensor):
            queries of shape `[B, T, HQ, K]` if `head_first=False` else `[B, HQ, T, K]`.
        k (torch.Tensor):
            keys of shape `[B, T, H, K]` if `head_first=False` else `[B, H, T, K]`.
            GQA is enforced here. The ratio of query heads (HQ) to key/value heads (H) must be a power of 2 and >=16.
        v (torch.Tensor):
            values of shape `[B, T, H, V]` if `head_first=False` else `[B, H, T, V]`.
        block_indices (torch.LongTensor):
            Block indices of shape `[B, T, H, S]` if `head_first=False` else `[B, H, T, S]`.
            `S` is the maximum number of selected blocks for each query token, which is set to 16 in the paper.
        block_counts (torch.LongTensor):
            Block counts of shape `[B, T, H]` if `head_first=False` else `[B, H, T]`.
        block_size (int):
            Selected block size. Default: 64.

    Returns:
        o (torch.Tensor):
            Outputs of shape `[B, T, HQ, V]` if `head_first=False` else `[B, HQ, T, V]`.
    """
    scale = k.shape[-1]**-0.5

    dtype = q.dtype
    HQ = q.shape[2]
    H = k.shape[2]
    D = k.shape[-1]
    G = HQ // H
    BS = block_size
    S = block_indices.shape[-1]
    SELECTED_BLOCKS_SIZE = S * BS
    k, v, block_indices = (repeat(x, 'b t h d -> b t (h g) d', g=G) for x in (k, v, block_indices))
    block_counts = repeat(block_counts, 'b t h -> b t (h g)', g=G)
    c = torch.arange(S).repeat_interleave(BS).unsqueeze(1).expand(-1, q.shape[2]).to(q.device)
    q, k, v = map(lambda x: x.float(), (q, k, v))
    o = torch.zeros_like(v)
    B, T = q.shape[:2]

    for i in range(B):
        q_b, k_b, v_b, i_b, s_b = q[i], k[i], v[i], block_indices[i], block_counts[i]
        # [T, HQ, S, BS] -> [T, HQ, S*BS]
        i_b = i_b.unsqueeze(-1) * BS + i_b.new_tensor(range(BS))
        # [T, HQ, S*BS] -> [T, S*BS, HQ]
        i_b = i_b.view(T, block_indices.shape[2], -1).transpose(1, 2)
        for i_q in range(T):
            # [HQ, D]
            q_i = q_b[i_q] * scale
            # [S*BS, HQ] -> represents selected blocks for each query token
            i_i = i_b[i_q]
            # [HQ] -> represents the number of selected blocks for each query token
            s_i = s_b[i_q]

            k_i = torch.zeros((S * BS, HQ, D), device=k_b.device, dtype=k_b.dtype)
            v_i = torch.zeros((S * BS, HQ, D), device=v_b.device, dtype=v_b.dtype)

            for h in range(HQ):
                for t in range(SELECTED_BLOCKS_SIZE):
                    selected_block_index = i_i[t, h]
                    k_i[t, h] = k_b[selected_block_index, h, :]
                    v_i[t, h] = v_b[selected_block_index, h, :]

            # [S*BS, HQ]
            attn = torch.einsum('h d, n h d -> n h', q_i, k_i)
            attn = attn.masked_fill((i_i > i_q) | (c >= s_i), float('-inf'))
            attn = torch.softmax(attn, dim=0)
            o[i, i_q] = torch.einsum('n h, n h v -> h v', attn, v_i)

    return o.to(dtype)

>>>>>>> 792d5d03

def naive_nsa_simple_inference(
    q: torch.Tensor,
    k: torch.Tensor,
    v: torch.Tensor,
    block_indices: torch.LongTensor,
    block_counts: torch.LongTensor,
    block_size: int = 64,
) -> torch.Tensor:
    r"""
    Args:
        q (torch.Tensor):
            queries of shape `[B, 1, HQ, K]` if `head_first=False` else `[B, HQ, T, K]`.
        k (torch.Tensor):
            keys of shape `[B, T, H, K]` if `head_first=False` else `[B, H, T, K]`.
            GQA is enforced here. The ratio of query heads (HQ) to key/value heads (H) must be a power of 2 and >=16.
        v (torch.Tensor):
            values of shape `[B, T, H, V]` if `head_first=False` else `[B, H, T, V]`.
        block_indices (torch.LongTensor):
            Block indices of shape `[B, 1, H, S]` if `head_first=False` else `[B, H, T, S]`.
            `S` is the maximum number of selected blocks for each query token, which is set to 16 in the paper.
        block_counts (torch.LongTensor):
            Block counts of shape `[B, 1, H]` if `head_first=False` else `[B, H, T]`.
        block_size (int):
            Selected block size. Default: 64.

    Returns:
        o (torch.Tensor):
            Outputs of shape `[B, 1, HQ, V]` if `head_first=False` else `[B, HQ, T, V]`.
    """
    scale = k.shape[-1]**-0.5

    dtype = q.dtype
    HQ = q.shape[2]
    H = k.shape[2]
    D = k.shape[-1]
    G = HQ // H
    BS = block_size
    S = block_indices.shape[-1]
    SELECTED_BLOCKS_SIZE = S * BS
    k, v, block_indices = (repeat(x, 'b t h d -> b t (h g) d', g=G) for x in (k, v, block_indices))
    block_counts = repeat(block_counts, 'b t h -> b t (h g)', g=G)
    c = torch.arange(S).repeat_interleave(BS).unsqueeze(1).expand(-1, q.shape[2]).to(q.device)
    q, k, v = map(lambda x: x.float(), (q, k, v))
    o = torch.zeros_like(q)
    B, T = q.shape[:2]

    for i in range(B):
        q_b, k_b, v_b, i_b, s_b = q[i], k[i], v[i], block_indices[i], block_counts[i]
        # [T, HQ, S, BS] -> [T, HQ, S*BS]
        i_b = i_b.unsqueeze(-1) * BS + i_b.new_tensor(range(BS))
        # [T, HQ, S*BS] -> [T, S*BS, HQ]
        i_b = i_b.view(T, block_indices.shape[2], -1).transpose(1, 2)

        # [HQ, D]
        q_i = q_b[0] * scale
        # [S*BS, HQ] -> represents selected blocks for each query token
        i_i = i_b[0]
        # [HQ] -> represents the number of selected blocks for each query token
        s_i = s_b[0]

        k_i = torch.zeros((S * BS, HQ, D), device=k_b.device, dtype=k_b.dtype)
        v_i = torch.zeros((S * BS, HQ, D), device=v_b.device, dtype=v_b.dtype)

        for h in range(HQ):
            for t in range(SELECTED_BLOCKS_SIZE):
                selected_block_index = i_i[t, h]
                k_i[t, h] = k_b[selected_block_index, h, :]
                v_i[t, h] = v_b[selected_block_index, h, :]

        # [S*BS, HQ]
        attn = torch.einsum('h d, n h d -> n h', q_i, k_i)
        attn = attn.masked_fill((c >= s_i), float('-inf'))
        attn = torch.softmax(attn, dim=0)
        o[i, 0] = torch.einsum('n h, n h v -> h v', attn, v_i)

    return o.to(dtype)<|MERGE_RESOLUTION|>--- conflicted
+++ resolved
@@ -146,13 +146,86 @@
                     o_swa[0][cu_seqlens[i]+i_q] = torch.einsum('n h, n h v -> h v', attn_swa, v_i_swa) * g_swa_i.unsqueeze(-1)
 
     if head_first:
-<<<<<<< HEAD
         o_slc = rearrange(o_slc, 'b t h d -> b h t d')
         o_swa = rearrange(o_swa, 'b t h d -> b h t d')
 
     return o_slc.to(dtype) + o_swa.to(dtype) if o_swa is not None else o_slc.to(dtype)
-=======
-        o = rearrange(o, 'b t h d -> b h t d')
+
+def naive_nsa_simple_inference(
+    q: torch.Tensor,
+    k: torch.Tensor,
+    v: torch.Tensor,
+    block_indices: torch.LongTensor,
+    block_counts: torch.LongTensor,
+    block_size: int = 64,
+) -> torch.Tensor:
+    r"""
+    Args:
+        q (torch.Tensor):
+            queries of shape `[B, 1, HQ, K]` if `head_first=False` else `[B, HQ, T, K]`.
+        k (torch.Tensor):
+            keys of shape `[B, T, H, K]` if `head_first=False` else `[B, H, T, K]`.
+            GQA is enforced here. The ratio of query heads (HQ) to key/value heads (H) must be a power of 2 and >=16.
+        v (torch.Tensor):
+            values of shape `[B, T, H, V]` if `head_first=False` else `[B, H, T, V]`.
+        block_indices (torch.LongTensor):
+            Block indices of shape `[B, 1, H, S]` if `head_first=False` else `[B, H, T, S]`.
+            `S` is the maximum number of selected blocks for each query token, which is set to 16 in the paper.
+        block_counts (torch.LongTensor):
+            Block counts of shape `[B, 1, H]` if `head_first=False` else `[B, H, T]`.
+        block_size (int):
+            Selected block size. Default: 64.
+
+    Returns:
+        o (torch.Tensor):
+            Outputs of shape `[B, 1, HQ, V]` if `head_first=False` else `[B, HQ, T, V]`.
+    """
+    scale = k.shape[-1]**-0.5
+
+    dtype = q.dtype
+    HQ = q.shape[2]
+    H = k.shape[2]
+    D = k.shape[-1]
+    G = HQ // H
+    BS = block_size
+    S = block_indices.shape[-1]
+    SELECTED_BLOCKS_SIZE = S * BS
+    k, v, block_indices = (repeat(x, 'b t h d -> b t (h g) d', g=G) for x in (k, v, block_indices))
+    block_counts = repeat(block_counts, 'b t h -> b t (h g)', g=G)
+    c = torch.arange(S).repeat_interleave(BS).unsqueeze(1).expand(-1, q.shape[2]).to(q.device)
+    q, k, v = map(lambda x: x.float(), (q, k, v))
+    o = torch.zeros_like(q)
+    B, T = q.shape[:2]
+
+    for i in range(B):
+        q_b, k_b, v_b, i_b, s_b = q[i], k[i], v[i], block_indices[i], block_counts[i]
+        # [T, HQ, S, BS] -> [T, HQ, S*BS]
+        i_b = i_b.unsqueeze(-1) * BS + i_b.new_tensor(range(BS))
+        # [T, HQ, S*BS] -> [T, S*BS, HQ]
+        i_b = i_b.view(T, block_indices.shape[2], -1).transpose(1, 2)
+
+        # [HQ, D]
+        q_i = q_b[0] * scale
+        # [S*BS, HQ] -> represents selected blocks for each query token
+        i_i = i_b[0]
+        # [HQ] -> represents the number of selected blocks for each query token
+        s_i = s_b[0]
+
+        k_i = torch.zeros((S * BS, HQ, D), device=k_b.device, dtype=k_b.dtype)
+        v_i = torch.zeros((S * BS, HQ, D), device=v_b.device, dtype=v_b.dtype)
+
+        for h in range(HQ):
+            for t in range(SELECTED_BLOCKS_SIZE):
+                selected_block_index = i_i[t, h]
+                k_i[t, h] = k_b[selected_block_index, h, :]
+                v_i[t, h] = v_b[selected_block_index, h, :]
+
+        # [S*BS, HQ]
+        attn = torch.einsum('h d, n h d -> n h', q_i, k_i)
+        attn = attn.masked_fill((c >= s_i), float('-inf'))
+        attn = torch.softmax(attn, dim=0)
+        o[i, 0] = torch.einsum('n h, n h v -> h v', attn, v_i)
+
     return o.to(dtype)
 
 
@@ -233,7 +306,6 @@
 
     return o.to(dtype)
 
->>>>>>> 792d5d03
 
 def naive_nsa_simple_inference(
     q: torch.Tensor,
