import torch
import torch.nn.functional as F
import tilelang
from tilelang.autotuner import *
import tilelang.language as T
from functools import partial

num_split = 4


@tilelang.jit(out_idx=[5])
def flashattn(batch, heads, seqlen_q, seqlen_kv, dim, is_causal, block_M, block_N):
    scale = (1.0 / dim) ** 0.5 * 1.44269504  # log2(e)
    shape_q = [batch, seqlen_q, heads, dim]
    shape_kv = [batch, seqlen_kv, heads, dim]
    part_shape = [batch, seqlen_q, heads, num_split, dim]
    dtype = T.float16
    accum_dtype = T.float32

    @T.prim_func
    def flashattn_mha_inference(
        Q: T.Tensor(shape_q, dtype),
        K: T.Tensor(shape_kv, dtype),
        V: T.Tensor(shape_kv, dtype),
        glse: T.Tensor([batch, heads, num_split, seqlen_q], dtype),
        Output_partial: T.Tensor(part_shape, dtype),  # [batch, seqlen_q, heads, num_split, dim]
        Output: T.Tensor(shape_q, dtype),
    ):
        # split
        with T.Kernel(T.ceildiv(seqlen_q, block_M), heads * batch, num_split, threads=128) as (bx, by, bz):
            Q_shared = T.alloc_shared([block_M, dim], dtype)
            K_shared = T.alloc_shared([block_N, dim], dtype)
            V_shared = T.alloc_shared([block_N, dim], dtype)
            O_shared = T.alloc_shared([block_M, dim], dtype)
            acc_s = T.alloc_fragment([block_M, block_N], accum_dtype)
            acc_s_cast = T.alloc_fragment([block_M, block_N], dtype)
            acc_o = T.alloc_fragment([block_M, dim], accum_dtype)
            scores_max = T.alloc_fragment([block_M], accum_dtype)
            scores_max_prev = T.alloc_fragment([block_M], accum_dtype)
            scores_scale = T.alloc_fragment([block_M], accum_dtype)
            scores_sum = T.alloc_fragment([block_M], accum_dtype)
            logsum = T.alloc_fragment([block_M], accum_dtype)

            mid = bx
            hid = by % heads
            bid = by // heads
            sid = bz

            # NOTE(wt): tma barrier has some problems with padded dimensions (seq_q here) currently
            # disable relevant tma copy and use SIMT as fallback for now
            T.copy(Q[bid, mid * block_M : (mid + 1) * block_M, hid, :], Q_shared, disable_tma=True)
            T.fill(acc_o, 0)
            T.fill(logsum, 0)
            T.fill(scores_max, -T.infinity(accum_dtype))

            # TODO: Handle causal split case
            loop_range = (
                T.min(T.ceildiv(seqlen_kv, block_N), T.ceildiv((mid + 1) * block_M, block_N))
                if is_causal
                else T.ceildiv((seqlen_kv // num_split), block_N)
            )

            for k in T.Pipelined(loop_range, num_stages=2):
                T.copy(
                    K[bid, (seqlen_kv // num_split) * sid + k * block_N : (seqlen_kv // num_split) * sid + (k + 1) * block_N, hid, :],
                    K_shared,
                )
                # TODO: Handle causal split case
                if is_causal:
                    for i, j in T.Parallel(block_M, block_N):
                        acc_s[i, j] = T.if_then_else(mid * block_M + i >= k * block_N + j, 0, -T.infinity(acc_s.dtype))
                else:
                    T.clear(acc_s)
                T.gemm(Q_shared, K_shared, acc_s, transpose_B=True, policy=T.GemmWarpPolicy.FullRow)

                T.copy(scores_max, scores_max_prev)
                T.fill(scores_max, -T.infinity(accum_dtype))
                T.reduce_max(acc_s, scores_max, dim=1, clear=False)
                for i in T.Parallel(block_M):
                    scores_max[i] = T.max(scores_max[i], scores_max_prev[i])
                # To do causal softmax, we need to set the scores_max to 0 if it is -inf
                # This process is called Check_inf in FlashAttention3 code, and it only need to be done
                # in the first ceil_div(kBlockM, kBlockN) steps.
                # for i in T.Parallel(block_M):
                #     scores_max[i] = T.if_then_else(scores_max[i] == -T.infinity(accum_dtype), 0, scores_max[i])
                for i in T.Parallel(block_M):
                    scores_scale[i] = T.exp2(scores_max_prev[i] * scale - scores_max[i] * scale)
                for i, j in T.Parallel(block_M, block_N):
                    # Instead of computing exp(x - max), we compute exp2(x * log_2(e) -
                    # max * log_2(e)) This allows the compiler to use the ffma
                    # instruction instead of fadd and fmul separately.
                    acc_s[i, j] = T.exp2(acc_s[i, j] * scale - scores_max[i] * scale)
                T.reduce_sum(acc_s, scores_sum, dim=1)
                for i in T.Parallel(block_M):
                    logsum[i] = logsum[i] * scores_scale[i] + scores_sum[i]
                T.copy(acc_s, acc_s_cast)

                for i, j in T.Parallel(block_M, dim):
                    acc_o[i, j] *= scores_scale[i]

                T.copy(
                    V[bid, (seqlen_kv // num_split) * sid + k * block_N : (seqlen_kv // num_split) * sid + (k + 1) * block_N, hid, :],
                    V_shared,
                )
                T.gemm(acc_s_cast, V_shared, acc_o, policy=T.GemmWarpPolicy.FullRow)

            for i, j in T.Parallel(block_M, dim):
                acc_o[i, j] /= logsum[i]
            for i in T.Parallel(block_M):
                logsum[i] = T.log2(logsum[i]) + scores_max[i] * scale
            T.copy(logsum, glse[bid, hid, sid, mid * block_M : (mid + 1) * block_M])
            T.copy(acc_o, O_shared)
            T.copy(O_shared, Output_partial[bid, mid * block_M : (mid + 1) * block_M, hid, sid, :], disable_tma=True)

        # combine
        with T.Kernel(T.ceildiv(seqlen_q, block_M), heads, batch, threads=128) as (bx, by, bz):
            po_local = T.alloc_fragment([block_M, dim], dtype)
            o_accum_local = T.alloc_fragment([block_M, dim], accum_dtype)
            o_shared = T.alloc_shared([block_M, dim], dtype)
            lse_local = T.alloc_fragment([num_split, block_M], dtype)
            lse_local_split = T.alloc_fragment([block_M], accum_dtype)
            lse_logsum_local = T.alloc_fragment([block_M], accum_dtype)
            lse_max_local = T.alloc_fragment([block_M], accum_dtype)
            scale_local = T.alloc_fragment([block_M], accum_dtype)

<<<<<<< HEAD
            T.annotate_layout(
                {
                    o_shared: tilelang.layout.make_swizzled_layout(o_shared),
                    po_shared: tilelang.layout.make_swizzled_layout(po_shared),
                }
            )

=======
>>>>>>> 09385e7d
            T.clear(lse_logsum_local)
            T.clear(o_accum_local)
            T.copy(
                glse[
                    bz,
                    by,
                    :,
                    bx * block_M : (bx + 1) * block_M,
                ],
                lse_local,
            )
            T.reduce_max(lse_local, lse_max_local, dim=0, clear=False)
            for k in T.Pipelined(num_split):
                T.copy(lse_local[k, :], lse_local_split)
                for i in T.Parallel(block_M):
                    lse_logsum_local[i] += T.exp2(lse_local_split[i] - lse_max_local[i])
            for i in T.Parallel(block_M):
                lse_logsum_local[i] = T.log2(lse_logsum_local[i]) + lse_max_local[i]
            for k in T.Pipelined(num_split, num_stages=2):
                T.copy(Output_partial[bz, bx * block_M : (bx + 1) * block_M, by, k, :], po_local)
                for i in T.Parallel(block_M):
                    lse_local_split[i] = lse_local[k, i]
                for i in T.Parallel(block_M):
                    scale_local[i] = T.exp2(lse_local_split[i] - lse_logsum_local[i])
                for i, j in T.Parallel(block_M, dim):
                    o_accum_local[i, j] += po_local[i, j] * scale_local[i]
            T.copy(o_accum_local, o_shared)
            T.copy(o_shared, Output[bz, bx * block_M : (bx + 1) * block_M, by, :], disable_tma=True)

    return flashattn_mha_inference


def ref_program(Q, K, V, glse, Output_partial, causal):
    assert causal is False
    dim = Q.size(-1)
    scores = torch.einsum("bqhd,bkhd->bhqk", Q, K)
    scores = scores / torch.sqrt(torch.tensor(dim, dtype=scores.dtype))
    attention_weights = F.softmax(scores, dim=-1)
    output = torch.einsum("bhqk,bkhd->bqhd", attention_weights, V)
    return output


def reduce_ref(Q, K, V, glse, Output_partial, causal):
    o = torch.empty_like(Output_partial[:, :, :, 0, :]).fill_(0)
    lse_logsum = torch.empty_like(glse[:, :, 0, :]).fill_(0)  # [batch, seqlen_q, heads]
    lse_max = glse.max(dim=2, keepdim=False).values
    for ks in range(num_split):
        lse = glse[:, :, ks, :]
        lse_logsum += torch.exp2(lse - lse_max)
    lse_logsum = torch.log2(lse_logsum) + lse_max
    for ks in range(num_split):
        lse = glse[:, :, ks, :]
        scale = torch.exp2(lse - lse_logsum)  # [batch, heads, seqlen_q]
        o += Output_partial[:, :, :, ks, :] * scale[:, :, :, None].transpose(1, 2)
    return o.to(torch.float16)


def flash_split_ref(Q, K, V, causal):
    # [batch, seqlen_q, heads, dim]
    batch = Q.size(0)
    block_M = Q.size(1)
    nheads = Q.size(2)
    dim = Q.size(3)
    block_N = 128
    seqlen_kv = K.size(1)

    scale = (1.0 / dim) ** 0.5 * 1.44269504  # log2(e)
    acc_s = torch.empty((batch, nheads, block_M, block_N), device="cuda", dtype=torch.float)
    acc_s_cast = torch.empty((batch, nheads, block_M, block_N), device="cuda", dtype=torch.float16)
    acc_o = torch.empty((batch, block_M, nheads, dim), device="cuda", dtype=torch.float)
    scores_max = torch.empty((batch, nheads, block_M), device="cuda", dtype=torch.float)
    scores_max_prev = torch.empty((batch, nheads, block_M), device="cuda", dtype=torch.float)
    scores_scale = torch.empty((batch, nheads, block_M), device="cuda", dtype=torch.float)
    scores_sum = torch.empty((batch, nheads, block_M), device="cuda", dtype=torch.float)
    logsum = torch.empty((batch, nheads, block_M), device="cuda", dtype=torch.float)
    gacc_o = torch.empty((num_split, batch, block_M, nheads, dim), device="cuda", dtype=torch.float)
    glogsum = torch.empty((num_split, batch, nheads, block_M), device="cuda", dtype=torch.float)

    Q_ = Q * scale

    for ks in range(num_split):
        acc_o.fill_(0)
        logsum.fill_(0)
        scores_max.fill_(float("-inf"))
        scores_max_prev.fill_(float("-inf"))
        for i in range(int((seqlen_kv // num_split) / block_N)):
            acc_s.fill_(0)
            acc_s = torch.einsum(
                "bqhd,bkhd->bhqk",
                Q_,
                K[:, (seqlen_kv // num_split) * ks + i * block_N : (seqlen_kv // num_split) * ks + (i + 1) * block_N, :, :],
            )  # [batch, seqlen, nheads, block_N]
            scores_max_prev = scores_max
            scores_max = acc_s.max(dim=-1, keepdim=False).values  # [blockM]
            scores_scale = torch.exp2(scores_max_prev - scores_max)
            acc_o *= scores_scale[:, :, :, None].transpose(1, 2)
            acc_s = torch.exp2(acc_s - scores_max[:, :, :, None])
            acc_s_cast = acc_s.to(torch.float16)
            acc_o += torch.einsum(
                "bhqk,bkhd->bqhd",
                acc_s_cast,
                V[:, (seqlen_kv // num_split) * ks + i * block_N : (seqlen_kv // num_split) * ks + (i + 1) * block_N, :, :],
            )
            scores_sum = acc_s.sum(dim=-1, keepdim=False)
            logsum = logsum * scores_scale + scores_sum
        acc_o /= logsum[:, :, :, None].transpose(1, 2)
        logsum = torch.log2(logsum) + scores_max
        gacc_o[ks, :, :, :, :] = acc_o
        glogsum[ks, :, :, :] = logsum

    return glogsum.to(torch.float16).permute(1, 2, 0, 3), gacc_o.to(torch.float16).permute(1, 2, 3, 0, 4)


def main(BATCH=1, H=32, Q_CTX=128, KV_CTX=8192, D_HEAD=128, causal=False):
    flops_per_matmul = 2.0 * BATCH * H * Q_CTX * KV_CTX * D_HEAD
    total_flops = 2 * flops_per_matmul
    if causal:
        total_flops *= 0.5
    BLOCK_M = 128
    BLOCK_N = 64  # if D_HEAD <= 128 else 32
    kernel = flashattn(BATCH, H, Q_CTX, KV_CTX, D_HEAD, causal, BLOCK_M, BLOCK_N)
    ref_fn = partial(ref_program, causal=causal)
    profiler = kernel.get_profiler(tensor_supply_type=tilelang.TensorSupplyType.Normal)
    profiler.assert_allclose(ref_fn, rtol=0.01, atol=0.01)
    print("All checks passed!")

    latency = profiler.do_bench(ref_fn, warmup=500)
    print("{:.2f} ms".format(latency))
    print("{:.2f} TFlops".format(total_flops / latency * 1e-9))
    latency = profiler.do_bench(n_warmup=10, n_repeat=10)
    print("{:.4f} ms".format(latency))
    print("{:.2f} TFlops".format(total_flops / latency * 1e-9))


def run_regression_perf(BATCH=1, H=32, Q_CTX=128, KV_CTX=8192, D_HEAD=128, causal=False):
    BLOCK_M = 128
    BLOCK_N = 64
    kernel = flashattn(BATCH, H, Q_CTX, KV_CTX, D_HEAD, causal, BLOCK_M, BLOCK_N)
    profiler = kernel.get_profiler(tensor_supply_type=tilelang.TensorSupplyType.Normal)
    return profiler.do_bench(n_warmup=10, n_repeat=10, backend="cupti")


if __name__ == "__main__":
    main()<|MERGE_RESOLUTION|>--- conflicted
+++ resolved
@@ -123,16 +123,6 @@
             lse_max_local = T.alloc_fragment([block_M], accum_dtype)
             scale_local = T.alloc_fragment([block_M], accum_dtype)
 
-<<<<<<< HEAD
-            T.annotate_layout(
-                {
-                    o_shared: tilelang.layout.make_swizzled_layout(o_shared),
-                    po_shared: tilelang.layout.make_swizzled_layout(po_shared),
-                }
-            )
-
-=======
->>>>>>> 09385e7d
             T.clear(lse_logsum_local)
             T.clear(o_accum_local)
             T.copy(
