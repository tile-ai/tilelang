# Copyright (c) Tile-AI Corporation.
# Licensed under the MIT License.
import argparse
import torch
import itertools
import tilelang as tl
import tilelang.language as T
from tilelang.carver.template import MatmulTemplate
from tilelang.carver.arch import CUDA
from tilelang.carver.roller.rasterization import NoRasterization


def ref_program(A, B, C):
    C += A @ B.T


def get_configs(M, N, K, with_roller=False):
    if with_roller:
        arch = CUDA("cuda")
        topk = 10
        carve_template = MatmulTemplate(
            M=M,
            N=N,
            K=K,
            in_dtype="float16",
            out_dtype="float16",
            accum_dtype="float",
        ).with_arch(arch)

        func = carve_template.equivalent_function()
        assert func is not None, "Function is None"
        roller_hints = carve_template.recommend_hints(topk=topk)
        if roller_hints is None:
            raise ValueError("No Roller Hints Found for TensorCore Scheduling")
        configs = []
        for hint in roller_hints:
            config = {}
            block_m, block_n = hint.block
            warp_m, warp_n = hint.warp
            # block_rows, block_cols represents warp partitioning
            block_rows, block_cols = block_m // warp_m, block_n // warp_n
            config["block_M"] = block_m
            config["block_N"] = block_n
            config["block_K"] = hint.rstep[0]
            config["num_stages"] = hint.pipeline_stage
            config["thread_num"] = block_rows * block_cols * 32
            config["enable_rasteration"] = hint.rasterization_plan is not NoRasterization
            configs.append(config)
        for config in configs:
            print(config)
    else:
        block_M = [64, 128, 256]
        block_N = [64, 128, 256]
        block_K = [32, 64]
        num_stages = [0, 1, 2, 3]
        thread_num = [128, 256]
        enable_rasterization = [True, False]
        _configs = list(
            itertools.product(
                block_M,
                block_N,
                block_K,
                num_stages,
                thread_num,
                enable_rasterization,
            ))

        configs = [
            {
                "block_M": c[0],
                "block_N": c[1],
                "block_K": c[2],
                "num_stages": c[3],
                "thread_num": c[4],
                "enable_rasteration": c[5],  # keep param name for backward-compat
            } for c in _configs
        ]
    return configs


def get_best_config(M, N, K, with_roller=False):
<<<<<<< HEAD

    @autotune(
        configs=get_configs(M, N, K, with_roller),
        keys=[
            "block_M",
            "block_N",
            "block_K",
            "num_stages",
            "thread_num",
            "enable_rasteration",
        ],
        warmup=3,
        rep=20,
    )
    @jit(
        out_idx=[-1],
        supply_type=tl.TensorSupplyType.Integer,
        ref_prog=ref_program,
        skip_check=False,
        profiler="auto",
        target="auto",
    )
    def kernel(
        block_M=None,
        block_N=None,
        block_K=None,
        num_stages=None,
        thread_num=None,
        enable_rasteration=None,
    ):
        dtype = "float16"
        accum_dtype = "float"

        @T.prim_func
        def main(
                A: T.Buffer((M, K), dtype),
                B: T.Buffer((N, K), dtype),
                C: T.Buffer((M, N), dtype),
        ):
            with T.Kernel(
                    T.ceildiv(N, block_N), T.ceildiv(M, block_M), threads=thread_num) as (bx, by):
                A_shared = T.alloc_shared((block_M, block_K), dtype)
                B_shared = T.alloc_shared((block_N, block_K), dtype)
                C_local = T.alloc_fragment((block_M, block_N), accum_dtype)
                C_shared = T.alloc_shared((block_M, block_N), dtype)
                T.use_swizzle(panel_size=10, enable=enable_rasteration)
                T.clear(C_local)
                for k in T.Pipelined(T.ceildiv(K, block_K), num_stages=num_stages):
                    T.copy(A[by * block_M, k * block_K], A_shared)
                    T.copy(B[bx * block_N, k * block_K], B_shared)
                    T.gemm(
                        A_shared,
                        B_shared,
                        C_local,
                        transpose_B=True,
                    )
                T.copy(C_local, C_shared)
                T.copy(C_shared, C[by * block_M, bx * block_N])

        return main

=======
>>>>>>> a43ebda1
    return kernel()


def matmul(M,
           N,
           K,
           block_M,
           block_N,
           block_K,
           num_stages,
           thread_num,
           enable_rasteration,
           dtype="float16",
           accum_dtype="float"):

    @T.prim_func
    def main(
            A: T.Buffer((M, K), dtype),
            B: T.Buffer((N, K), dtype),
            C: T.Buffer((M, N), dtype),
    ):
        with T.Kernel(T.ceildiv(N, block_N), T.ceildiv(M, block_M), threads=thread_num) as (bx, by):
            A_shared = T.alloc_shared((block_M, block_K), dtype)
            B_shared = T.alloc_shared((block_N, block_K), dtype)
            C_local = T.alloc_fragment((block_M, block_N), accum_dtype)
            C_shared = T.alloc_shared((block_M, block_N), dtype)
            T.use_swizzle(panel_size=10, enable=enable_rasteration)
            T.clear(C_local)
            for k in T.Pipelined(T.ceildiv(K, block_K), num_stages=num_stages):
                T.copy(A[by * block_M, k * block_K], A_shared)
                T.copy(B[bx * block_N, k * block_K], B_shared)
                T.gemm(
                    A_shared,
                    B_shared,
                    C_local,
                    transpose_B=True,
                )
            T.copy(C_local, C_shared)
            T.copy(C_shared, C[by * block_M, bx * block_N])

    return main

    return kernel()


if __name__ == "__main__":
    parser = argparse.ArgumentParser(description="Autotuned MatMul Benchmark")
    parser.add_argument("--m", type=int, default=1024, help="Matrix dimension M")
    parser.add_argument("--n", type=int, default=1024, help="Matrix dimension N")
    parser.add_argument("--k", type=int, default=1024, help="Matrix dimension K")
    parser.add_argument(
        "--use_autotune",
        action="store_true",
        default=True,
        help="Whether to use autotune for matmul configs")
    parser.add_argument(
        "--with_roller",
        action="store_true",
        default=True,
        help="Whether to enable BitBLAS roller for search space")
    args = parser.parse_args()
    M, N, K = args.m, args.n, args.k
    a = torch.randn(M, K).cuda().half()
    b = torch.randn(N, K).cuda().half()
    c = torch.zeros(M, N).cuda().half()
    configs = []
    use_autotune = args.use_autotune
    with_roller = args.with_roller
    if use_autotune:
        best_latency, best_config, ref_latency = get_best_config(M, N, K, with_roller)
        func = matmul(M, N, K, *best_config)
    else:
        func = matmul(M, N, K, 128, 128, 32, 3, 128, True)

    # print(func)
    kernel = tl.compile(func, out_idx=-1)
    out_c = kernel(a, b)
    ref_c = a @ b.T + c
    torch.testing.assert_close(out_c, ref_c, rtol=1e-2, atol=1e-2)
    # print(kernel.get_kernel_source())<|MERGE_RESOLUTION|>--- conflicted
+++ resolved
@@ -79,8 +79,6 @@
 
 
 def get_best_config(M, N, K, with_roller=False):
-<<<<<<< HEAD
-
     @autotune(
         configs=get_configs(M, N, K, with_roller),
         keys=[
@@ -140,9 +138,6 @@
                 T.copy(C_shared, C[by * block_M, bx * block_N])
 
         return main
-
-=======
->>>>>>> a43ebda1
     return kernel()
 
 
