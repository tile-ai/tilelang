--- conflicted
+++ resolved
@@ -31,11 +31,6 @@
     - name: Create / ensure virtual environment
       if: steps.cache-venv.outputs.cache-hit != 'true'
       run: |
-<<<<<<< HEAD
-        source tilelang_ci/bin/activate
-        python -m pip install --upgrade pip --no-user
-        if [ -f requirements-dev.txt ]; then python -m pip install -r requirements-dev.txt --no-user; fi
-=======
         python -m venv ${{ env.VENV_DIR }}
         source ${{ env.VENV_DIR }}/bin/activate
         python -m pip install --upgrade pip --no-user
@@ -44,7 +39,6 @@
             python -m pip install -r requirements-test.txt --no-user
         fi
         python -m pip install . --no-user
->>>>>>> c12eb181
 
     - name: Update submodules recursively
       run: git submodule update --init --recursive
@@ -79,11 +73,6 @@
     - name: Create / ensure virtual environment
       if: steps.cache-venv.outputs.cache-hit != 'true'
       run: |
-<<<<<<< HEAD
-        source tilelang_ci/bin/activate
-        python -m pip install --upgrade pip --no-user
-        if [ -f requirements-test.txt ]; then PIP_NO_BUILD_ISOLATION=1 python -m pip install -r requirements-test.txt --no-user; fi
-=======
         python -m venv ${{ env.VENV_DIR }}
         source ${{ env.VENV_DIR }}/bin/activate
         python -m pip install --upgrade pip --no-user
@@ -92,7 +81,6 @@
             python -m pip install -r requirements-test.txt --no-user
         fi
         python -m pip install . --no-user
->>>>>>> c12eb181
 
     - name: Install project in wheel mode
       run: |
