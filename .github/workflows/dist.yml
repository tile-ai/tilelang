name: Dist
on:
  schedule:
    # gemini said this is 6:00 china time
    - cron: "0 22 * * *"
  pull_request:
    types:
      - opened
      - synchronize
      - reopened
      - ready_for_review
    paths:
      - setup.py
      - setup.cfg
      - pyproject.toml
      - MANIFEST.in
      - CMakeLists.txt
      - version_provider.py
      - .github/workflows/dist.yml
  release:
    types:
      - published

permissions:
  contents: read

concurrency:
  group: "${{ github.workflow }}-${{ github.ref }}"
  cancel-in-progress: true

env:
  PYTHONDEVMODE: "1"
  PYTHONUNBUFFERED: "1"
  COLUMNS: "100"
  FORCE_COLOR: "1"
  CLICOLOR_FORCE: "1"

jobs:
  build-sdist:
    name: Build SDist
    if: |
      github.repository_owner == 'tile-ai' &&
      (github.event_name != 'pull_request' || !github.event.pull_request.draft)
    runs-on: macos-latest
    timeout-minutes: 30
    env:
      # NO_VERSION_LABEL disables embedding the toolchain / git commit hash in version metadata.
      # Otherwise, the version of the SDist has a git hash suffix (e.g., 0.1.0+gitabcdef12),
      # but the package built from the SDist has no way to get the git hash (it is not a git repo),
      # leading to inconsistent versions between SDist and built packages (+gitabcdef12 vs. +gitunknown).
      NO_VERSION_LABEL: 'OFF'

    steps:
      - name: Checkout repository
        uses: actions/checkout@v5
        with:
          fetch-depth: 1
          submodules: recursive

      - name: Setup Python and uv with caching
        id: setup-uv
        uses: astral-sh/setup-uv@v7
        with:
          python-version: "3.12"
          activate-environment: true

      - name: Build SDist
        run: |
          uv run --no-project --with=build -m -- build --sdist --outdir=dist

      - name: Setup ccache
        uses: hendrikmuhs/ccache-action@v1
        with:
          create-symlink: true
          key: ccache-${{ runner.os }}-${{ runner.arch }}
          evict-old-files: "7d"

      - name: Test SDist buildable
        run: |
          TEMP_DIR="$(mktemp -d -t tilelang-sdist-test)"
          cp -r dist "${TEMP_DIR}/dist"
          uv venv --seed "${TEMP_DIR}/venv"
          source "${TEMP_DIR}/venv/bin/activate"
          cd "${TEMP_DIR}"
          python3 -m pip install --upgrade pip setuptools wheel
          python3 -m pip install -v dist/*.tar.gz
          python3 -c "import tilelang; print(tilelang.__version__)"

      - name: Upload SDist
        # Not PR to save artifact storage, as SDist is only needed for releases.
<<<<<<< HEAD
        if: github.event_name != 'pull_request' || contains(github.event.pull_request.title, '[Release]')
        uses: actions/upload-artifact@v4
=======
        if: github.event_name != 'pull_request'
        uses: actions/upload-artifact@v5
>>>>>>> 778b97dc
        with:
          name: sdist
          path: dist/*.tar.gz
          if-no-files-found: error

  build-wheels:
    name: Build wheels for Python ${{ matrix.python-version }} on ${{ matrix.target.runner }} with ${{ matrix.target.toolkit }}
    if: |
      github.repository_owner == 'tile-ai' &&
      (github.event_name != 'pull_request' || !github.event.pull_request.draft)
    strategy:
      matrix:
        target:
          - { runner: ubuntu-latest, toolkit: "CUDA-12.1" }
          - { runner: ubuntu-24.04-arm, toolkit: "CUDA-12.8" }
          - { runner: macos-latest, toolkit: "Metal" }
        python-version:
          # Wheels are built with Python 3.8 Limited API, they should work with all Python >= 3.8.
          # Only build wheels against Python 3.8 Limited API to save CI resources.
          # FIXME: Here we use Python 3.9 because our dependency `apache-tvm-ffi` claims to support
          #        Python 3.8 but it depends on a version of `ml-dtypes` that requires Python >= 3.9.
          - "3.9"
      fail-fast: false
    timeout-minutes: 120
    runs-on: ${{ matrix.target.runner }}
    env:
      NO_VERSION_LABEL: ${{ github.event_name == 'release' && 'OFF' || 'ON' }}

    steps:
      - name: Checkout repository
        uses: actions/checkout@v5
        with:
          fetch-depth: 1
          submodules: recursive

      # NB: CIBW builds wheels in containers on Linux
      - name: Setup ccache (macOS only)
        if: runner.os == 'macOS'
        uses: hendrikmuhs/ccache-action@v1
        with:
          create-symlink: true
          key: ccache-${{ runner.os }}-${{ runner.arch }}-${{ matrix.python-version }}-${{ matrix.target.toolkit }}
          evict-old-files: "7d"

      - name: Set CIBW_BUILD
        run: |
          PYTHON_VERSION="${{ matrix.python-version }}"
          PYTHON_VERSION_MAJMIN="$(echo "${PYTHON_VERSION}" | cut -d '.' -f-2)"
          PYTHON_VERSION_MAJMIN_NODOT="${PYTHON_VERSION_MAJMIN//./}"
          echo "CIBW_BUILD=cp${PYTHON_VERSION_MAJMIN_NODOT}-*" | tee -a "${GITHUB_ENV}"

          if [[ "${{ matrix.target.toolkit }}" == *"CUDA"* ]]; then
            CUDA_VERSION="${{ matrix.target.toolkit }}"
            CUDA_VERSION="${CUDA_VERSION#CUDA-}"
            echo "CUDA_VERSION=${CUDA_VERSION}" | tee -a "${GITHUB_ENV}"
          fi

      - name: Build wheels
        uses: pypa/cibuildwheel@v3.2
        with:
          package-dir: .
          output-dir: wheelhouse
          config-file: "{package}/pyproject.toml"

      - name: Upload wheels
        # Not PR to save artifact storage, as wheels are only needed for releases.
        if: github.event_name != 'pull_request' || contains(github.event.pull_request.title, '[Release]')
        uses: actions/upload-artifact@v5
        with:
          name: wheels-${{ matrix.python-version }}-${{ runner.os }}-${{ runner.arch }}-${{ matrix.target.toolkit }}
          path: wheelhouse/*.whl
          if-no-files-found: error

  list-artifacts:
    name: List artifacts
    # Not PR to save artifact storage, as artifacts are only needed for releases.
    if: github.event_name != 'pull_request' || contains(github.event.pull_request.title, '[Release]')
    runs-on: ubuntu-latest
    needs: [build-sdist, build-wheels]
    timeout-minutes: 15
    steps:
      - name: Download built SDist
        uses: actions/download-artifact@v6
        with:
          # unpacks default artifact into dist/
          # if `name: artifact` is omitted, the action will create extra parent dir
          name: sdist
          path: dist

      - name: Download built wheels
        uses: actions/download-artifact@v6
        with:
          pattern: wheels-*
          path: dist
          merge-multiple: true

      - name: List distributions
        run: ls -lh dist/*

      - name: Upload artifacts
        uses: actions/upload-artifact@v5
        with:
          name: artifacts
          path: dist/*
          if-no-files-found: error<|MERGE_RESOLUTION|>--- conflicted
+++ resolved
@@ -88,13 +88,8 @@
 
       - name: Upload SDist
         # Not PR to save artifact storage, as SDist is only needed for releases.
-<<<<<<< HEAD
         if: github.event_name != 'pull_request' || contains(github.event.pull_request.title, '[Release]')
-        uses: actions/upload-artifact@v4
-=======
-        if: github.event_name != 'pull_request'
         uses: actions/upload-artifact@v5
->>>>>>> 778b97dc
         with:
           name: sdist
           path: dist/*.tar.gz
