--- conflicted
+++ resolved
@@ -44,16 +44,11 @@
     runs-on: macos-latest
     timeout-minutes: 30
     env:
-<<<<<<< HEAD
-      NO_VERSION_LABEL: 'ON'
-      # NO_GIT_VERSION disables embedding the git commit hash in version metadata.
-=======
-      # NO_VERSION_LABEL disables embedding the toolchain / git commit hash in version metadata.
->>>>>>> 354e9aff
+      # `NO_VERSION_LABEL=ON` disables embedding the toolchain / git commit hash in version metadata.
       # Otherwise, the version of the SDist has a git hash suffix (e.g., 0.1.0+gitabcdef12),
       # but the package built from the SDist has no way to get the git hash (it is not a git repo),
       # leading to inconsistent versions between SDist and built packages (+gitabcdef12 vs. +gitunknown).
-      NO_VERSION_LABEL: 'OFF'
+      NO_VERSION_LABEL: 'ON'
 
     steps:
       - name: Checkout repository
