--- conflicted
+++ resolved
@@ -189,14 +189,9 @@
     }
     auto s_range = shared_range[s_range_idx++];
     ICHECK(StructuralEqual()(g_range->extent, s_range->extent))
-<<<<<<< HEAD
-        << "global_range[" << i << "] is illegal, global_range[" << i
-        << "] = " << g_range->extent << ", shared_range[" << s_range_idx
-=======
         << global_tensor->name << "[" << i << "] is illegal, "
         << global_tensor->name << "[" << i << "] = " << g_range->extent << ", "
         << shared_tensor->name << "[" << s_range_idx
->>>>>>> 78ee1635
         << "] = " << s_range->extent;
   }
 
