--- conflicted
+++ resolved
@@ -863,24 +863,16 @@
   } else if (TargetIsCDNA(T.target)) {
     ICHECK(c_.scope() == "local.fragment")
         << "CDNA gemm (FMMA) only supports C in local.fragment scope, got "
-<<<<<<< HEAD
-        << C.scope();
+        << c_.scope();
     if (TargetIsDCU(T.target)) {
       auto fragment =
-          makeGemmFragmentCDCU(M, N, M / warp_m, N / warp_n, C->dtype.bits());
-      results.Set(C, fragment->BindThreadRange(thread_range));
+          makeGemmFragmentCDCU(m_, n_, m_ / warp_m, n_ / warp_n, c_->dtype.bits());
+      results.Set(c_, fragment->BindThreadRange(thread_range));
     } else {
       auto fragment =
-          makeGemmFragmentCCDNA(M, N, M / warp_m, N / warp_n, C->dtype.bits());
-      results.Set(C, fragment->BindThreadRange(thread_range));
-    }
-=======
-        << c_.scope();
-    auto fragment = makeGemmFragmentCCDNA(m_, n_, m_ / warp_m, n_ / warp_n,
-                                          c_->dtype.bits());
-    results.Set(c_, fragment->BindThreadRange(thread_range));
->>>>>>> 5eb30a4f
-
+          makeGemmFragmentCCDNA(m_, n_, m_ / warp_m, n_ / warp_n, c_->dtype.bits());
+      results.Set(c_, fragment->BindThreadRange(thread_range));
+    }
     if (a_.scope() == "shared" || a_.scope() == "shared.dyn") {
       int dim_A = a_->shape.size();
       auto shared_layout = makeGemmABLayoutCDNA(
