/*!
 * \file tl/op/gemm_sp.cc
 *
 * Define gemm_sp operator.
 */

#include "gemm_sp.h"

#include <tvm/tir/builtin.h>
#include <tvm/tir/op.h>
#include <tvm/tir/op_attr_types.h>
#include <tvm/tir/transform.h>

#include "../target/utils.h"
#include "builtin.h"
#include "gemm.h"

namespace tvm {
namespace tl {

std::pair<int, int> GemmSPWarpPolicyNode::ComputeWarpPartition(int M, int N,
                                                               int block_size,
                                                               Target target,
                                                               bool use_wgmma,
                                                               int bits) const {
  int num_warps = block_size / TargetGetWarpSize(target);

  auto [m_warp, n_warp] = GemmWarpPolicyNode::ComputeWarpPartition(
      M, N, block_size, target, use_wgmma ? GemmInst::kWGMMA : GemmInst::kMMA);

  // Special handling for gemm_sp when the tiling size is not a multiple
  // This should be consistent with shape check in gemm_sp_sm80.h
  int m_atom_size = bits == 16 ? 32 : 16;
  int n_atom_size = bits == 16 ? 32 : 16;
  static const char *err_msg =
      "Cannot arrange the warp shape to be a multiple of atom size, please "
      "reduce num threads or increase tiling size";
  if (TargetIsAmpere(target)) {
    int warp_shape_m = M / m_warp;
    int warp_shape_n = N / n_warp;
    if (warp_shape_m % m_atom_size) { // GemmWarpPolicy::kFullRow
      m_warp = M / m_atom_size;
      ICHECK(m_warp > 0) << err_msg;
      n_warp = num_warps / m_warp;
      warp_shape_n = N / n_warp;
      ICHECK(warp_shape_n % n_atom_size == 0) << err_msg;
    } else if (warp_shape_n % n_atom_size != 0) { // GemmWarpPolicy::kFullColumn
      n_warp = N / n_atom_size;
      ICHECK(n_warp > 0) << err_msg;
      m_warp = num_warps / n_warp;
      warp_shape_m = M / m_warp;
      ICHECK(warp_shape_m % m_atom_size == 0) << err_msg;
    }
    ICHECK(m_warp * n_warp == num_warps)
        << "m_warp * n_warp must equal num_warps, please report an issue when "
           "encounter this"
        << ", m_warp: " << m_warp << ", n_warp: " << n_warp << ", num_warps"
        << num_warps;
    this->m_warp = m_warp;
    this->n_warp = n_warp;
  }
  return {m_warp, n_warp};
}

/**
 * @brief Construct a GemmSP operator node from TL call arguments and a buffer
 * map.
 *
 * Parses the expected call argument tuple and fills an internal GemmSPNode:
 * - Buffers: A (args[0]), E (args[1]), B (args[2]), C (args[3]) are looked up
 * in vmap.
 * - Booleans: trans_A (args[4]), trans_B (args[5]).
 * - Dimensions: M (args[6]), N (args[7]), K (args[8]) as integers.
 * - Warp policy: policy (args[9]) mapped to GemmWarpPolicy.
 * - clear_accum: boolean flag (args[10]).
 * - Optional kPack (args[11]): must be 1 or 2 (checked via ICHECK).
 * - Optional wg_wait (args[12]): integer workgroup wait parameter.
 *
 * The populated GemmSPNode is stored in the instance's internal data_ pointer.
 *
 * @param args Positional TL call arguments in the above order.
 * @param vmap BufferMap mapping access pointers (from args) to Buffer objects.
 *
 * @note An ICHECK failure is raised if a provided kPack is not 1 or 2.
 */
GemmSP::GemmSP(Array<PrimExpr> args, BufferMap vmap) {
  ObjectPtr<GemmSPNode> node = tvm::ffi::make_object<GemmSPNode>();
  node->A = vmap[GetVarFromAccessPtr(args[0])];
  node->E = vmap[GetVarFromAccessPtr(args[1])];
  node->B = vmap[GetVarFromAccessPtr(args[2])];
  node->C = vmap[GetVarFromAccessPtr(args[3])];
  node->trans_A = args[4].as<Bool>().value();
  node->trans_B = args[5].as<Bool>().value();
  node->M = args[6].as<IntImm>().value()->value;
  node->N = args[7].as<IntImm>().value()->value;
  node->K = args[8].as<IntImm>().value()->value;
  node->policy = GemmSPWarpPolicy(args[9].as<IntImm>().value()->value);
  node->clear_accum = args[10].as<Bool>().value();
  if (args.size() > 11) {
    node->kPack = args[11].as<IntImm>().value()->value;
    if (node->kPack != 1 && node->kPack != 2) {
      ICHECK(false) << "kPack must be 1 or 2";
    }
  }
  if (args.size() > 12) {
    node->wg_wait = args[12].as<IntImm>().value()->value;
  }
  data_ = std::move(node);
}

/**
 * @brief Create a deep copy of this GemmSPNode wrapped as a TileOperator.
 *
 * Returns a new TileOperator that owns a copy of this node. The cloned node
 * duplicates all fields of the original; subsequent modifications to the
 * clone do not affect the original node.
 *
 * @return TileOperator A TileOperator holding a cloned GemmSPNode.
 */
TileOperator GemmSPNode::Clone() const {
  auto op = tvm::ffi::make_object<GemmSPNode>(*this);
  return GemmSP(op);
}

/**
 * @brief Lower this GemmSP node to a TL (tensile-like) intrinsic call.
 *
 * Constructs and returns an Evaluate statement containing a call to the
 * TL gemm_sp intrinsic that encodes this GEMM's template parameters
 * (M, N, K, warp partition, transposition flags, clear_accum, and optional
 * Hopper/WGMMA and wg_wait modifiers) and the remapped buffer access pointers.
 *
 * The function validates that A, B, and E reside in shared (or shared.dyn)
 * memory (ICHECK failures otherwise), computes the warp partition based on
 * the launch configuration and target, and emits a single tl::tl_gemm_sp call
 * with a string template describing the configuration.
 *
 * @param T Lowering context containing thread bounds, target, and optional
 *          buffer remapping used to obtain the final buffer AccessPtr
 *          arguments for the TL call.
 * @return Stmt An Evaluate wrapping the constructed tl::tl_gemm_sp call.
 */
Stmt GemmSPNode::Lower(const LowerArgs &T, arith::Analyzer *analyzer) const {
  int warp_size = 32;

  auto block_size = *as_const_int(T.thread_bounds->extent);
  bool maybe_wgmma = TargetIsHopper(T.target) && (this->M >= 64) &&
                     (block_size / warp_size % 4 == 0);

  auto [warp_m, warp_n] = policy->ComputeWarpPartition(
      M, N, block_size, T.target, maybe_wgmma, A->dtype.bits());

  std::stringstream ss;
  std::string op_name = "tl::gemm_sp_ss";
  ICHECK((A.scope() == "shared" || A.scope() == "shared.dyn") &&
         (B.scope() == "shared" || B.scope() == "shared.dyn"))
      << "Only support shared.dyn scope for A and B, but received " << A.scope()
      << " and " << B.scope();
  ICHECK((E.scope() == "shared" || E.scope() == "shared.dyn"))
      << "Only support shared.dyn scope for E as copy from smem to rmem are "
         "delegated to cute implementation, found "
      << E.scope();
  ss << op_name << "<" << M << ", " << N << ", " << K << ", ";
  ss << warp_m << ", " << warp_n << ", ";
  ss << trans_A << ", " << trans_B;
  ss << ", " << clear_accum;
  if (TargetIsHopper(T.target)) {
    ss << ", " << (maybe_wgmma ? "true" : "false");
  }
  if (wg_wait != 0) {
    ss << ", " << wg_wait;
  }
  ss << ">";
  auto A_buffer = T.buffer_remap.count(A) ? T.buffer_remap[A] : A;
  auto B_buffer = T.buffer_remap.count(B) ? T.buffer_remap[B] : B;
  auto C_buffer = T.buffer_remap[C];
  auto E_buffer = T.buffer_remap.count(E) ? T.buffer_remap[E] : E;

  auto new_call =
      Call(DataType::Handle(), tl::tl_gemm_sp(),
           Array<PrimExpr>{StringImm(ss.str()), A_buffer.access_ptr(1),
                           B_buffer.access_ptr(1), C_buffer.access_ptr(3),
                           E_buffer.access_ptr(1)});
  return Evaluate(new_call);
}

/**
 * @brief Infers and returns the memory/layout mapping for the GemmSP operator.
 *
 * Infers thread-local fragment layout for C and shared-memory layouts for A and
 * B based on the target (Hopper-only path), block/thread bounds in T,
 * transposition flags, and matrix dimensions stored in the node. The function
 * caches its work: if layout inference has already completed (completed_ ==
 * true) it returns an empty LayoutMap.
 *
 * Precondition:
 * - C.scope() must be "local.fragment".
 *
 * Behavior notes:
 * - Only the Hopper target is supported; non-Hopper targets trigger a fatal
 * check.
 * - For Hopper, the function computes a warp partition from block size and may
 *   enable WGMMA-specific fragment creation when conditions on M and block size
 *   are met.
 * - A and B must reside in "shared" or "shared.dyn"; otherwise the function
 *   aborts with a check failure.
 * - The method sets completed_ = true before returning to avoid re-entrance.
 *
 * @param T LayoutInferArgs containing thread bounds and the target (used to
 *          select Hopper-specific layouts).
 * @param level Currently unused inference detail level.
 * @return LayoutMap mapping A, B, and C to their inferred layouts (or empty if
 *         inference was already completed).
 */
LayoutMap GemmSPNode::InferLayout(const LayoutInferArgs &T,
                                  InferLevel level) const {
  if (completed_)
    return {};
  LayoutMap results;
  ICHECK(C.scope() == "local.fragment");
  auto thread_range = T.thread_bounds;
  auto block_size = *as_const_int(thread_range->extent);
  if (TargetIsHopper(T.target)) {
    const int warp_size = 32;
    constexpr int wgmma_m = 16 * 4;
    bool maybe_wgmma =
        (this->M >= wgmma_m) && (block_size / warp_size % 4 == 0);
    auto [warp_m, warp_n] = policy->ComputeWarpPartition(
        M, N, block_size, T.target, maybe_wgmma, A->dtype.bits());
    auto fragment =
        maybe_wgmma
            ? makeGemmFragmentCHopper(M, N, M / warp_m, N / warp_n,
                                      C->dtype.bits())
            : makeGemmFragmentC(M, N, M / warp_m, N / warp_n, C->dtype.bits());
    results.Set(C, fragment->BindThreadRange(thread_range));
    if (A.scope() == "shared" || A.scope() == "shared.dyn") {
      int dim_A = A->shape.size();
      const int64_t mat_stride = *as_const_int(A->shape[dim_A - 2]);
      const int64_t mat_continuous = *as_const_int(A->shape[dim_A - 1]);
      results.Set(A, makeGemmABLayoutHopper(mat_stride, mat_continuous,
                                            mat_continuous, A->dtype.bits(),
                                            trans_A ? 1 : 2));
    } else {
      ICHECK(false) << "Not implemented";
    }

    if (B.scope() == "shared" || B.scope() == "shared.dyn") {
      int dim_B = B->shape.size();
      const int64_t mat_stride = *as_const_int(B->shape[dim_B - 2]);
      const int64_t mat_continuous = *as_const_int(B->shape[dim_B - 1]);
      const int64_t continuity =
          trans_B ? mat_continuous : mat_continuous / warp_n;
      results.Set(B,
                  makeGemmABLayoutHopper(mat_stride, mat_continuous, continuity,
                                         B->dtype.bits(), trans_B ? 2 : 1));
    } else {
      ICHECK(false) << "WGMMA only support B in shared.";
    }
  } else if (TargetIsAmpere(T.target)) {
    auto [warp_m, warp_n] = policy->ComputeWarpPartition(
        M, N, block_size, T.target, false, A->dtype.bits());
    auto fragment =
        makeGemmSparseFragmentC(M, N, M / warp_m, N / warp_n, C->dtype.bits());
    results.Set(C, fragment->BindThreadRange(thread_range));

    if (A.scope() == "shared" || A.scope() == "shared.dyn") {
      int dim_A = A->shape.size();
      const int64_t mat_stride = *as_const_int(A->shape[dim_A - 2]);
      const int64_t mat_continuous = *as_const_int(A->shape[dim_A - 1]);
      results.Set(A, makeGemmSparseAmpereABLayout(mat_stride, mat_continuous,
                                                  A->dtype.bits()));
    } else if (A.scope() == "local.fragment") {
      // auto fragment = makeGemmFragmentA(M, N, K, M / warp_m, N / warp_n,
      //                                   A->dtype.bits(), trans_A);
      // results.Set(A, fragment->BindThreadRange(thread_range));
      ICHECK(false) << "Not Implemented";
    } else {
      ICHECK(0);
    }
    if (B.scope() == "shared" || B.scope() == "shared.dyn") {
      int dim_B = B->shape.size();
      const int64_t mat_stride = *as_const_int(B->shape[dim_B - 2]);
      const int64_t mat_continuous = *as_const_int(B->shape[dim_B - 1]);
      results.Set(B, makeGemmSparseAmpereABLayout(mat_stride, mat_continuous,
                                                  B->dtype.bits()));
    } else if (B.scope() == "local.fragment") {
      // auto fragment =
      //     makeGemmFragmentB(M, N, K, M / warp_m, N / warp_n, trans_B);
      // results.Set(B, fragment->BindThreadRange(thread_range));
      ICHECK(false) << "Not Implemented";
    } else {
      ICHECK(0);
    }
  } else {
    ICHECK(0) << "Architecture is not supported: " << T.target->str();
  }
  completed_ = true;
  return results;
}

TIR_REGISTER_TL_OP(GemmSP, gemm_sp)
    .set_num_inputs(5)
    .set_attr<TCallEffectKind>("TCallEffectKind",
                               Integer(CallEffectKind::kOpaque));

<<<<<<< HEAD
TVM_FFI_STATIC_INIT_BLOCK({
  GemmSPNode::RegisterReflection();
  namespace refl = tvm::ffi::reflection;
  refl::GlobalDef().def("tl.GemmSPWarpPolicyComputeWarpPartition",
                        [](GemmSPWarpPolicy policy, int M, int N, int block_size,
                           Target target, bool use_wgmma, int bits) {
                          policy->ComputeWarpPartition(M, N, block_size, target,
                                                       use_wgmma, bits);
                          return;
                        });
});
=======
TVM_FFI_STATIC_INIT_BLOCK() { GemmSPNode::RegisterReflection(); }

>>>>>>> 055f8500
} // namespace tl
} // namespace tvm<|MERGE_RESOLUTION|>--- conflicted
+++ resolved
@@ -303,7 +303,6 @@
     .set_attr<TCallEffectKind>("TCallEffectKind",
                                Integer(CallEffectKind::kOpaque));
 
-<<<<<<< HEAD
 TVM_FFI_STATIC_INIT_BLOCK({
   GemmSPNode::RegisterReflection();
   namespace refl = tvm::ffi::reflection;
@@ -315,9 +314,5 @@
                           return;
                         });
 });
-=======
-TVM_FFI_STATIC_INIT_BLOCK() { GemmSPNode::RegisterReflection(); }
-
->>>>>>> 055f8500
 } // namespace tl
 } // namespace tvm