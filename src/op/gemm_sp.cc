--- conflicted
+++ resolved
@@ -17,6 +17,50 @@
 
 namespace tvm {
 namespace tl {
+
+std::pair<int, int> GemmSPWarpPolicyNode::ComputeWarpPartition(int M, int N,
+                                                               int block_size,
+                                                               Target target,
+                                                               bool use_wgmma,
+                                                               int bits) const {
+  int num_warps = block_size / TargetGetWarpSize(target);
+
+  auto [m_warp, n_warp] = GemmWarpPolicyNode::ComputeWarpPartition(
+      M, N, block_size, target, use_wgmma);
+
+  // Special handling for gemm_sp when the tiling size is not a multiple
+  // This should be consistent with shape check in gemm_sp_sm80.h
+  int m_atom_size = bits == 16 ? 32 : 16;
+  int n_atom_size = bits == 16 ? 32 : 16;
+  static const char *err_msg =
+      "Cannot arrange the warp shape to be a multiple of atom size, please "
+      "reduce num threads or increase tiling size";
+  if (TargetIsAmpere(target)) {
+    int warp_shape_m = M / m_warp;
+    int warp_shape_n = N / n_warp;
+    if (warp_shape_m % m_atom_size) { // GemmWarpPolicy::kFullRow
+      m_warp = M / m_atom_size;
+      warp_shape_m = m_atom_size;
+      ICHECK(m_warp > 0) << err_msg;
+      n_warp = num_warps / m_warp;
+      warp_shape_n = N / n_warp;
+      ICHECK(warp_shape_n % n_atom_size == 0) << err_msg;
+    } else if (warp_shape_n % n_atom_size != 0) { // GemmWarpPolicy::kFullColumn
+      n_warp = N / n_atom_size;
+      warp_shape_n = n_atom_size;
+      ICHECK(n_warp > 0) << err_msg;
+      m_warp = num_warps / n_warp;
+      warp_shape_m = M / m_warp;
+      ICHECK(warp_shape_m % m_atom_size == 0) << err_msg;
+    }
+    ICHECK(m_warp * n_warp == num_warps)
+        << "m_warp * n_warp must equal num_warps, please report an issue when "
+           "encounter this";
+    this->m_warp = m_warp;
+    this->n_warp = n_warp;
+  }
+  return {m_warp, n_warp};
+}
 
 /**
  * @brief Construct a GemmSP operator node from TL call arguments and a buffer
@@ -50,7 +94,7 @@
   node->M = args[6].as<IntImm>().value()->value;
   node->N = args[7].as<IntImm>().value()->value;
   node->K = args[8].as<IntImm>().value()->value;
-  node->policy = GemmWarpPolicy(args[9].as<IntImm>().value()->value);
+  node->policy = GemmSPWarpPolicy(args[9].as<IntImm>().value()->value);
   node->clear_accum = args[10].as<Bool>().value();
   if (args.size() > 11) {
     node->kPack = args[11].as<IntImm>().value()->value;
@@ -64,198 +108,6 @@
   data_ = std::move(node);
 }
 
-<<<<<<< HEAD
-std::pair<int, int>
-GemmSP::ComputeWarpPartition(int num_warps, Target target,
-                             bool maybe_hopper_wgmma) const {
-  int m_warp = 1, n_warp = 1;
-  constexpr int kMPerWarp = 16; // Rows processed by a single warp
-  constexpr int kNPerWarp = 8;  // Columns processed by a single warp
-  bool allow_wgmma = TargetIsHopper(target) && maybe_hopper_wgmma &&
-                     (this->M >= 64) && (num_warps % 4 == 0);
-  if (allow_wgmma) {
-    ICHECK(num_warps % 4 == 0) << "Warp-Group MMA requires 128×k threads.";
-
-    constexpr int kGroup = 4; // Number of warps in a warp-group
-
-    m_warp = kGroup; // Initially, only one warp-group on M dimension
-    n_warp = num_warps / m_warp; // Rest all on N dimension
-
-    if (this->policy == GemmWarpPolicy::kFullRow) {
-      // Try to put as many warp-groups as possible on M dimension
-      // (decreasing multiples of 4, ensuring divisibility by M)
-      for (int cand = num_warps; cand >= kGroup; cand -= kGroup) {
-        if (this->M % (cand * kMPerWarp) == 0) {
-          m_warp = cand;
-          n_warp = num_warps / m_warp;
-          break;
-        }
-      }
-    } else if (this->policy == GemmWarpPolicy::kFullCol) {
-      // Try to use warps on N dimension; if N is not divisible, split excess
-      // groups to M
-      int cand_n = n_warp;                       // Initially assume all on N
-      if (this->N % (cand_n * kNPerWarp) != 0) { // N direction division fails
-        int max_n = this->N / kNPerWarp;
-        // Find a feasible n_warp from max possible downwards, ensuring
-        // num_warps/n_warp is multiple of 4
-        for (int n = std::min(cand_n, max_n); n >= 1; --n) {
-          if (num_warps % n == 0 && (num_warps / n) % kGroup == 0) {
-            n_warp = n;
-            m_warp = num_warps / n_warp;
-            break;
-          }
-        }
-      }
-    } else if (this->policy == GemmWarpPolicy::kSquare) {
-      // Exhaustive search, but m must be multiple of 4
-      int max_m = this->M / kMPerWarp;
-      int max_n = this->N / kNPerWarp;
-
-      float ideal = this->N > 0 ? static_cast<float>(this->M) / this->N : 1.f;
-
-      float best_score = std::numeric_limits<float>::max();
-      int best_m = kGroup, best_n = n_warp;
-
-      for (int m = kGroup; m <= num_warps && m <= max_m; m += kGroup) {
-        if (num_warps % m)
-          continue;
-        int n = num_warps / m;
-        if (n > max_n)
-          continue;
-
-        float m_per_warp = static_cast<float>(this->M) / (m * kMPerWarp);
-        float n_per_warp = static_cast<float>(this->N) / (n * kNPerWarp);
-        float score = std::abs(m_per_warp / n_per_warp - ideal);
-
-        if (score < best_score) {
-          best_score = score;
-          best_m = m;
-          best_n = n;
-        }
-      }
-      m_warp = best_m;
-      n_warp = best_n;
-    } else {
-      ICHECK(0) << "Unknown GemmWarpPolicy";
-    }
-
-    ICHECK(m_warp * n_warp == num_warps)
-        << "m_warp * n_warp must equal num_warps";
-    return {m_warp, n_warp};
-  }
-
-  if (this->policy == GemmWarpPolicy::kFullRow) {
-    // Try to partition M first
-    m_warp = num_warps;
-    n_warp = 1;
-
-    // If M cannot be evenly divided by m_warp*16, try to split remaining warps
-    // to N
-    if (this->M % (m_warp * kMPerWarp) != 0) {
-      // Calculate how many warps we can use for M
-      int max_m_warps = this->M / kMPerWarp;
-      m_warp = max_m_warps;
-      // Use remaining warps for N
-      n_warp = num_warps / m_warp;
-      if (n_warp == 0)
-        n_warp = 1;
-    }
-  } else if (this->policy == GemmWarpPolicy::kFullCol) {
-    // Try to partition N first
-    m_warp = 1;
-    n_warp = num_warps;
-
-    // If N cannot be evenly divided by n_warp*8, try to split remaining warps
-    // to M
-    if (this->N % (n_warp * kNPerWarp) != 0) {
-      // Calculate how many warps we can use for N
-      int max_n_warps = this->N / kNPerWarp;
-      n_warp = max_n_warps;
-      // Use remaining warps for M
-      m_warp = num_warps / n_warp;
-      if (m_warp == 0)
-        m_warp = 1;
-    }
-  } else if (this->policy == GemmWarpPolicy::kSquare) {
-    // First calculate the maximum possible warps for each dimension
-    int max_m_warps =
-        this->M / kMPerWarp; // Each warp needs at least 16 elements in M
-    int max_n_warps =
-        this->N / kNPerWarp; // Each warp needs at least 8 elements in N
-
-    // Calculate the ideal ratio of M/N warps based on the matrix dimensions
-    float ideal_ratio = 1.0f;
-    if (this->N > 0) {
-      ideal_ratio = static_cast<float>(this->M) / this->N;
-    }
-
-    // Start with a balanced initial guess
-    m_warp = 1;
-    n_warp = 1;
-
-    // Try to find the best balanced partition
-    int best_m = 1;
-    int best_n = 1;
-    float best_balance = std::numeric_limits<float>::max();
-
-    // Try all possible combinations that satisfy the constraints
-    for (int m = 1; m <= max_m_warps && m <= num_warps; m++) {
-      int n = num_warps / m;
-
-      // Calculate how balanced this partition is
-      float m_per_warp = static_cast<float>(this->M) / (m * kMPerWarp);
-      float n_per_warp = static_cast<float>(this->N) / (n * kNPerWarp);
-      float balance = std::abs(m_per_warp / n_per_warp - ideal_ratio);
-
-      if (balance < best_balance) {
-        best_balance = balance;
-        best_m = m;
-        best_n = n;
-      }
-    }
-
-    m_warp = best_m;
-    n_warp = best_n;
-  } else {
-    ICHECK(0) << "Unknown GemmWarpPolicy";
-  }
-
-  // Special handling for gemm_sp when the tiling size is not a multiple
-  // This should be consistent with shape check in gemm_sp_sm80.h
-  ICHECK(A->dtype.bits() == B->dtype.bits())
-      << "A and B must have the same dtype, but received " << A->dtype
-      << " and " << B->dtype;
-  int m_atom_size = A->dtype.bits() == 16 ? 32 : 16;
-  int n_atom_size = A->dtype.bits() == 16 ? 32 : 16;
-  static const char *err_msg =
-      "Cannot arrange the warp shape to be a multiple of atom size, please "
-      "reduce num threads or increase tiling size";
-  if (TargetIsAmpere(target)) {
-    int warp_shape_m = this->M / m_warp;
-    int warp_shape_n = this->N / n_warp;
-    if (warp_shape_m % m_atom_size) { // GemmWarpPolicy::kFullRow
-      m_warp = this->M / m_atom_size;
-      warp_shape_m = m_atom_size;
-      ICHECK(m_warp > 0) << err_msg;
-      n_warp = num_warps / m_warp;
-      warp_shape_n = this->N / n_warp;
-      ICHECK(warp_shape_n % n_atom_size == 0) << err_msg;
-    } else if (warp_shape_n % n_atom_size != 0) { // GemmWarpPolicy::kFullColumn
-      n_warp = this->N / n_atom_size;
-      warp_shape_n = n_atom_size;
-      ICHECK(n_warp > 0) << err_msg;
-      m_warp = num_warps / n_warp;
-      warp_shape_m = this->M / m_warp;
-      ICHECK(warp_shape_m % m_atom_size == 0) << err_msg;
-    }
-    ICHECK(m_warp * n_warp == num_warps)
-        << "m_warp * n_warp must equal num_warps, please report an issue when "
-           "encounter this";
-  }
-
-  return {m_warp, n_warp};
-=======
 /**
  * @brief Create a deep copy of this GemmSPNode wrapped as a TileOperator.
  *
@@ -268,7 +120,6 @@
 TileOperator GemmSPNode::Clone() const {
   auto op = make_object<GemmSPNode>(*this);
   return GemmSP(op);
->>>>>>> 409ab83d
 }
 
 /**
@@ -296,8 +147,8 @@
   bool maybe_wgmma = TargetIsHopper(T.target) && (this->M >= 64) &&
                      (block_size / warp_size % 4 == 0);
 
-  auto [warp_m, warp_n] =
-      policy->ComputeWarpPartition(M, N, block_size, T.target, maybe_wgmma);
+  auto [warp_m, warp_n] = policy->ComputeWarpPartition(
+      M, N, block_size, T.target, maybe_wgmma, A->dtype.bits());
 
   std::stringstream ss;
   std::string op_name = "tl::gemm_sp_ss";
@@ -374,8 +225,8 @@
     constexpr int wgmma_m = 16 * 4;
     bool maybe_wgmma =
         (this->M >= wgmma_m) && (block_size / warp_size % 4 == 0);
-    auto [warp_m, warp_n] =
-        policy->ComputeWarpPartition(M, N, block_size, T.target, maybe_wgmma);
+    auto [warp_m, warp_n] = policy->ComputeWarpPartition(
+        M, N, block_size, T.target, maybe_wgmma, A->dtype.bits());
     auto fragment =
         maybe_wgmma
             ? makeGemmFragmentCHopper(M, N, M / warp_m, N / warp_n,
@@ -407,8 +258,8 @@
     }
   } else if (TargetIsAmpere(T.target)) {
     const int warp_size = 32;
-    auto [warp_m, warp_n] =
-        ComputeWarpPartition(block_size / warp_size, T.target);
+    auto [warp_m, warp_n] = policy->ComputeWarpPartition(
+        M, N, block_size / warp_size, T.target, false, A->dtype.bits());
     auto fragment =
         makeGemmSparseFragmentC(M, N, M / warp_m, N / warp_n, C->dtype.bits());
     results.Set(C, fragment->BindThreadRange(thread_range));
