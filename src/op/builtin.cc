/*!
 * \file tl/op/builtin.cc
 * \brief Builtin intrinsics.
 *
 */

#include "builtin.h"

#include <tvm/tir/builtin.h>
#include <tvm/tir/op.h>
#include <tvm/tir/op_attr_types.h>

#include "../target/cuda.h"
#include "../target/utils.h"

namespace tvm {
namespace tl {

TVM_REGISTER_PASS_CONFIG_OPTION(kDebugMergeSharedMemoryAllocations, Bool);
TVM_REGISTER_PASS_CONFIG_OPTION(kDisableTMALower, Bool);
TVM_REGISTER_PASS_CONFIG_OPTION(kDisableSafeMemoryLegalize, Bool);
TVM_REGISTER_PASS_CONFIG_OPTION(kDisableWarpSpecialized, Bool);
TVM_REGISTER_PASS_CONFIG_OPTION(kConfigIndexBitwidth, Integer);
TVM_REGISTER_PASS_CONFIG_OPTION(kDisableDynamicTailSplit, Bool);
TVM_REGISTER_PASS_CONFIG_OPTION(kDynamicAlignment, Integer);
TVM_REGISTER_PASS_CONFIG_OPTION(kEnableAggressiveSharedMemoryMerge, Bool);
TVM_REGISTER_PASS_CONFIG_OPTION(kDisableFastMath, Bool);
TVM_REGISTER_PASS_CONFIG_OPTION(kPtxasRegisterUsageLevel, Integer);
TVM_REGISTER_PASS_CONFIG_OPTION(kEnablePTXASVerboseOutput, Bool);

#define TIR_DEFINE_TL_BUILTIN(OpName)                                          \
  const Op &OpName() {                                                         \
    static const Op &op = Op::Get("tl." #OpName);                              \
    return op;                                                                 \
  }                                                                            \
  TVM_REGISTER_OP("tl." #OpName)                                               \
      .set_attr<TScriptPrinterName>("TScriptPrinterName", #OpName)

TIR_DEFINE_TL_BUILTIN(create_list_of_mbarrier)
    .set_num_inputs(-1)
    .set_attr<TCallEffectKind>("TCallEffectKind",
                               Integer(CallEffectKind::kOpaque));

TIR_DEFINE_TL_BUILTIN(create_tma_descriptor)
    .set_num_inputs(-1)
    .set_attr<TCallEffectKind>("TCallEffectKind",
                               Integer(CallEffectKind::kPure));

TIR_DEFINE_TL_BUILTIN(create_tma_im2col_descriptor)
    .set_num_inputs(-1)
    .set_attr<TCallEffectKind>("TCallEffectKind",
                               Integer(CallEffectKind::kPure));

TIR_DEFINE_TL_BUILTIN(get_mbarrier)
    .set_num_inputs(1)
    .set_attr<TCallEffectKind>("TCallEffectKind",
                               Integer(CallEffectKind::kPure));

TIR_DEFINE_TL_BUILTIN(tma_load).set_num_inputs(-1).set_attr<TCallEffectKind>(
    "TCallEffectKind", Integer(CallEffectKind::kOpaque));

TIR_DEFINE_TL_BUILTIN(tma_load_im2col)
    .set_num_inputs(-1)
    .set_attr<TCallEffectKind>("TCallEffectKind",
                               Integer(CallEffectKind::kOpaque));

TIR_DEFINE_TL_BUILTIN(tma_store).set_num_inputs(-1).set_attr<TCallEffectKind>(
    "TCallEffectKind", Integer(CallEffectKind::kOpaque));

TIR_DEFINE_TL_BUILTIN(mbarrier_wait_parity)
    .set_num_inputs(2)
    .set_attr<TCallEffectKind>("TCallEffectKind",
                               Integer(CallEffectKind::kOpaque));

TIR_DEFINE_TL_BUILTIN(mbarrier_expect_tx)
    .set_num_inputs(2)
    .set_attr<TCallEffectKind>("TCallEffectKind",
                               Integer(CallEffectKind::kOpaque));

TIR_DEFINE_TL_BUILTIN(ptx_ldmatirx)
    .set_num_inputs(4)
    .set_attr<TCallEffectKind>("TCallEffectKind",
                               Integer(CallEffectKind::kOpaque));

TIR_DEFINE_TL_BUILTIN(ptx_stmatirx)
    .set_num_inputs(-1)
    .set_attr<TCallEffectKind>("TCallEffectKind",
                               Integer(CallEffectKind::kOpaque));

TIR_DEFINE_TL_BUILTIN(sync_thread_partial)
    .set_num_inputs(1)
    .set_attr<TCallEffectKind>("TCallEffectKind",
                               Integer(CallEffectKind::kOpaque));

TIR_DEFINE_TL_BUILTIN(fence_proxy_async)
    .set_num_inputs(0)
    .set_attr<TCallEffectKind>("TCallEffectKind",
                               Integer(CallEffectKind::kOpaque));

TIR_DEFINE_TL_BUILTIN(tma_store_arrive)
    .set_num_inputs(0)
    .set_attr<TCallEffectKind>("TCallEffectKind",
                               Integer(CallEffectKind::kOpaque));

TIR_DEFINE_TL_BUILTIN(tma_store_wait)
    .set_num_inputs(0)
    .set_attr<TCallEffectKind>("TCallEffectKind",
                               Integer(CallEffectKind::kOpaque));
TIR_DEFINE_TL_BUILTIN(set_max_nreg)
    .set_num_inputs(2)
    .set_attr<TCallEffectKind>("TCallEffectKind",
                               Integer(CallEffectKind::kOpaque));

TIR_DEFINE_TL_BUILTIN(no_set_max_nreg)
    .set_num_inputs(0)
    .set_attr<TCallEffectKind>("TCallEffectKind",
                               Integer(CallEffectKind::kOpaque));

TIR_DEFINE_TL_BUILTIN(wait_wgmma)
    .set_num_inputs(1)
    .set_attr<TCallEffectKind>("TCallEffectKind",
                               Integer(CallEffectKind::kOpaque));

TIR_DEFINE_TL_BUILTIN(pack_b16).set_num_inputs(2).set_attr<TCallEffectKind>(
    "TCallEffectKind", Integer(CallEffectKind::kPure));

TIR_DEFINE_TL_BUILTIN(sync_grid).set_num_inputs(0).set_attr<TCallEffectKind>(
    "TCallEffectKind", Integer(CallEffectKind::kOpaque));

TIR_DEFINE_TL_BUILTIN(loop_break)
    .set_num_inputs(0)
    .set_attr<TCallEffectKind>("TCallEffectKind",
                               Integer(CallEffectKind::kOpaque));

<<<<<<< HEAD
TIR_DEFINE_TL_BUILTIN(tvm_mfma)
    .set_num_inputs(-1)
    .set_attr<TCallEffectKind>("TCallEffectKind",
                               Integer(CallEffectKind::kOpaque));

TIR_DEFINE_TL_BUILTIN(tvm_mfma_store)
    .set_num_inputs(-1)
=======
TIR_DEFINE_TL_BUILTIN(tl_gemm).set_num_inputs(4).set_attr<TCallEffectKind>(
    "TCallEffectKind", Integer(CallEffectKind::kOpaque));

TIR_DEFINE_TL_BUILTIN(tl_gemm_sp)
    .set_num_inputs(5)
>>>>>>> 17fafc1b
    .set_attr<TCallEffectKind>("TCallEffectKind",
                               Integer(CallEffectKind::kOpaque));

} // namespace tl
} // namespace tvm<|MERGE_RESOLUTION|>--- conflicted
+++ resolved
@@ -132,21 +132,11 @@
     .set_attr<TCallEffectKind>("TCallEffectKind",
                                Integer(CallEffectKind::kOpaque));
 
-<<<<<<< HEAD
-TIR_DEFINE_TL_BUILTIN(tvm_mfma)
-    .set_num_inputs(-1)
-    .set_attr<TCallEffectKind>("TCallEffectKind",
-                               Integer(CallEffectKind::kOpaque));
-
-TIR_DEFINE_TL_BUILTIN(tvm_mfma_store)
-    .set_num_inputs(-1)
-=======
 TIR_DEFINE_TL_BUILTIN(tl_gemm).set_num_inputs(4).set_attr<TCallEffectKind>(
     "TCallEffectKind", Integer(CallEffectKind::kOpaque));
 
 TIR_DEFINE_TL_BUILTIN(tl_gemm_sp)
     .set_num_inputs(5)
->>>>>>> 17fafc1b
     .set_attr<TCallEffectKind>("TCallEffectKind",
                                Integer(CallEffectKind::kOpaque));
 
