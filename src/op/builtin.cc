--- conflicted
+++ resolved
@@ -141,7 +141,6 @@
     .set_attr<TCallEffectKind>("TCallEffectKind",
                                Integer(CallEffectKind::kOpaque));
 
-<<<<<<< HEAD
 TIR_DEFINE_TL_BUILTIN(tvm_mfma)
     .set_num_inputs(12)
     .set_attr<TCallEffectKind>("TCallEffectKind",
@@ -161,12 +160,10 @@
     .set_num_inputs(6)
     .set_attr<TCallEffectKind>("TCallEffectKind",
                                Integer(CallEffectKind::kOpaque));
-=======
 TIR_DEFINE_TL_BUILTIN(tl_shuffle_elect)
     .set_num_inputs(1)
     .set_attr<TCallEffectKind>("TCallEffectKind",
                                Integer(CallEffectKind::kPure));
->>>>>>> c1eef511
 
 } // namespace tl
 } // namespace tvm