/*!
 * \file tl/op/builtin.cc
 * \brief Builtin intrinsics.
 *
 */

#include "builtin.h"

#include <tvm/tir/builtin.h>
#include <tvm/tir/op.h>
#include <tvm/tir/op_attr_types.h>

#include "../target/cuda.h"
#include "../target/utils.h"

namespace tvm {
namespace tl {

TVM_REGISTER_PASS_CONFIG_OPTION(kDebugMergeSharedMemoryAllocations, Bool);
TVM_REGISTER_PASS_CONFIG_OPTION(kDisableTMALower, Bool);
TVM_REGISTER_PASS_CONFIG_OPTION(kDisableSafeMemoryLegalize, Bool);
TVM_REGISTER_PASS_CONFIG_OPTION(kDisableWarpSpecialized, Bool);
TVM_REGISTER_PASS_CONFIG_OPTION(kDisableThreadStorageSync, Bool);
TVM_REGISTER_PASS_CONFIG_OPTION(kConfigIndexBitwidth, Integer);
TVM_REGISTER_PASS_CONFIG_OPTION(kDisableDynamicTailSplit, Bool);
TVM_REGISTER_PASS_CONFIG_OPTION(kDynamicAlignment, Integer);
TVM_REGISTER_PASS_CONFIG_OPTION(kEnableAggressiveSharedMemoryMerge, Bool);
TVM_REGISTER_PASS_CONFIG_OPTION(kForceLetInline, Bool);
TVM_REGISTER_PASS_CONFIG_OPTION(kDisableFastMath, Bool);
TVM_REGISTER_PASS_CONFIG_OPTION(kEnableFastMath, Bool);
TVM_REGISTER_PASS_CONFIG_OPTION(kPtxasRegisterUsageLevel, Integer);
TVM_REGISTER_PASS_CONFIG_OPTION(kEnablePTXASVerboseOutput, Bool);
TVM_REGISTER_PASS_CONFIG_OPTION(kDisableVectorize256, Bool);
TVM_REGISTER_PASS_CONFIG_OPTION(kDisableWGMMA, Bool);
TVM_REGISTER_PASS_CONFIG_OPTION(kDisableShuffleElect, Bool);
TVM_REGISTER_PASS_CONFIG_OPTION(kStorageRewriteDetectInplace, Bool);

DataType cuTensorMapType() { return DataType::UInt(8, 128); }

#define TIR_DEFINE_TL_BUILTIN(OpName)                                          \
  const Op &OpName() {                                                         \
    static const Op &op = Op::Get("tl." #OpName);                              \
    return op;                                                                 \
  }                                                                            \
  TVM_REGISTER_OP("tl." #OpName)                                               \
      .set_attr<TScriptPrinterName>("TScriptPrinterName", #OpName)

// fast math related op
TIR_DEFINE_TL_BUILTIN(__exp).set_num_inputs(1).set_attr<TCallEffectKind>(
    "TCallEffectKind", Integer(CallEffectKind::kOpaque));

TIR_DEFINE_TL_BUILTIN(__exp10).set_num_inputs(1).set_attr<TCallEffectKind>(
    "TCallEffectKind", Integer(CallEffectKind::kOpaque));

TIR_DEFINE_TL_BUILTIN(__log).set_num_inputs(1).set_attr<TCallEffectKind>(
    "TCallEffectKind", Integer(CallEffectKind::kOpaque));

TIR_DEFINE_TL_BUILTIN(__log2).set_num_inputs(1).set_attr<TCallEffectKind>(
    "TCallEffectKind", Integer(CallEffectKind::kOpaque));

TIR_DEFINE_TL_BUILTIN(__log10).set_num_inputs(1).set_attr<TCallEffectKind>(
    "TCallEffectKind", Integer(CallEffectKind::kOpaque));

TIR_DEFINE_TL_BUILTIN(__tan).set_num_inputs(1).set_attr<TCallEffectKind>(
    "TCallEffectKind", Integer(CallEffectKind::kOpaque));

TIR_DEFINE_TL_BUILTIN(__cos).set_num_inputs(1).set_attr<TCallEffectKind>(
    "TCallEffectKind", Integer(CallEffectKind::kOpaque));

TIR_DEFINE_TL_BUILTIN(__sin).set_num_inputs(1).set_attr<TCallEffectKind>(
    "TCallEffectKind", Integer(CallEffectKind::kOpaque));

// high precision with IEEE-compliant
TIR_DEFINE_TL_BUILTIN(ieee_add).set_num_inputs(3).set_attr<TCallEffectKind>(
    "TCallEffectKind", Integer(CallEffectKind::kPure));

TIR_DEFINE_TL_BUILTIN(ieee_sub).set_num_inputs(3).set_attr<TCallEffectKind>(
    "TCallEffectKind", Integer(CallEffectKind::kPure));

TIR_DEFINE_TL_BUILTIN(ieee_mul).set_num_inputs(3).set_attr<TCallEffectKind>(
    "TCallEffectKind", Integer(CallEffectKind::kPure));

TIR_DEFINE_TL_BUILTIN(ieee_fmaf).set_num_inputs(4).set_attr<TCallEffectKind>(
    "TCallEffectKind", Integer(CallEffectKind::kPure));

TIR_DEFINE_TL_BUILTIN(ieee_frcp).set_num_inputs(2).set_attr<TCallEffectKind>(
    "TCallEffectKind", Integer(CallEffectKind::kPure));

TIR_DEFINE_TL_BUILTIN(ieee_fsqrt)
    .set_num_inputs(2)
    .set_attr<TCallEffectKind>("TCallEffectKind",
                               Integer(CallEffectKind::kPure));

TIR_DEFINE_TL_BUILTIN(ieee_frsqrt)
    .set_num_inputs(1)
    .set_attr<TCallEffectKind>("TCallEffectKind",
                               Integer(CallEffectKind::kPure));

TIR_DEFINE_TL_BUILTIN(ieee_fdiv).set_num_inputs(3).set_attr<TCallEffectKind>(
    "TCallEffectKind", Integer(CallEffectKind::kPure));

TIR_DEFINE_TL_BUILTIN(create_list_of_mbarrier)
    .set_num_inputs(-1)
    .set_attr<TCallEffectKind>("TCallEffectKind",
                               Integer(CallEffectKind::kOpaque));

TIR_DEFINE_TL_BUILTIN(create_tma_descriptor)
    .set_num_inputs(-1)
    .set_attr<TCallEffectKind>("TCallEffectKind",
                               Integer(CallEffectKind::kPure));

TIR_DEFINE_TL_BUILTIN(create_tma_im2col_descriptor)
    .set_num_inputs(-1)
    .set_attr<TCallEffectKind>("TCallEffectKind",
                               Integer(CallEffectKind::kPure));

TIR_DEFINE_TL_BUILTIN(get_mbarrier)
    .set_num_inputs(1)
    .set_attr<TCallEffectKind>("TCallEffectKind",
                               Integer(CallEffectKind::kPure));

TIR_DEFINE_TL_BUILTIN(tma_load).set_num_inputs(-1).set_attr<TCallEffectKind>(
    "TCallEffectKind", Integer(CallEffectKind::kOpaque));

TIR_DEFINE_TL_BUILTIN(tma_load_im2col)
    .set_num_inputs(-1)
    .set_attr<TCallEffectKind>("TCallEffectKind",
                               Integer(CallEffectKind::kOpaque));

TIR_DEFINE_TL_BUILTIN(tma_store).set_num_inputs(-1).set_attr<TCallEffectKind>(
    "TCallEffectKind", Integer(CallEffectKind::kOpaque));

TIR_DEFINE_TL_BUILTIN(ptx_fence_barrier_init)
    .set_num_inputs(-1)
    .set_attr<TCallEffectKind>("TCallEffectKind",
                               Integer(CallEffectKind::kOpaque));

TIR_DEFINE_TL_BUILTIN(mbarrier_wait_parity)
    .set_num_inputs(2)
    .set_attr<TCallEffectKind>("TCallEffectKind",
                               Integer(CallEffectKind::kOpaque));

TIR_DEFINE_TL_BUILTIN(mbarrier_expect_tx)
    .set_num_inputs(2)
    .set_attr<TCallEffectKind>("TCallEffectKind",
                               Integer(CallEffectKind::kOpaque));

TIR_DEFINE_TL_BUILTIN(ptx_wgmma_ss)
    .set_num_inputs(15)
    .set_attr<TCallEffectKind>("TCallEffectKind",
                               Integer(CallEffectKind::kOpaque));

TIR_DEFINE_TL_BUILTIN(ptx_wgmma_rs)
    .set_num_inputs(15)
    .set_attr<TCallEffectKind>("TCallEffectKind",
                               Integer(CallEffectKind::kOpaque));

TIR_DEFINE_TL_BUILTIN(ptx_tcgen05_mma_ss)
    .set_num_inputs(13)
    .set_attr<TCallEffectKind>("TCallEffectKind",
                               Integer(CallEffectKind::kOpaque));

TIR_DEFINE_TL_BUILTIN(ptx_init_tensor_memory)
    .set_num_inputs(2)
    .set_attr<TCallEffectKind>("TCallEffectKind",
                               Integer(CallEffectKind::kOpaque));

TIR_DEFINE_TL_BUILTIN(ptx_deallocate_tensor_memory)
    .set_num_inputs(2)
    .set_attr<TCallEffectKind>("TCallEffectKind",
                               Integer(CallEffectKind::kOpaque));

TIR_DEFINE_TL_BUILTIN(ptx_ldmatrix)
    .set_num_inputs(4)
    .set_attr<TCallEffectKind>("TCallEffectKind",
                               Integer(CallEffectKind::kOpaque));

TIR_DEFINE_TL_BUILTIN(ptx_stmatrix)
    .set_num_inputs(-1)
    .set_attr<TCallEffectKind>("TCallEffectKind",
                               Integer(CallEffectKind::kOpaque));

TIR_DEFINE_TL_BUILTIN(ptx_cp_async_barrier_noinc)
    .set_num_inputs(1)
    .set_attr<TCallEffectKind>("TCallEffectKind",
                               Integer(CallEffectKind::kOpaque));

TIR_DEFINE_TL_BUILTIN(fence_proxy_async)
    .set_num_inputs(0)
    .set_attr<TCallEffectKind>("TCallEffectKind",
                               Integer(CallEffectKind::kOpaque));

TIR_DEFINE_TL_BUILTIN(tma_store_arrive)
    .set_num_inputs(0)
    .set_attr<TCallEffectKind>("TCallEffectKind",
                               Integer(CallEffectKind::kOpaque));

TIR_DEFINE_TL_BUILTIN(tma_store_wait)
    .set_num_inputs(0)
    .set_attr<TCallEffectKind>("TCallEffectKind",
                               Integer(CallEffectKind::kOpaque));
TIR_DEFINE_TL_BUILTIN(set_max_nreg)
    .set_num_inputs(2)
    .set_attr<TCallEffectKind>("TCallEffectKind",
                               Integer(CallEffectKind::kOpaque));

TIR_DEFINE_TL_BUILTIN(no_set_max_nreg)
    .set_num_inputs(0)
    .set_attr<TCallEffectKind>("TCallEffectKind",
                               Integer(CallEffectKind::kOpaque));

TIR_DEFINE_TL_BUILTIN(warpgroup_arrive)
    .set_num_inputs(0)
    .set_attr<TCallEffectKind>("TCallEffectKind",
                               Integer(CallEffectKind::kOpaque));

TIR_DEFINE_TL_BUILTIN(warpgroup_commit_batch)
    .set_num_inputs(0)
    .set_attr<TCallEffectKind>("TCallEffectKind",
                               Integer(CallEffectKind::kOpaque));

TIR_DEFINE_TL_BUILTIN(warpgroup_wait)
    .set_num_inputs(1)
    .set_attr<TCallEffectKind>("TCallEffectKind",
                               Integer(CallEffectKind::kOpaque));

<<<<<<< HEAD
TIR_DEFINE_TL_BUILTIN(warpgroup_fence_operand)
    .set_num_inputs(4)
    .set_attr<TCallEffectKind>("TCallEffectKind",
                               Integer(CallEffectKind::kOpaque));
=======
TIR_DEFINE_TL_BUILTIN(get_lane_idx)
    .set_num_inputs(-1)
    .set_attr<TCallEffectKind>("TCallEffectKind",
                               Integer(CallEffectKind::kPure));

TIR_DEFINE_TL_BUILTIN(get_warp_idx_sync)
    .set_num_inputs(-1)
    .set_attr<TCallEffectKind>("TCallEffectKind",
                               Integer(CallEffectKind::kPure));

TIR_DEFINE_TL_BUILTIN(get_warp_idx)
    .set_num_inputs(-1)
    .set_attr<TCallEffectKind>("TCallEffectKind",
                               Integer(CallEffectKind::kPure));

TIR_DEFINE_TL_BUILTIN(get_warp_group_idx)
    .set_num_inputs(-1)
    .set_attr<TCallEffectKind>("TCallEffectKind",
                               Integer(CallEffectKind::kPure));
>>>>>>> 54d4bd62

TIR_DEFINE_TL_BUILTIN(wait_wgmma)
    .set_num_inputs(1)
    .set_attr<TCallEffectKind>("TCallEffectKind",
                               Integer(CallEffectKind::kOpaque));

TIR_DEFINE_TL_BUILTIN(pack_b16).set_num_inputs(2).set_attr<TCallEffectKind>(
    "TCallEffectKind", Integer(CallEffectKind::kPure));

TIR_DEFINE_TL_BUILTIN(sync_grid).set_num_inputs(0).set_attr<TCallEffectKind>(
    "TCallEffectKind", Integer(CallEffectKind::kOpaque));

TIR_DEFINE_TL_BUILTIN(loop_break)
    .set_num_inputs(0)
    .set_attr<TCallEffectKind>("TCallEffectKind",
                               Integer(CallEffectKind::kOpaque));

TIR_DEFINE_TL_BUILTIN(tl_gemm).set_num_inputs(4).set_attr<TCallEffectKind>(
    "TCallEffectKind", Integer(CallEffectKind::kOpaque));

TIR_DEFINE_TL_BUILTIN(tl_gemm_sp)
    .set_num_inputs(5)
    .set_attr<TCallEffectKind>("TCallEffectKind",
                               Integer(CallEffectKind::kOpaque));

TIR_DEFINE_TL_BUILTIN(tvm_mfma).set_num_inputs(12).set_attr<TCallEffectKind>(
    "TCallEffectKind", Integer(CallEffectKind::kOpaque));

TIR_DEFINE_TL_BUILTIN(tvm_mfma_store)
    .set_num_inputs(6)
    .set_attr<TCallEffectKind>("TCallEffectKind",
                               Integer(CallEffectKind::kOpaque));

TIR_DEFINE_TL_BUILTIN(tvm_rdna_wmma)
    .set_num_inputs(12)
    .set_attr<TCallEffectKind>("TCallEffectKind",
                               Integer(CallEffectKind::kOpaque));

TIR_DEFINE_TL_BUILTIN(tvm_rdna_wmma_store)
    .set_num_inputs(6)
    .set_attr<TCallEffectKind>("TCallEffectKind",
                               Integer(CallEffectKind::kOpaque));

TIR_DEFINE_TL_BUILTIN(tl_shuffle_elect)
    .set_num_inputs(1)
    .set_attr<TCallEffectKind>("TCallEffectKind",
                               Integer(CallEffectKind::kPure));

TIR_DEFINE_TL_BUILTIN(initialize_wgmma_descriptor)
    .set_num_inputs(5)
    .set_attr<TCallEffectKind>("TCallEffectKind",
                               Integer(CallEffectKind::kOpaque));

TIR_DEFINE_TL_BUILTIN(initialize_tcgen05_descriptor)
    .set_num_inputs(7)
    .set_attr<TCallEffectKind>("TCallEffectKind",
                               Integer(CallEffectKind::kOpaque));

TIR_DEFINE_TL_BUILTIN(increase_descriptor_offset)
    .set_num_inputs(2)
    .set_attr<TCallEffectKind>("TCallEffectKind",
                               Integer(CallEffectKind::kOpaque));

TIR_DEFINE_TL_BUILTIN(atomicadd_elem_op)
    .set_num_inputs(3)
    .set_attr<TCallEffectKind>("TCallEffectKind",
                               Integer(CallEffectKind::kOpaque));

TIR_DEFINE_TL_BUILTIN(device_assert)
    .set_num_inputs(1)
    .set_attr<TCallEffectKind>("TCallEffectKind",
                               Integer(CallEffectKind::kOpaque));

TIR_DEFINE_TL_BUILTIN(device_assert_with_msg)
    .set_num_inputs(2)
    .set_attr<TCallEffectKind>("TCallEffectKind",
                               Integer(CallEffectKind::kOpaque));

} // namespace tl
} // namespace tvm<|MERGE_RESOLUTION|>--- conflicted
+++ resolved
@@ -224,12 +224,11 @@
     .set_attr<TCallEffectKind>("TCallEffectKind",
                                Integer(CallEffectKind::kOpaque));
 
-<<<<<<< HEAD
 TIR_DEFINE_TL_BUILTIN(warpgroup_fence_operand)
     .set_num_inputs(4)
     .set_attr<TCallEffectKind>("TCallEffectKind",
                                Integer(CallEffectKind::kOpaque));
-=======
+
 TIR_DEFINE_TL_BUILTIN(get_lane_idx)
     .set_num_inputs(-1)
     .set_attr<TCallEffectKind>("TCallEffectKind",
@@ -249,7 +248,6 @@
     .set_num_inputs(-1)
     .set_attr<TCallEffectKind>("TCallEffectKind",
                                Integer(CallEffectKind::kPure));
->>>>>>> 54d4bd62
 
 TIR_DEFINE_TL_BUILTIN(wait_wgmma)
     .set_num_inputs(1)
