--- conflicted
+++ resolved
@@ -143,7 +143,6 @@
     .set_attr<TCallEffectKind>("TCallEffectKind",
                                Integer(CallEffectKind::kOpaque));
 
-<<<<<<< HEAD
 TIR_DEFINE_TL_BUILTIN(ptx_wgmma_ss)
     .set_num_inputs(15)
     .set_attr<TCallEffectKind>("TCallEffectKind",
@@ -151,7 +150,9 @@
 
 TIR_DEFINE_TL_BUILTIN(ptx_wgmma_rs)
     .set_num_inputs(15)
-=======
+    .set_attr<TCallEffectKind>("TCallEffectKind",
+                               Integer(CallEffectKind::kOpaque));
+
 TIR_DEFINE_TL_BUILTIN(ptx_init_tensor_memory)
     .set_num_inputs(2)
     .set_attr<TCallEffectKind>("TCallEffectKind",
@@ -159,7 +160,6 @@
 
 TIR_DEFINE_TL_BUILTIN(ptx_deallocate_tensor_memory)
     .set_num_inputs(2)
->>>>>>> 7fb06776
     .set_attr<TCallEffectKind>("TCallEffectKind",
                                Integer(CallEffectKind::kOpaque));
 
