/*!
 * \file tl/op/reduce.cc
 * \brief Implementation of reduction operators
 */

#include "reduce.h"

#include <tvm/tir/builtin.h>
#include <tvm/tir/op.h>
#include <tvm/tir/op_attr_types.h>
#include <tvm/tir/stmt_functor.h>

#include "../layout/utils.h"
#include "../op/parallel.h"
#include "../target/utils.h"
#include "../transform/loop_partition.h"
#include "tir/transforms/ir_utils.h"

namespace tvm {
namespace tl {

using namespace tir;

ReduceOp::ReduceOp(Array<PrimExpr> args, BufferMap vmap) {
  ObjectPtr<ReduceOpNode> node = make_object<ReduceOpNode>();
  node->src = vmap[GetVarFromAccessPtr(args[0])];
  node->dst = vmap[GetVarFromAccessPtr(args[1])];
  std::string reduce_type = args[2].as<StringImm>().value()->value;
  node->dim = args[3].as<IntImm>().value()->value;
  node->type = ReduceType(reduce_type);
  node->clear = args[4].as<Bool>().value();
  data_ = std::move(node);
}

TileOperator ReduceOpNode::Clone() const {
  auto op = make_object<ReduceOpNode>(*this);
  return ReduceOp(op);
}

TileOperator CumSumOpNode::Clone() const {
  auto op = make_object<CumSumOpNode>(*this);
  return CumSumOp(op);
}

PrimExpr ReduceOpNode::MakeInitValue() const {
  auto dst_dtype = dst->dtype;
  auto is_int = dst_dtype.is_int();
  bool is_uint = dst_dtype.is_uint();
  auto bits = dst_dtype.bits();

  if (type->isSum()) {
    return make_zero(dst->dtype);
  } else if (type->isAbsSum()) {
    return make_zero(dst->dtype);
  } else if (type->isMax()) {
    if (is_int) {
      return make_const(dst->dtype, -(1 << (bits - 1)));
    } else if (is_uint) {
      return make_const(dst->dtype, 0);
    } else {
      return make_const(dst->dtype, -INFINITY);
    }
  } else if (type->isMin()) {
    if (is_int) {
      return make_const(dst->dtype, (1 << (bits - 1)) - 1);
    } else if (is_uint) {
      return make_const(dst->dtype, (1 << bits) - 1);
    } else {
      return make_const(dst->dtype, INFINITY);
    }
  } else if (type->isAbsMax()) {
    return make_const(dst->dtype, 0);
  } else if (type->isBitAnd()) {
    if (is_int) {
      return make_const(dst->dtype, -1);
    } else if (is_uint) {
      return make_const(dst->dtype, (1 << bits) - 1);
    } else {
      // Should not arrive here
      return make_const(dst->dtype, -INFINITY);
    }
  } else if (type->isBitOr()) {
    return make_zero(dst->dtype);
  } else if (type->isBitXor()) {
    return make_zero(dst->dtype);
  } else {
    LOG(FATAL) << "Unsupported reduce type: " << type->type;
  }
}

PrimExpr ReduceOpNode::MakeReduce(const PrimExpr &lhs,
                                  const PrimExpr &b) const {
  PrimExpr rhs = b;
  if (lhs->dtype != rhs->dtype) {
    rhs = Cast(lhs->dtype, rhs);
  }
  if (type->isSum()) {
    return lhs + rhs;
  } else if (type->isAbsSum()) {
    return lhs + Max(rhs, -rhs);
  } else if (type->isMax()) {
    return Max(lhs, rhs);
  } else if (type->isMin()) {
    return Min(lhs, rhs);
  } else if (type->isAbsMax()) {
    return Max(Max(lhs, rhs), -Min(lhs, rhs));
  } else if (type->isBitAnd()) {
    return lhs & rhs;
  } else if (type->isBitOr()) {
    return lhs | rhs;
  } else if (type->isBitXor()) {
    return lhs ^ rhs;
  } else {
    LOG(FATAL) << "Unsupported reduce type: " << type->type;
  }
}

std::string ReduceOpNode::MakeCodegenReducer() const {
  if (type->isSum()) {
    return "tl::SumOp";
  } else if (type->isAbsSum()) {
    return "tl::SumOp";
  } else if (type->isMax()) {
    return "tl::MaxOp";
  } else if (type->isMin()) {
    return "tl::MinOp";
  } else if (type->isAbsMax()) {
    return "tl::MaxOp";
  } else if (type->isBitAnd()) {
    return "tl::BitAndOp";
  } else if (type->isBitOr()) {
    return "tl::BitOrOp";
  } else if (type->isBitXor()) {
    return "tl::BitXorOp";
  } else {
    LOG(FATAL) << "Unsupported reduce type: " << type->type;
    return "";
  }
}

/**
 * @brief Lower the Reduce operator to a TIR statement.
 *
 * Lowers a ReduceOpNode operating on fragment-scoped buffers into a sequence of
 * TIR statements implementing: optional initialization, thread-local reduction
 * (unrolled inner loops), inter-thread reduction via a runtime AllReduce call
 * (Hopper-specific `run_hopper` variant when TargetIsHopper(T.target) is true),
 * and an optional accumulation or copy back to the destination buffer when a
 * temporary clear buffer is used.
 *
 * Behavior notes:
 * - Only supports src and dst in "local.fragment" scope; otherwise it checks
 *   and aborts with "Reduce for shared memory not implemented.".
 * - Supports both 1D reductions (scalar output) and reductions along a single
 *   extra dimension; validates layout dimensionality consistency.
 * - If `clear` is set (or for sum/abssum reductions), an initial value is
 *   written to the clear buffer; for non-clearing sum/abssum a duplicate
 *   temporary buffer is allocated and accumulated back into dst after
 * reduction.
 * - Performs iterator compression for local reduction loops using `analyzer`.
 * - Detects parallel thread splitting from the normalized iterator sum and
 *   emits a call to a templated `tl::AllReduce<...>::run` (or `run_hopper`)
 *   via `builtin::call_extern`. For sufficiently large reducing thread counts
 *   (>= 32) a workspace is allocated via T.AddWorkspace and passed to the
 *   AllReduce call.
 * - The final body is wrapped in parallel loops over the destination spatial
 *   dimensions and partitioned by the lowering thread variable. If a temporary
 *   clear buffer is used, it is allocated for the body.
 *
 * @param T Lowering context providing buffer and layout maps, thread bounds,
 *          target information, thread variable, and workspace allocation
 * helper.
 * @param analyzer Analyzer used for iterator compression and arithmetic
 * normalization.
 * @return Stmt Lowered TIR statement implementing the reduction.
 */
Stmt ReduceOpNode::Lower(const LowerArgs &T, arith::Analyzer *analyzer) const {
  auto get_buffer = [&](const Buffer &buf) {
    if (T.buffer_remap.count(buf))
      return T.buffer_remap[buf];
    return buf;
  };

  auto src_scope = this->src.scope();
  auto dst_scope = this->dst.scope();

  if (src_scope == "local.fragment" && dst_scope == "local.fragment") {
    auto src_buffer = get_buffer(this->src);
    auto dst_buffer = get_buffer(this->dst);
    Fragment src_layout = T.layout_map[this->src].as<Fragment>().value();
    Fragment dst_layout = T.layout_map[this->dst].as<Fragment>().value();
    size_t src_dim = src_layout->InputDim();
    size_t dst_dim = dst_layout->InputDim();

    bool is_1d_reduce = src_dim == dst_dim && dst_dim == 1;

    if (is_1d_reduce) {
      ICHECK(is_one(dst_layout->OutputShape().back()))
          << "Reduce for scalar not implemented.";
    } else {
      ICHECK(src_dim == dst_dim + 1) << "Reduce dimension mismatch.";
    }

<<<<<<< HEAD
    Array<IterVar> dst_vars;
    for (size_t i = 0; i < dst_dim; i++) {
      Var var = Var(std::string{char('i' + i)});
      dst_vars.push_back(IterVar(Range(0, dst_layout->InputShape()[i]), var,
                                 IterVarType::kDataPar));
    }
    Array<IterVar> src_vars;
    if (!is_1d_reduce) {
      src_vars = dst_vars;
    }
    src_vars.insert(src_vars.begin() + this->dim,
                    {Range(0, src_layout->InputShape()[this->dim]), Var("rv"),
                     IterVarType::kDataPar});
    Array<PrimExpr> src_indices = src_layout->Forward(
        src_vars.Map([](const auto &iv) { return PrimExpr(iv->var); }));
    Array<PrimExpr> dst_indices = dst_layout->Forward(
        dst_vars.Map([](const auto &iv) { return PrimExpr(iv->var); }));

    Array<Stmt> stmts;

    bool require_init = this->clear;
    // sum op must be cleared
    if (this->type->isSum()) {
      require_init = true;
    } else if (this->type->isAbsSum()) {
      require_init = true;
    }

    Buffer clear_buffer = dst_buffer;
    bool need_duplicate = false;
    if (this->type->isSum() && !this->clear) {
      need_duplicate = true;
    } else if (this->type->isAbsSum() && !this->clear) {
      need_duplicate = true;
    }
=======
  Array<IterVar> dst_vars;
  for (size_t i = 0; i < dst_dim; i++) {
    Var var = Var(std::string{char('i' + i)});
    dst_vars.push_back(IterVar(Range(0, dst_layout->InputShape()[i]), var,
                               IterVarType::kDataPar));
  }
  Array<IterVar> src_vars;
  if (!is_1d_reduce) {
    src_vars = dst_vars;
  }
  src_vars.insert(src_vars.begin() + this->dim,
                  {Range(0, src_layout->InputShape()[this->dim]), Var("rv"),
                   IterVarType::kDataPar});
  Array<PrimExpr> src_indices = src_layout->Forward(
      src_vars.Map([](const auto &iv) { return PrimExpr(iv->var); }));
  Array<PrimExpr> dst_indices = dst_layout->Forward(
      dst_vars.Map([](const auto &iv) { return PrimExpr(iv->var); }));

  Array<Stmt> stmts;

  bool require_init = this->clear;
  // sum op must be cleared
  if (this->type->isSum()) {
    require_init = true;
  } else if (this->type->isAbsSum()) {
    require_init = true;
  } else if (this->type->isBitAnd()) {
    require_init = true;
  } else if (this->type->isBitOr()) {
    require_init = true;
  } else if (this->type->isBitXor()) {
    require_init = true;
  }

  Buffer clear_buffer = dst_buffer;
  bool need_duplicate = false;
  if (this->type->isSum() && !this->clear) {
    need_duplicate = true;
  } else if (this->type->isAbsSum() && !this->clear) {
    need_duplicate = true;
  } else if (this->type->isBitAnd()) {
    need_duplicate = true;
  } else if (this->type->isBitOr() && !this->clear) {
    need_duplicate = true;
  } else if (this->type->isBitXor() && !this->clear) {
    need_duplicate = true;
  }
>>>>>>> fd6cec58

    if (need_duplicate) {
      // Create a new buffer with same shape and dtype as dst_buffer
      clear_buffer = decl_buffer(dst_buffer->shape, dst_buffer->dtype,
                                 dst_buffer->name + "_clear",
                                 GetPtrStorageScope(dst_buffer->data));
    }

<<<<<<< HEAD
    // make reduce-init stmt
    if (require_init)
      stmts.push_back(
          BufferStore(clear_buffer, this->MakeInitValue(), dst_indices));

    // make thread-local reduce
    Array<PrimExpr> src_indice_compressed;
    Array<IterVar> src_var_compressed;
    for (size_t i = 0; i < src_layout->OutputDim(); i++) {
      PrimExpr expr;
      IterVar var;
      std::tie(expr, var) = CompressIterator(
          src_indices[i], src_vars, src_vars[this->dim]->var, analyzer);
      src_indice_compressed.push_back(expr);
      src_var_compressed.push_back(var);
    }
    Stmt reduce_local = BufferStore(
        clear_buffer,
        this->MakeReduce(BufferLoad(clear_buffer, dst_indices),
                         BufferLoad(src_buffer, src_indice_compressed)),
        dst_indices);
    for (int i = src_layout->OutputDim() - 1; i >= 0; i--) {
      reduce_local =
          For(src_var_compressed[i]->var, 0,
              src_var_compressed[i]->dom->extent, ForKind::kUnrolled,
              reduce_local, std::nullopt,
              {{tir::attr::pragma_unroll_explicit, Bool(false)}});
    }
    stmts.push_back(reduce_local);

    // make inter-thread reduce
    PrimExpr src_thread = src_layout->ForwardThread(
        src_vars.Map([](const auto &iv) { return PrimExpr(iv->var); }), {});
    auto iter_sum =
        arith::NormalizeToIterSum(src_thread, ToVMap(src_vars), analyzer);
    for (const auto &iter_split : iter_sum->args) {
      auto mark = iter_split->source->source.as<Var>();
      ICHECK(mark) << "Not a normalized iterator: " << iter_split->source;
      if (mark.value().same_as(src_vars[this->dim]->var)) {
        auto scale = as_const_int(iter_split->scale);
        auto extent = as_const_int(iter_split->extent);
        ICHECK(scale != nullptr && extent != nullptr);
        if (*extent == 1)
          continue;

        int reducing_threads = (*extent) * (*scale);
        std::stringstream ss;

        auto thread_offset = T.thread_bounds->min;
        if (TargetIsHopper(T.target) || TargetIsSm100(T.target)) {
          auto all_threads = T.thread_bounds->extent;
          ss << "tl::AllReduce<" << this->MakeCodegenReducer() << ", "
             << reducing_threads << ", " << (*scale) << ", " << thread_offset
             << ", " << all_threads << ">::run_hopper";
        } else {
          ss << "tl::AllReduce<" << this->MakeCodegenReducer() << ", "
             << reducing_threads << ", " << (*scale) << ", " << thread_offset
             << ">::run";
        }
        Array<PrimExpr> thread_reduce_args = {
            StringImm(ss.str()), BufferLoad(clear_buffer, dst_indices)};
        if (reducing_threads >= 32) {
          PrimExpr workspace = T.AddWorkspace(
              *as_const_int(T.thread_bounds->extent), clear_buffer->dtype);
          thread_reduce_args.push_back(workspace);
        }
        auto call = Call(clear_buffer->dtype, builtin::call_extern(),
                         thread_reduce_args);
        stmts.push_back(BufferStore(clear_buffer, call, dst_indices));
=======
  // make reduce-init stmt
  if (require_init) {
    stmts.push_back(
        BufferStore(clear_buffer, this->MakeInitValue(), dst_indices));
  }

  // make thread-local reduce
  Array<PrimExpr> src_indice_compressed;
  Array<IterVar> src_var_compressed;
  for (size_t i = 0; i < src_layout->OutputDim(); i++) {
    PrimExpr expr;
    IterVar var;
    std::tie(expr, var) = CompressIterator(src_indices[i], src_vars,
                                           src_vars[this->dim]->var, analyzer);
    src_indice_compressed.push_back(expr);
    src_var_compressed.push_back(var);
  }
  Stmt reduce_local = BufferStore(
      clear_buffer,
      this->MakeReduce(BufferLoad(clear_buffer, dst_indices),
                       BufferLoad(src_buffer, src_indice_compressed)),
      dst_indices);
  for (int i = src_layout->OutputDim() - 1; i >= 0; i--) {
    reduce_local =
        For(src_var_compressed[i]->var, 0, src_var_compressed[i]->dom->extent,
            ForKind::kUnrolled, reduce_local, std::nullopt,
            {{tir::attr::pragma_unroll_explicit, Bool(false)}});
  }
  stmts.push_back(reduce_local);

  // make inter-thread reduce
  PrimExpr src_thread = src_layout->ForwardThread(
      src_vars.Map([](const auto &iv) { return PrimExpr(iv->var); }), {});
  auto iter_sum =
      arith::NormalizeToIterSum(src_thread, ToVMap(src_vars), analyzer);
  for (const auto &iter_split : iter_sum->args) {
    auto mark = iter_split->source->source.as<Var>();
    ICHECK(mark) << "Not a normalized iterator: " << iter_split->source;
    if (mark.value().same_as(src_vars[this->dim]->var)) {
      auto scale = as_const_int(iter_split->scale);
      auto extent = as_const_int(iter_split->extent);
      ICHECK(scale != nullptr && extent != nullptr);
      if (*extent == 1)
        continue;

      int reducing_threads = (*extent) * (*scale);
      std::stringstream ss;

      auto thread_offset = T.thread_bounds->min;
      if (TargetIsHopper(T.target) || TargetIsSm100(T.target)) {
        auto all_threads = T.thread_bounds->extent;
        ss << "tl::AllReduce<" << this->MakeCodegenReducer() << ", "
           << reducing_threads << ", " << (*scale) << ", " << thread_offset
           << ", " << all_threads << ">::run_hopper";
      } else {
        ss << "tl::AllReduce<" << this->MakeCodegenReducer() << ", "
           << reducing_threads << ", " << (*scale) << ", " << thread_offset
           << ">::run";
>>>>>>> fd6cec58
      }
    }
    Stmt reduce_interthread = BufferStore(
        clear_buffer, BufferLoad(clear_buffer, dst_indices), dst_indices);

    // copy clear_buffer to dst_buffer
    if (need_duplicate) {
      // if is reduce sum, we should add a copy from clear_buffer to dst_buffer
      if (this->type->isSum()) {
        stmts.push_back(BufferStore(dst_buffer,
                                    Add(BufferLoad(dst_buffer, dst_indices),
                                        BufferLoad(clear_buffer, dst_indices)),
                                    dst_indices));
      } else if (this->type->isAbsSum()) {
        stmts.push_back(BufferStore(dst_buffer,
                                    Add(BufferLoad(dst_buffer, dst_indices),
                                        BufferLoad(clear_buffer, dst_indices)),
                                    dst_indices));
      } else {
        ICHECK(false) << "Unsupported reduce type: " << this->type->type;
      }
    }
    // make the outer spatial loop
    Stmt body = stmts.size() > 1 ? SeqStmt(stmts) : stmts[0];
    for (int i = dst_layout->InputDim() - 1; i >= 0; i--) {
      body = For(dst_vars[i]->var, 0, dst_vars[i]->dom->extent,
                 ForKind::kParallel, body);
    }

    body = PartitionLoop(Downcast<For>(body), T.thread_var, analyzer,
                         dst_layout);
    if (need_duplicate) {
      body = Allocate(clear_buffer->data, clear_buffer->dtype,
                      clear_buffer->shape, const_true(), body);
    }
    return body;
  }

<<<<<<< HEAD
  auto is_shared_scope = [](const std::string &scope) {
    return scope == "shared" || scope == "shared.dyn";
  };

  if (is_shared_scope(src_scope) && is_shared_scope(dst_scope)) {
    Buffer src_buffer = get_buffer(this->src);
    Buffer dst_buffer = get_buffer(this->dst);

    size_t src_dim = src_buffer->shape.size();
    size_t dst_dim = dst_buffer->shape.size();
    bool is_1d_reduce = (src_dim == dst_dim && dst_dim == 1);
    if (!is_1d_reduce) {
      ICHECK_EQ(src_dim, dst_dim + 1) << "Reduce dimension mismatch.";
=======
  // copy clear_buffer to dst_buffer
  if (need_duplicate) {
    // if is reduce sum, we should add a copy from clear_buffer to dst_buffer
    if (this->type->isSum()) {
      stmts.push_back(BufferStore(dst_buffer,
                                  Add(BufferLoad(dst_buffer, dst_indices),
                                      BufferLoad(clear_buffer, dst_indices)),
                                  dst_indices));
    } else if (this->type->isAbsSum()) {
      stmts.push_back(BufferStore(dst_buffer,
                                  Add(BufferLoad(dst_buffer, dst_indices),
                                      BufferLoad(clear_buffer, dst_indices)),
                                  dst_indices));
    } else if (this->type->isBitAnd()) {
      if (!this->clear) {
        stmts.push_back(
            BufferStore(dst_buffer,
                        bitwise_and(BufferLoad(dst_buffer, dst_indices),
                                    BufferLoad(clear_buffer, dst_indices)),
                        dst_indices));
      } else {
        stmts.push_back(BufferStore(
            dst_buffer, BufferLoad(clear_buffer, dst_indices), dst_indices));
      }
    } else if (this->type->isBitOr()) {
      stmts.push_back(
          BufferStore(dst_buffer,
                      bitwise_or(BufferLoad(dst_buffer, dst_indices),
                                 BufferLoad(clear_buffer, dst_indices)),
                      dst_indices));
    } else if (this->type->isBitXor()) {
      stmts.push_back(
          BufferStore(dst_buffer,
                      bitwise_xor(BufferLoad(dst_buffer, dst_indices),
                                  BufferLoad(clear_buffer, dst_indices)),
                      dst_indices));
>>>>>>> fd6cec58
    } else {
      ICHECK_EQ(dst_dim, 1U) << "Expect scalar layout for 1D reduce.";
    }

    auto thread_extent = as_const_int(T.thread_bounds->extent);
    ICHECK(thread_extent)
        << "Shared-memory reduce requires static thread extent.";
    int threads = *thread_extent;

    if (TargetIsCuda(T.target)) {
      ICHECK_EQ(threads % 32, 0) << "Shared reduce expects blockDim.x "
                                 << "to be a multiple of 32 on CUDA.";
    } else if (TargetIsRocm(T.target)) {
      ICHECK_EQ(threads % 64, 0) << "Shared reduce expects blockDim.x "
                                 << "to be a multiple of 64 on HIP.";
    }

    bool use_abs = this->type->isAbsSum() || this->type->isAbsMax();
    bool need_accumulate =
        (!this->clear) && (this->type->isSum() || this->type->isAbsSum());

    PrimExpr reduce_extent = src_buffer->shape[this->dim];
    PrimExpr tail_extent = make_const(DataType::Int(32), 1);
    for (size_t i = this->dim + 1; i < src_dim; ++i) {
      tail_extent = analyzer->Simplify(tail_extent * src_buffer->shape[i]);
    }

    PrimExpr total_dest = make_const(DataType::Int(32), 1);
    for (size_t i = 0; i < dst_dim; ++i) {
      total_dest = analyzer->Simplify(total_dest * dst_buffer->shape[i]);
    }

    std::stringstream ss;
    std::string reducer = this->MakeCodegenReducer();
    ss << "tl::SharedReduceWarp<" << reducer << ", " << threads << ", "
       << (use_abs ? "true" : "false") << ", "
       << (need_accumulate ? "true" : "false") << ">::run";

    Array<PrimExpr> call_args = {
        StringImm(ss.str()),
        src_buffer.access_ptr(1),
        dst_buffer.access_ptr(3),
        cast(DataType::Int(32), total_dest),
        cast(DataType::Int(32), reduce_extent),
        cast(DataType::Int(32), tail_extent),
        this->MakeInitValue()};

    return Evaluate(
        Call(dst_buffer->dtype, builtin::call_extern(), call_args));
  }

  LOG(FATAL) << "Reduce for buffers in scope (" << src_scope << ", "
             << dst_scope << ") is not implemented.";
}

LayoutMap ReduceOpNode::InferLayout(const LayoutInferArgs &T,
                                    InferLevel level) const {
  if (level >= InferLevel::kStrict)
    return {};
  if (src.scope() == "local.fragment" && dst.scope() == "local.fragment" &&
      T.layout_map.count(src)) {
    auto src_layout = T.layout_map[src].as<Fragment>().value();

    PrimExpr indice_rep_extent = src->shape[dim];
    PrimExpr src_rep_extent = src_layout->ReplicateExtent();
    PrimExpr dest_buffer_rep_extent = indice_rep_extent * src_rep_extent;

    Array<PrimExpr> fwd;
    for (int i = 0; i < static_cast<int>(src->shape.size()); i++) {
      if (i == dim) {
        fwd.push_back(FloorMod(ReplicationPlaceholder(), indice_rep_extent));
      } else if (i < dim) {
        fwd.push_back(InputPlaceholder(i));
      } else if (i > dim) {
        fwd.push_back(InputPlaceholder(i - 1));
      }
    }
    auto thd = src_layout->ForwardThread(
        fwd, FloorDiv(ReplicationPlaceholder(), indice_rep_extent));
    Fragment dst_layout =
        Fragment(dst->shape, {}, thd, dest_buffer_rep_extent, std::nullopt)
            ->CondenseReplicateVar()
            ->BindThreadRange(T.thread_bounds);
    if (!T.layout_map.count(dst))
      return {{dst, dst_layout}};
    else {
      // Check if computed layout is compatible with existing: the existing one
      // must strictly contains the computed layout
      auto orig_dst_layout =
          T.layout_map.Get(dst).value().as<Fragment>().value();
      ICHECK(dst_layout->InputDim() == orig_dst_layout->InputDim());
      Array<PrimExpr> indices;
      indices.reserve(dst_layout->InputDim());
      arith::Analyzer inner_analyzer;
      for (int i = 0; i < dst_layout->InputDim(); ++i) {
        auto x = InputPlaceholder(i);
        indices.push_back(x);
        // should be literal - literal = 0, any analyzer will work
        ICHECK(is_zero(inner_analyzer.Simplify(
            dst_layout->InputShape()[i] - orig_dst_layout->InputShape()[i])));
        inner_analyzer.Bind(x, Range(0, dst_layout->InputShape()[i]));
      }

      ICHECK(as_const_int(dst_layout->ReplicateExtent()));
      ICHECK(as_const_int(src_layout->ReplicateExtent()));
      auto dst_rep = *as_const_int(dst_layout->ReplicateExtent());
      auto src_rep = *as_const_int(src_layout->ReplicateExtent());
      if (dst_rep < src_rep ||
          !ProveFragmentContains(orig_dst_layout, dst_layout, indices, indices,
                                 inner_analyzer)) {
        std::ostringstream oss;
        oss << "Layout may conflict with ReduceOp for buffer " << dst << " vs. "
            << src << "\nLHS = " << src_layout->DebugOutput()
            << "\nRHS = " << orig_dst_layout->DebugOutput()
            << "\nYou may need to use a shared memory to transform the "
               "layout";
        throw LayoutConflictException(oss.str());
      }

      if (dst_rep > src_rep) {
        return {{dst, dst_layout}};
      }
    }
  }
  return {};
}

TIR_REGISTER_TL_OP(ReduceOp, reduce)
    .set_num_inputs(4)
    .set_attr<TCallEffectKind>("TCallEffectKind",
                               Integer(CallEffectKind::kOpaque));

CumSumOp::CumSumOp(Array<PrimExpr> args, BufferMap vmap) {
  /// CumSum constructor arguments:
  /// - src: input buffer
  /// - dst: output buffer
  /// - dim: dimension to cumsum
  /// - reverse: whether to cumsum in reverse order
  CHECK_EQ(args.size(), 4);
  ObjectPtr<CumSumOpNode> node = make_object<CumSumOpNode>();
  node->src = vmap[GetVarFromAccessPtr(args[0])];
  node->dst = vmap[GetVarFromAccessPtr(args[1])];
  node->dim = args[2].as<IntImm>().value()->value;
  node->reverse = args[3].as<Bool>().value();
  CHECK_LT(node->dim, static_cast<int>(node->src->shape.size()));
  data_ = std::move(node);
}

Stmt CumSumOpNode::Lower(const LowerArgs &T, arith::Analyzer *analyzer) const {
  if (this->src.scope() == "local.fragment" &&
      this->dst.scope() == "local.fragment") {
    LOG(FATAL) << "CumSum for fragment not implemented, please raise an issue "
                  "if you need this feature.";
  } else if (this->src.scope() == "shared.dyn" ||
             this->src.scope() == "shared") {
    ICHECK(this->dst.scope() == "shared.dyn" || this->dst.scope() == "shared");
    std::stringstream ss;
    auto threads = T.thread_bounds->extent;
    Array<PrimExpr> args;
    int ndim = static_cast<int>(src->shape.size());
    if (ndim == 1) {
      ICHECK_EQ(dim, 0) << "Cumulative sum over a 1D buffer only supports dim "
                           "= 0.";
      ss << "tl::CumSum1D<" << threads << ", " << (reverse ? "true" : "false")
         << ">::run";
      args = {StringImm(ss.str()), src.access_ptr(1), dst.access_ptr(3),
              src->shape[0]};
    } else if (ndim == 2) {
      ss << "tl::CumSum2D<" << threads << ", " << dim << ", "
         << (reverse ? "true" : "false") << ">::run";
      args = {StringImm(ss.str()), src.access_ptr(1), dst.access_ptr(3),
              src->shape[0], src->shape[1]};
    } else {
      LOG(FATAL) << "CumSum currently supports only 1D or 2D buffers, got "
                 << ndim << "D.";
    }
    return Evaluate(Call(dst->dtype, builtin::call_extern(), args));
  } else {
    ICHECK(false) << "Cannot lower cumsum for " << this->src.scope() << " and "
                  << this->dst.scope();
  }

  return Stmt();
}

LayoutMap CumSumOpNode::InferLayout(const LayoutInferArgs &T,
                                    InferLevel level) const {
  return {};
}

TIR_REGISTER_TL_OP(CumSumOp, cumsum)
    .set_num_inputs(4)
    .set_attr<TCallEffectKind>("TCallEffectKind",
                               Integer(CallEffectKind::kOpaque));
} // namespace tl
} // namespace tvm<|MERGE_RESOLUTION|>--- conflicted
+++ resolved
@@ -194,68 +194,6 @@
 
     bool is_1d_reduce = src_dim == dst_dim && dst_dim == 1;
 
-    if (is_1d_reduce) {
-      ICHECK(is_one(dst_layout->OutputShape().back()))
-          << "Reduce for scalar not implemented.";
-    } else {
-      ICHECK(src_dim == dst_dim + 1) << "Reduce dimension mismatch.";
-    }
-
-<<<<<<< HEAD
-    Array<IterVar> dst_vars;
-    for (size_t i = 0; i < dst_dim; i++) {
-      Var var = Var(std::string{char('i' + i)});
-      dst_vars.push_back(IterVar(Range(0, dst_layout->InputShape()[i]), var,
-                                 IterVarType::kDataPar));
-    }
-    Array<IterVar> src_vars;
-    if (!is_1d_reduce) {
-      src_vars = dst_vars;
-    }
-    src_vars.insert(src_vars.begin() + this->dim,
-                    {Range(0, src_layout->InputShape()[this->dim]), Var("rv"),
-                     IterVarType::kDataPar});
-    Array<PrimExpr> src_indices = src_layout->Forward(
-        src_vars.Map([](const auto &iv) { return PrimExpr(iv->var); }));
-    Array<PrimExpr> dst_indices = dst_layout->Forward(
-        dst_vars.Map([](const auto &iv) { return PrimExpr(iv->var); }));
-
-    Array<Stmt> stmts;
-
-    bool require_init = this->clear;
-    // sum op must be cleared
-    if (this->type->isSum()) {
-      require_init = true;
-    } else if (this->type->isAbsSum()) {
-      require_init = true;
-    }
-
-    Buffer clear_buffer = dst_buffer;
-    bool need_duplicate = false;
-    if (this->type->isSum() && !this->clear) {
-      need_duplicate = true;
-    } else if (this->type->isAbsSum() && !this->clear) {
-      need_duplicate = true;
-    }
-=======
-  Array<IterVar> dst_vars;
-  for (size_t i = 0; i < dst_dim; i++) {
-    Var var = Var(std::string{char('i' + i)});
-    dst_vars.push_back(IterVar(Range(0, dst_layout->InputShape()[i]), var,
-                               IterVarType::kDataPar));
-  }
-  Array<IterVar> src_vars;
-  if (!is_1d_reduce) {
-    src_vars = dst_vars;
-  }
-  src_vars.insert(src_vars.begin() + this->dim,
-                  {Range(0, src_layout->InputShape()[this->dim]), Var("rv"),
-                   IterVarType::kDataPar});
-  Array<PrimExpr> src_indices = src_layout->Forward(
-      src_vars.Map([](const auto &iv) { return PrimExpr(iv->var); }));
-  Array<PrimExpr> dst_indices = dst_layout->Forward(
-      dst_vars.Map([](const auto &iv) { return PrimExpr(iv->var); }));
-
   Array<Stmt> stmts;
 
   bool require_init = this->clear;
@@ -285,86 +223,14 @@
   } else if (this->type->isBitXor() && !this->clear) {
     need_duplicate = true;
   }
->>>>>>> fd6cec58
-
-    if (need_duplicate) {
-      // Create a new buffer with same shape and dtype as dst_buffer
-      clear_buffer = decl_buffer(dst_buffer->shape, dst_buffer->dtype,
-                                 dst_buffer->name + "_clear",
-                                 GetPtrStorageScope(dst_buffer->data));
-    }
-
-<<<<<<< HEAD
-    // make reduce-init stmt
-    if (require_init)
-      stmts.push_back(
-          BufferStore(clear_buffer, this->MakeInitValue(), dst_indices));
-
-    // make thread-local reduce
-    Array<PrimExpr> src_indice_compressed;
-    Array<IterVar> src_var_compressed;
-    for (size_t i = 0; i < src_layout->OutputDim(); i++) {
-      PrimExpr expr;
-      IterVar var;
-      std::tie(expr, var) = CompressIterator(
-          src_indices[i], src_vars, src_vars[this->dim]->var, analyzer);
-      src_indice_compressed.push_back(expr);
-      src_var_compressed.push_back(var);
-    }
-    Stmt reduce_local = BufferStore(
-        clear_buffer,
-        this->MakeReduce(BufferLoad(clear_buffer, dst_indices),
-                         BufferLoad(src_buffer, src_indice_compressed)),
-        dst_indices);
-    for (int i = src_layout->OutputDim() - 1; i >= 0; i--) {
-      reduce_local =
-          For(src_var_compressed[i]->var, 0,
-              src_var_compressed[i]->dom->extent, ForKind::kUnrolled,
-              reduce_local, std::nullopt,
-              {{tir::attr::pragma_unroll_explicit, Bool(false)}});
-    }
-    stmts.push_back(reduce_local);
-
-    // make inter-thread reduce
-    PrimExpr src_thread = src_layout->ForwardThread(
-        src_vars.Map([](const auto &iv) { return PrimExpr(iv->var); }), {});
-    auto iter_sum =
-        arith::NormalizeToIterSum(src_thread, ToVMap(src_vars), analyzer);
-    for (const auto &iter_split : iter_sum->args) {
-      auto mark = iter_split->source->source.as<Var>();
-      ICHECK(mark) << "Not a normalized iterator: " << iter_split->source;
-      if (mark.value().same_as(src_vars[this->dim]->var)) {
-        auto scale = as_const_int(iter_split->scale);
-        auto extent = as_const_int(iter_split->extent);
-        ICHECK(scale != nullptr && extent != nullptr);
-        if (*extent == 1)
-          continue;
-
-        int reducing_threads = (*extent) * (*scale);
-        std::stringstream ss;
-
-        auto thread_offset = T.thread_bounds->min;
-        if (TargetIsHopper(T.target) || TargetIsSm100(T.target)) {
-          auto all_threads = T.thread_bounds->extent;
-          ss << "tl::AllReduce<" << this->MakeCodegenReducer() << ", "
-             << reducing_threads << ", " << (*scale) << ", " << thread_offset
-             << ", " << all_threads << ">::run_hopper";
-        } else {
-          ss << "tl::AllReduce<" << this->MakeCodegenReducer() << ", "
-             << reducing_threads << ", " << (*scale) << ", " << thread_offset
-             << ">::run";
-        }
-        Array<PrimExpr> thread_reduce_args = {
-            StringImm(ss.str()), BufferLoad(clear_buffer, dst_indices)};
-        if (reducing_threads >= 32) {
-          PrimExpr workspace = T.AddWorkspace(
-              *as_const_int(T.thread_bounds->extent), clear_buffer->dtype);
-          thread_reduce_args.push_back(workspace);
-        }
-        auto call = Call(clear_buffer->dtype, builtin::call_extern(),
-                         thread_reduce_args);
-        stmts.push_back(BufferStore(clear_buffer, call, dst_indices));
-=======
+
+  if (need_duplicate) {
+    // Create a new buffer with same shape and dtype as dst_buffer
+    clear_buffer = decl_buffer(dst_buffer->shape, dst_buffer->dtype,
+                               dst_buffer->name + "_clear",
+                               GetPtrStorageScope(dst_buffer->data));
+  }
+
   // make reduce-init stmt
   if (require_init) {
     stmts.push_back(
@@ -423,60 +289,22 @@
         ss << "tl::AllReduce<" << this->MakeCodegenReducer() << ", "
            << reducing_threads << ", " << (*scale) << ", " << thread_offset
            << ">::run";
->>>>>>> fd6cec58
-      }
-    }
-    Stmt reduce_interthread = BufferStore(
-        clear_buffer, BufferLoad(clear_buffer, dst_indices), dst_indices);
-
-    // copy clear_buffer to dst_buffer
-    if (need_duplicate) {
-      // if is reduce sum, we should add a copy from clear_buffer to dst_buffer
-      if (this->type->isSum()) {
-        stmts.push_back(BufferStore(dst_buffer,
-                                    Add(BufferLoad(dst_buffer, dst_indices),
-                                        BufferLoad(clear_buffer, dst_indices)),
-                                    dst_indices));
-      } else if (this->type->isAbsSum()) {
-        stmts.push_back(BufferStore(dst_buffer,
-                                    Add(BufferLoad(dst_buffer, dst_indices),
-                                        BufferLoad(clear_buffer, dst_indices)),
-                                    dst_indices));
-      } else {
-        ICHECK(false) << "Unsupported reduce type: " << this->type->type;
-      }
-    }
-    // make the outer spatial loop
-    Stmt body = stmts.size() > 1 ? SeqStmt(stmts) : stmts[0];
-    for (int i = dst_layout->InputDim() - 1; i >= 0; i--) {
-      body = For(dst_vars[i]->var, 0, dst_vars[i]->dom->extent,
-                 ForKind::kParallel, body);
-    }
-
-    body = PartitionLoop(Downcast<For>(body), T.thread_var, analyzer,
-                         dst_layout);
-    if (need_duplicate) {
-      body = Allocate(clear_buffer->data, clear_buffer->dtype,
-                      clear_buffer->shape, const_true(), body);
-    }
-    return body;
-  }
-
-<<<<<<< HEAD
-  auto is_shared_scope = [](const std::string &scope) {
-    return scope == "shared" || scope == "shared.dyn";
-  };
-
-  if (is_shared_scope(src_scope) && is_shared_scope(dst_scope)) {
-    Buffer src_buffer = get_buffer(this->src);
-    Buffer dst_buffer = get_buffer(this->dst);
-
-    size_t src_dim = src_buffer->shape.size();
-    size_t dst_dim = dst_buffer->shape.size();
-    bool is_1d_reduce = (src_dim == dst_dim && dst_dim == 1);
-    if (!is_1d_reduce) {
-      ICHECK_EQ(src_dim, dst_dim + 1) << "Reduce dimension mismatch.";
-=======
+      }
+      Array<PrimExpr> thread_reduce_args = {
+          StringImm(ss.str()), BufferLoad(clear_buffer, dst_indices)};
+      if (reducing_threads >= 32) {
+        PrimExpr workspace = T.AddWorkspace(
+            *as_const_int(T.thread_bounds->extent), clear_buffer->dtype);
+        thread_reduce_args.push_back(workspace);
+      }
+      auto call =
+          Call(clear_buffer->dtype, builtin::call_extern(), thread_reduce_args);
+      stmts.push_back(BufferStore(clear_buffer, call, dst_indices));
+    }
+  }
+  Stmt reduce_interthread = BufferStore(
+      clear_buffer, BufferLoad(clear_buffer, dst_indices), dst_indices);
+
   // copy clear_buffer to dst_buffer
   if (need_duplicate) {
     // if is reduce sum, we should add a copy from clear_buffer to dst_buffer
@@ -513,7 +341,173 @@
                       bitwise_xor(BufferLoad(dst_buffer, dst_indices),
                                   BufferLoad(clear_buffer, dst_indices)),
                       dst_indices));
->>>>>>> fd6cec58
+    } else {
+      ICHECK(src_dim == dst_dim + 1) << "Reduce dimension mismatch.";
+    }
+
+    Array<IterVar> dst_vars;
+    for (size_t i = 0; i < dst_dim; i++) {
+      Var var = Var(std::string{char('i' + i)});
+      dst_vars.push_back(IterVar(Range(0, dst_layout->InputShape()[i]), var,
+                                 IterVarType::kDataPar));
+    }
+    Array<IterVar> src_vars;
+    if (!is_1d_reduce) {
+      src_vars = dst_vars;
+    }
+    src_vars.insert(src_vars.begin() + this->dim,
+                    {Range(0, src_layout->InputShape()[this->dim]), Var("rv"),
+                     IterVarType::kDataPar});
+    Array<PrimExpr> src_indices = src_layout->Forward(
+        src_vars.Map([](const auto &iv) { return PrimExpr(iv->var); }));
+    Array<PrimExpr> dst_indices = dst_layout->Forward(
+        dst_vars.Map([](const auto &iv) { return PrimExpr(iv->var); }));
+
+    Array<Stmt> stmts;
+
+    bool require_init = this->clear;
+    // sum op must be cleared
+    if (this->type->isSum()) {
+      require_init = true;
+    } else if (this->type->isAbsSum()) {
+      require_init = true;
+    }
+
+    Buffer clear_buffer = dst_buffer;
+    bool need_duplicate = false;
+    if (this->type->isSum() && !this->clear) {
+      need_duplicate = true;
+    } else if (this->type->isAbsSum() && !this->clear) {
+      need_duplicate = true;
+    }
+
+    if (need_duplicate) {
+      // Create a new buffer with same shape and dtype as dst_buffer
+      clear_buffer = decl_buffer(dst_buffer->shape, dst_buffer->dtype,
+                                 dst_buffer->name + "_clear",
+                                 GetPtrStorageScope(dst_buffer->data));
+    }
+
+    // make reduce-init stmt
+    if (require_init)
+      stmts.push_back(
+          BufferStore(clear_buffer, this->MakeInitValue(), dst_indices));
+
+    // make thread-local reduce
+    Array<PrimExpr> src_indice_compressed;
+    Array<IterVar> src_var_compressed;
+    for (size_t i = 0; i < src_layout->OutputDim(); i++) {
+      PrimExpr expr;
+      IterVar var;
+      std::tie(expr, var) = CompressIterator(
+          src_indices[i], src_vars, src_vars[this->dim]->var, analyzer);
+      src_indice_compressed.push_back(expr);
+      src_var_compressed.push_back(var);
+    }
+    Stmt reduce_local = BufferStore(
+        clear_buffer,
+        this->MakeReduce(BufferLoad(clear_buffer, dst_indices),
+                         BufferLoad(src_buffer, src_indice_compressed)),
+        dst_indices);
+    for (int i = src_layout->OutputDim() - 1; i >= 0; i--) {
+      reduce_local =
+          For(src_var_compressed[i]->var, 0,
+              src_var_compressed[i]->dom->extent, ForKind::kUnrolled,
+              reduce_local, std::nullopt,
+              {{tir::attr::pragma_unroll_explicit, Bool(false)}});
+    }
+    stmts.push_back(reduce_local);
+
+    // make inter-thread reduce
+    PrimExpr src_thread = src_layout->ForwardThread(
+        src_vars.Map([](const auto &iv) { return PrimExpr(iv->var); }), {});
+    auto iter_sum =
+        arith::NormalizeToIterSum(src_thread, ToVMap(src_vars), analyzer);
+    for (const auto &iter_split : iter_sum->args) {
+      auto mark = iter_split->source->source.as<Var>();
+      ICHECK(mark) << "Not a normalized iterator: " << iter_split->source;
+      if (mark.value().same_as(src_vars[this->dim]->var)) {
+        auto scale = as_const_int(iter_split->scale);
+        auto extent = as_const_int(iter_split->extent);
+        ICHECK(scale != nullptr && extent != nullptr);
+        if (*extent == 1)
+          continue;
+
+        int reducing_threads = (*extent) * (*scale);
+        std::stringstream ss;
+
+        auto thread_offset = T.thread_bounds->min;
+        if (TargetIsHopper(T.target) || TargetIsSm100(T.target)) {
+          auto all_threads = T.thread_bounds->extent;
+          ss << "tl::AllReduce<" << this->MakeCodegenReducer() << ", "
+             << reducing_threads << ", " << (*scale) << ", " << thread_offset
+             << ", " << all_threads << ">::run_hopper";
+        } else {
+          ss << "tl::AllReduce<" << this->MakeCodegenReducer() << ", "
+             << reducing_threads << ", " << (*scale) << ", " << thread_offset
+             << ">::run";
+        }
+        Array<PrimExpr> thread_reduce_args = {
+            StringImm(ss.str()), BufferLoad(clear_buffer, dst_indices)};
+        if (reducing_threads >= 32) {
+          PrimExpr workspace = T.AddWorkspace(
+              *as_const_int(T.thread_bounds->extent), clear_buffer->dtype);
+          thread_reduce_args.push_back(workspace);
+        }
+        auto call = Call(clear_buffer->dtype, builtin::call_extern(),
+                         thread_reduce_args);
+        stmts.push_back(BufferStore(clear_buffer, call, dst_indices));
+      }
+    }
+    Stmt reduce_interthread = BufferStore(
+        clear_buffer, BufferLoad(clear_buffer, dst_indices), dst_indices);
+
+    // copy clear_buffer to dst_buffer
+    if (need_duplicate) {
+      // if is reduce sum, we should add a copy from clear_buffer to dst_buffer
+      if (this->type->isSum()) {
+        stmts.push_back(BufferStore(dst_buffer,
+                                    Add(BufferLoad(dst_buffer, dst_indices),
+                                        BufferLoad(clear_buffer, dst_indices)),
+                                    dst_indices));
+      } else if (this->type->isAbsSum()) {
+        stmts.push_back(BufferStore(dst_buffer,
+                                    Add(BufferLoad(dst_buffer, dst_indices),
+                                        BufferLoad(clear_buffer, dst_indices)),
+                                    dst_indices));
+      } else {
+        ICHECK(false) << "Unsupported reduce type: " << this->type->type;
+      }
+    }
+    // make the outer spatial loop
+    Stmt body = stmts.size() > 1 ? SeqStmt(stmts) : stmts[0];
+    for (int i = dst_layout->InputDim() - 1; i >= 0; i--) {
+      body = For(dst_vars[i]->var, 0, dst_vars[i]->dom->extent,
+                 ForKind::kParallel, body);
+    }
+
+    body = PartitionLoop(Downcast<For>(body), T.thread_var, analyzer,
+                         dst_layout);
+    if (need_duplicate) {
+      body = Allocate(clear_buffer->data, clear_buffer->dtype,
+                      clear_buffer->shape, const_true(), body);
+    }
+    return body;
+  }
+
+  auto is_shared_scope = [](const std::string &scope) {
+    return scope == "shared" || scope == "shared.dyn";
+  };
+
+  if (is_shared_scope(src_scope) && is_shared_scope(dst_scope)) {
+    Buffer src_buffer = get_buffer(this->src);
+    Buffer dst_buffer = get_buffer(this->dst);
+
+    size_t src_dim = src_buffer->shape.size();
+    size_t dst_dim = dst_buffer->shape.size();
+    bool is_1d_reduce = (src_dim == dst_dim && dst_dim == 1);
+    if (!is_1d_reduce) {
+      ICHECK_EQ(src_dim, dst_dim + 1) << "Reduce dimension mismatch.";
     } else {
       ICHECK_EQ(dst_dim, 1U) << "Expect scalar layout for 1D reduce.";
     }
