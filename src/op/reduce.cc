--- conflicted
+++ resolved
@@ -231,13 +231,8 @@
       if (has_arch && Downcast<String>(T.target->attrs["arch"]) == "sm_90") {
         auto all_threads = T.thread_bounds->extent;
         ss << "tl::AllReduce<" << this->MakeCodegenReducer() << ", "
-<<<<<<< HEAD
-           << reducing_threads << ", " << (*scale) << ", "
-           << (T.thread_bounds->min) << ">::run_hopper";
-=======
            << reducing_threads << ", " << (*scale) << ", " << all_threads
            << ">::run_hopper";
->>>>>>> fb6ff295
       } else {
         ss << "tl::AllReduce<" << this->MakeCodegenReducer() << ", "
            << reducing_threads << ", " << (*scale) << ", "
