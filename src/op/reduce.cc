--- conflicted
+++ resolved
@@ -388,12 +388,8 @@
         fwd.push_back(Var(std::string("_i") + std::to_string(i - 1)));
       }
     }
-<<<<<<< HEAD
-    auto thd =
-        src_layout->ForwardThread(fwd, FloorDiv(rep_local, indice_rep_extent));
-=======
     auto thd = src_layout->ForwardThread(
-        fwd, FloorDiv(ReplicationPlaceholder(), indice_rep_extent));
+        fwd, FloorDiv(rep_local, indice_rep_extent));
 
     // Ensure the thread count is divisible by the replicate extent.
     // Otherwise, we cannot infer a valid fragment<->fragment layout.
@@ -423,7 +419,6 @@
       }
     }
 
->>>>>>> 67cc8611
     Fragment dst_layout =
         Fragment(dst->shape, {}, thd, dest_buffer_rep_extent, std::nullopt)
             ->CondenseReplicateVar()
