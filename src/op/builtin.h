--- conflicted
+++ resolved
@@ -160,17 +160,6 @@
 TVM_DLL const Op &pack_b16();
 
 /*!
-<<<<<<< HEAD
-=======
- * \brief Similar to __syncthreads(), but can be used to sync partial threads
- *
- * sync_thread_partial(num_partial_threads or mbarrier)
- *
- */
-TVM_DLL const Op &sync_thread_partial();
-
-/*!
->>>>>>> cb37bfef
  * \brief Issue a shared memory fence for async operations
  *
  * FenceProxyAsync()
