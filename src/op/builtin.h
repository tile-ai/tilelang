/*!
 * \file tl/op/builtin.h
 * \brief Builtin intrinsics.
 *
 */

#ifndef TVM_TL_OP_BUILTIN_H_
#define TVM_TL_OP_BUILTIN_H_

#include "operator.h"
#include <tvm/ir/transform.h>

namespace tvm {
/*!
 * \brief Create the TVM intrinsic that initializes a PTX fence barrier.
 *
 * Initializes a PTX fence-style barrier used to coordinate asynchronous memory
 * operations (for example, TMA/TMA_STORE). Returns the Op representing this
 * intrinsic for use in TIR lowering and code generation.
 *
 */
namespace tl {

namespace attr {
static constexpr const char *kPaddingMap = "padding_map";
static constexpr const char *kWarpSpecializationScope =
    "kWarpSpecializationScope";
static constexpr const char *kCustomWarpSpecialization =
    "kCustomWarpSpecialization";
} // namespace attr

static constexpr const char *kDebugMergeSharedMemoryAllocations =
    "tl.debug_merge_shared_memory_allocations";
static constexpr const char *kDisableTMALower = "tl.disable_tma_lower";
static constexpr const char *kDisableSafeMemoryLegalize =
    "tl.disable_safe_memory_legalize";
static constexpr const char *kDisableWarpSpecialized =
    "tl.disable_warp_specialized";
static constexpr const char *kConfigIndexBitwidth = "tl.config_index_bitwidth";
static constexpr const char *kEnableAggressiveSharedMemoryMerge =
    "tl.enable_aggressive_shared_memory_merge";
static constexpr const char *kDisableFastMath = "tl.disable_fast_math";
static constexpr const char *kEnableFastMath = "tl.enable_fast_math";
static constexpr const char *kPtxasRegisterUsageLevel =
    "tl.ptxas_register_usage_level";
static constexpr const char *kEnablePTXASVerboseOutput =
    "tl.enable_ptxas_verbose_output";
static constexpr const char *kDisableVectorize256 = "tl.disable_vectorize_256";
static constexpr const char *kDisableWGMMA = "tl.disable_wgmma";
static constexpr const char *kDisableShuffleElect = "tl.disable_shuffle_elect";
/*!
 * \brief Whether to disable dynamic tail split
 *
 * kDisableDynamicTailSplit = "tl.disable_dynamic_tail_split"
 *
 */
static constexpr const char *kDisableDynamicTailSplit =
    "tl.disable_dynamic_tail_split";

/*!
 * \brief Whether to disable thread storage synchronization
 *
 * When enabled, disables the automatic insertion of thread synchronization
 * barriers (e.g., __syncthreads()) for shared memory access coordination.
 * This can be useful for performance optimization in cases where manual
 * synchronization is preferred or when synchronization is not needed.
 *
 * kDisableThreadStorageSync = "tl.disable_thread_storage_sync"
 *
 */
static constexpr const char *kDisableThreadStorageSync =
    "tl.disable_thread_storage_sync";

/*!
 * \brief The size of the vectorized dimension in buffer, designed by user
 *
 * For example, if the vectorized dimension is 128 bits and the dtype of buffer
 * A[m, k] is float16, the size of the vectorized dimension (i.e. k) in buffer A
 * should be divisible by 8 (8 = 128 / 16).
 *
 * kDynamicAlignment = "tl.dynamic_alignment"
 *
 */
static constexpr const char *kDynamicAlignment = "tl.dynamic_alignment";

/*!
 * \brief Get the type of the CUDA tensor map
 *
 * DataType cuTensorMapType()
 *
 */
DataType cuTensorMapType();

// fast math related op
// __exp(x) - fast exponential
TVM_DLL const Op &__exp();
// __exp10(x) - fast base-10 exponential
TVM_DLL const Op &__exp10();
// __log(x) - fast natural logarithm
TVM_DLL const Op &__log();
// __log2(x) - fast base-2 logarithm
TVM_DLL const Op &__log2();
// __log10(x) - fast base-10 logarithm
TVM_DLL const Op &__log10();
// __tan(x) - fast tangent
TVM_DLL const Op &__tan();
// __cos(x) - fast cosine
TVM_DLL const Op &__cos();
// __sin(x) - fast sine
TVM_DLL const Op &__sin();

// high precision with IEEE-compliant.
// ieee_add(x, y, rounding_mode) - IEEE-compliant addition
TVM_DLL const Op &ieee_add();
// ieee_sub(x, y, rounding_mode) - IEEE-compliant subtraction
TVM_DLL const Op &ieee_sub();
// ieee_mul(x, y, rounding_mode) - IEEE-compliant multiplication
TVM_DLL const Op &ieee_mul();
// ieee_fmaf(x, y, z, rounding_mode) - IEEE-compliant fused multiply-add
TVM_DLL const Op &ieee_fmaf();
// ieee_frcp(x, rounding_mode) - IEEE-compliant reciprocal
TVM_DLL const Op &ieee_frcp();
// ieee_fsqrt(x, rounding_mode) - IEEE-compliant square root
TVM_DLL const Op &ieee_fsqrt();
// ieee_frsqrt(x) - IEEE-compliant reciprocal square root (rn only)
TVM_DLL const Op &ieee_frsqrt();
// ieee_fdiv(x, y, rounding_mode) - IEEE-compliant division
TVM_DLL const Op &ieee_fdiv();

/*!
 * \brief tvm intrinsics for TMADescriptor creation for tiled load
 *
 * CuTensorMap* create_tma_descriptor(data_type, rank, global_addr,
 * global_shape..., global_stride..., smem_box..., smem_stride..., interleave,
 * swizzle, l2_promotion, oob_fill)
 *
 */
TVM_DLL const Op &create_tma_descriptor();

/*!
 * \brief tvm intrinsics for TMADescriptor creation for image to column load
 *
 * CuTensorMap* create_tma_im2col_descriptor(data_type, rank, global_addr,
 * global_shape..., global_stride..., elem_stride..., lower_corner...,
 * upper_corner..., smme_box_pixel, smem_box_channel, interleave, swizzle,
 * l2_promotion, oob_fill)
 *
 */
TVM_DLL const Op &create_tma_im2col_descriptor();

/*!
 * \brief Create a list of mbarrier with num_threads
 *
 * create_list_of_mbarrier(num_threads0, num_threads1, ...)
 *
 */
TVM_DLL const Op &create_list_of_mbarrier();

/*!
 * \brief Get the mbarrier with barrier_id
 *
 * int64_t* GetMBarrier(barrier_id)
 *
 */
TVM_DLL const Op &get_mbarrier();

/*!
 * \brief tvm intrinsics for loading data from global tensor descriptor to
 * shared memory
 *
 * tma_load(descriptor, mbarrier, smem_data, coord_0, coord_1, ...)
 *
 */
TVM_DLL const Op &tma_load();

/*!
 * \brief tvm intrinsics for loading image from global tensor to columns in
 * shared memory
 *
 * tma_load(descriptor, mbarrier, smem_data, coord_0, coord_1, ...,
 * image_offset, ...)
 *
 */
TVM_DLL const Op &tma_load_im2col();

/*!
 * \brief tvm intrinsics for storing data from shared memory to global tensor
 * descriptor
 *
 * tma_store(descriptor, smem_data, coord_0, coord_1, ...)
 *
 */
TVM_DLL const Op &tma_store();

/*!
 * \brief tvm intrinsics for barrier initialization fence
 *
 * ptx_fence_barrier_init()
 *
 */
const Op &ptx_fence_barrier_init();

/*!
 * \brief tvm intrinsics for mbarrier wait with parity bit
 *
 * mbarrier_wait_parity(mbarrier, parity)
 *
 */
TVM_DLL const Op &mbarrier_wait_parity();

/*!
 * \brief tvm intrinsics for mbarrier expect tx
 *
 * mbarrier_expect_tx(mbarrier, transaction_bytes)
 *
 */
TVM_DLL const Op &mbarrier_expect_tx();

/*!
<<<<<<< HEAD
 * \brief tvm intrinsic for ptx tensor core wgmma instructions.
 *
 *  void ptx_wgmma_ss(StringImm accum_dtype, StringImm wgmma_prefix, bool
 * a_is_k_major, bool b_is_k_major, StringImm a_dtype_abbrv, StringImm b_dtype_abbrv,
 * StringImm accum_dtype_abbrv, Var A_descriptor, PrimExpr A_offset, Var
 * B_descriptor, Var B_offset, Var C_data, Var C_offset, bool scale_out, bool
 * scale_in_a, bool scale_in_b);
 */
TVM_DLL const Op &ptx_wgmma_ss();

/*!
 * \brief tvm intrinsics for ptx tensor core wgmma instructions.
 *
 *  void ptx_wgmma_rs(StringImm accum_dtype, StringImm wgmma_prefix, bool
 * a_is_k_major, bool b_is_k_major, StringImm a_dtype_abbrv, StringImm b_dtype_abbrv,
 * StringImm accum_dtype_abbrv, Var A_descriptor, PrimExpr A_offset, Var
 * B_descriptor, Var B_offset, Var C_data, Var C_offset, bool scale_out, bool
 * scale_in_a, bool scale_in_b);
 */
TVM_DLL const Op &ptx_wgmma_rs();
=======
 * \brief tvm intrinsics for initializing tensor memory
 *
 * ptx_init_tensor_memory(tmem_buffer, num_cols)
 *
 */
const Op &ptx_init_tensor_memory();

/*!
 * \brief tvm intrinsics for deallocating tensor memory
 *
 * tmem_deallocate(tmem_buffer)
 *
 */
const Op &ptx_deallocate_tensor_memory();
>>>>>>> 7fb06776

/*!
 * \brief tvm intrinsics for ldmatrix
 *
 * ptx_ldmatrix(transposed, num, shared_addr, local_addr)
 *
 */
TVM_DLL const Op &ptx_ldmatrix();

/*!
 * \brief tvm intrinsics for stmatrix
 *
 * ptx_ldmatrix(transposed, num, shared_addr, int32_values...)
 *
 */
TVM_DLL const Op &ptx_stmatrix();

/*!
 * \brief tvm intrinsic for ptx async copy barrier using
 * cp.async.mbarrier.arrive.noinc
 *
 *  This op is used to represent a ptx async copy barrier operation in tilelang.
 */
TVM_DLL const Op &ptx_cp_async_barrier_noinc();

/*!
 * \brief Pack two b16 value into a b32 value
 *
 * int32 pack_b16(b16_value, b16_value)
 *
 */
TVM_DLL const Op &pack_b16();

/*!
 * \brief Issue a shared memory fence for async operations
 *
 * FenceProxyAsync()
 *
 */
TVM_DLL const Op &fence_proxy_async();

/*!
 * \brief Indicate arrival of warp issuing TMA_STORE
 *
 * tma_store_arrive()
 *
 */
TVM_DLL const Op &tma_store_arrive();

/*!
 * \brief Wait for TMA_STORE to finish
 *
 * tma_store_wait()
 *
 */
TVM_DLL const Op &tma_store_wait();

/*!
 * \brief Set reg hint for warp-specialized branched
 *
 * SetMaxNRegInc(num_reg, is_inc)
 *
 */
TVM_DLL const Op &set_max_nreg();

/*!
 * \brief No set reg hint for warp-specialized branched
 *
 * no_set_max_nreg()
 *
 */
TVM_DLL const Op &no_set_max_nreg();

/*!
 * \brief Wait the previous wgmma to finish
 *
 * wait_wgmma(num_mma)
 *
 */
TVM_DLL const Op &wait_wgmma();

/*!
 * \brief Synchronize all threads in a grid
 *
 * sync_grid()
 *
 */
TVM_DLL const Op &sync_grid();

/*!
 * \brief tvm intrinsic for loop continue
 *
 * loop_break()
 *
 */
TVM_DLL const Op &loop_break();

/*!
 * \brief tvm intrinsic for amd matrix core mfma instructions.
 *
 *  void tvm_mfma(StringImm shape, StringImm A_layout, StringImm B_layout,
 *               StringImm A_dtype, StringImm B_dtype, StringImm C_dtype,
 *               Var multiplicand_a, Expr a_index,
 *               Var multiplicand_b, Expr b_index,
 *               Var accumulator, Expr c_index);
 */
TVM_DLL const Op &tvm_mfma();

/*!
 * \brief tvm intrinsic for storing the result of AMD MFMA into a destination
 * pointer.
 *
 *        There is no real instruction that does that, but we want to hide
 * details of complex index manipulation behind this intrinsic to simplify TIR
 * lowering passes (e.g. LowerWarpMemory) like cuda ptx backend does.
 *
 * void tvm_mfma_store(IntImm m, IntImm n, Var dst_ptr, Var src_ptr, Expr
 * src_offset, Var dst_stride);
 */
TVM_DLL const Op &tvm_mfma_store();

/*!
 * \brief tvm intrinsic for amd rdna matrix core instructions.
 *
 *  void tvm_rdna_wmma(StringImm shape, StringImm A_layout, StringImm B_layout,
 *               StringImm A_dtype, StringImm B_dtype, StringImm C_dtype,
 *               Var multiplicand_a, Expr a_index,
 *               Var multiplicand_b, Expr b_index,
 *               Var accumulator, Expr c_index);
 */
TVM_DLL const Op &tvm_rdna_wmma();

/*!
 * \brief tvm intrinsic for storing the result of AMD RDNA WMMA into a
 * destination pointer.
 *
 *        There is no real instruction that does that, but we want to hide
 * details of complex index manipulation behind this intrinsic to simplify TIR
 * lowering passes (e.g. LowerWarpMemory) like cuda ptx backend does.
 *
 * void tvm_rdna_wmma_store(IntImm m, IntImm n, Var dst_ptr, Var src_ptr, Expr
 * src_offset, Var dst_stride);
 */
TVM_DLL const Op &tvm_rdna_wmma_store();

/*!
 * \brief tilelang intrinsic for general matrix multiplication (GEMM).
 *
 *  This op is used to represent a generic GEMM operation in tilelang.
 */
TVM_DLL const Op &tl_gemm();

/*!
 * \brief tilelang intrinsic for sparse matrix multiplication (GEMM with
 * sparsity).
 *
 *  This op is used to represent a sparse GEMM operation in tilelang.
 */
TVM_DLL const Op &tl_gemm_sp();

/*!
 * \brief tilelang intrinsic for shuffle elect.
 *
 *  This op is used to represent a shuffle elect operation in tilelang.
 */
TVM_DLL const Op &tl_shuffle_elect();

/*!
 * \brief tilelang intrinsic for initializing a descriptor buffer for
 * wgmma/utcmma.
 *
 *  This op is used to represent a descriptor initialization operation in
 * tilelang.
 */
TVM_DLL const Op &initialize_descriptor();

/*!
 * \brief tilelang intrinsic for setting the start address of a descriptor
 * buffer for wgmma/utcmma.
 *
 *  This op is used to represent a descriptor start address setting operation in
 * tilelang.
 */
TVM_DLL const Op &increase_descriptor_offset();

} // namespace tl
} // namespace tvm

#endif //  TVM_TL_OP_BUILTIN_H_<|MERGE_RESOLUTION|>--- conflicted
+++ resolved
@@ -217,7 +217,6 @@
 TVM_DLL const Op &mbarrier_expect_tx();
 
 /*!
-<<<<<<< HEAD
  * \brief tvm intrinsic for ptx tensor core wgmma instructions.
  *
  *  void ptx_wgmma_ss(StringImm accum_dtype, StringImm wgmma_prefix, bool
@@ -238,13 +237,14 @@
  * scale_in_a, bool scale_in_b);
  */
 TVM_DLL const Op &ptx_wgmma_rs();
-=======
+
+/*!
  * \brief tvm intrinsics for initializing tensor memory
  *
  * ptx_init_tensor_memory(tmem_buffer, num_cols)
  *
  */
-const Op &ptx_init_tensor_memory();
+TVM_DLL const Op &ptx_init_tensor_memory();
 
 /*!
  * \brief tvm intrinsics for deallocating tensor memory
@@ -252,8 +252,7 @@
  * tmem_deallocate(tmem_buffer)
  *
  */
-const Op &ptx_deallocate_tensor_memory();
->>>>>>> 7fb06776
+TVM_DLL const Op &ptx_deallocate_tensor_memory();
 
 /*!
  * \brief tvm intrinsics for ldmatrix
