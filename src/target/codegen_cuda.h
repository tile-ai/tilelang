/*!
 * \file target/codegen.h
 * \brief Utility to generate code
 */
#ifndef TVM_TL_TARGET_CODEGEN_CUDA_H_
#define TVM_TL_TARGET_CODEGEN_CUDA_H_

#include <tvm/target/codegen.h>
#include <tvm/tir/expr.h>
#include <tvm/tir/op.h>

#include <string>
#include <unordered_map>

#include "target/source/codegen_c.h"

namespace tvm {
namespace codegen {

class CodeGenTileLangCUDA final : public CodeGenC {
public:
  CodeGenTileLangCUDA();
  std::string Finish();
  // override behavior
  void PrintFuncPrefix(std::ostream &os) final;
  void PrintExtraAttrs(const PrimFunc &f);
  void VisitStmt_(const ForNode *op) final;
  void PrintStorageSync(const CallNode *op) final;
  void PrintStorageScope(const std::string &scope,
                         std::ostream &os) final; // NOLINT(*)
  void PrintVecBinaryOp(const std::string &op, DataType t, PrimExpr lhs,
                        PrimExpr rhs,
                        std::ostream &os) final;      // NOLINT(*)
  void PrintType(DataType t, std::ostream &os) final; // NOLINT(*)
  void PrintVecElemLoad(const std::string &vec, DataType t, int i,
                        std::ostream &os) final; // NOLINT(*)
  void PrintVecElemStore(const std::string &vec, DataType t, int i,
                         const std::string &value) final;
  void BindThreadIndex(const IterVar &iv) final; // NOLINT(*)
  void PrintVecElemLoadExpr(DataType t, int i, const std::string &value,
                            std::ostream &os) final;
  std::string CastFromTo(std::string value, DataType from,
                         DataType target) final;
  // overload visitor
  void VisitExpr_(const RampNode *op, std::ostream &os) final;      // NOLINT(*)
  void VisitExpr_(const BroadcastNode *op, std::ostream &os) final; // NOLINT(*)
  void VisitExpr_(const FloatImmNode *op, std::ostream &os) final;
  void VisitExpr_(const CallNode *op, std::ostream &os) final;
  void VisitExpr_(const CastNode *op, std::ostream &os) final;
  void VisitStmt_(const EvaluateNode *op) final;
  void VisitStmt_(const AllocateNode *op) final;
  void VisitStmt_(const AttrStmtNode *op) final;

  // Override this as a work around for __grid_constant__ parameter
  void AddFunction(const GlobalVar &gvar, const PrimFunc &f);
  void PrintFunctionSignature(const String &function_name, const PrimFunc &func,
                              std::ostream &os);

protected:
  virtual std::string GetBufferRef(DataType t, const BufferNode *buffer,
                                   PrimExpr index) final;
  void PrintCallExtern(Type ret_type, String global_symbol,
                       const Array<PrimExpr> &args, bool skip_first_arg,
                       std::ostream &os) final; // NOLINT(*)

private:
  // Handle volatile loads
  void HandleVolatileLoads(const std::string &value, const BufferLoadNode *op,
                           std::ostream &os) final;

  // Whether scope such as "__shared__" or "__constant__"  is part of type.
  bool IsScopePartOfType() const final { return false; }

  friend void PrintConst(const FloatImmNode *op, std::ostream &os,
                         CodeGenTileLangCUDA *p);

  // Whether global barrier is needed.
  bool need_global_barrier_{false};
  // Global barrier state
  std::string vid_global_barrier_state_;
  // Global barrier expected node.
  std::string vid_global_barrier_expect_;

  // whether enable fp16
  bool enable_fp16_{false};
  // whether enable bf16
  bool enable_bf16_{false};
  // whether enable fp8
  bool enable_fp8_{false};
  // whether enable fp6
  bool enable_fp6_{false};
  // whether enable fp4
  bool enable_fp4_{false};
  // whether enable int8
  bool enable_int8_{false};
  // whether enable sparse gemm
  bool enable_sparse_gemm_{false};
  // whether enable warp shuffle intrinsics
  bool enable_warp_shuffle_{false};
  // whether need math_constants.h
  bool need_math_constants_h_{false};
  // whether need mma.h
  bool need_mma_h_{false};
  // whether need cast_smem_ptr_to_int helper function
  bool need_cast_smem_ptr_to_int_{false};
  // whether need cooperative_groups.h
  bool need_cooperative_groups_{false};
  // Op attribute map
  OpAttrMap<bool> op_need_warp_shuffle_ =
      Op::GetAttrMap<bool>("cuda.need_warp_shuffle");

  // The name of the barrier array in shared memory
  const std::string barrier_name_ = "barrier";
  // The size of the barrier array in shared memory
  int barrier_count_ = -1;
  // The alignment of the barrier array in shared memory
  // Set to 16 to maintain minimum alignment requirements for async bulk copy
  const int barrier_alignment_bytes_ = 16;

  std::unordered_map<const VarNode *, std::string> fragment_shapes;
  std::unordered_map<const VarNode *, std::string> fragment_layouts;
  friend void PrintConst(const FloatImmNode *op, std::ostream &os,
                         CodeGenTileLangCUDA *p);
  void PrintWmmaScope(const std::string &scope, DataType t,
                      const VarNode *variable, std::ostream &os);
  int32_t GetWmmaFragmentSize(const std::string &scope, const VarNode *variable,
                              int32_t size);

<<<<<<< HEAD
  std::vector<std::string> eviction_policy_names_ = {
      "EVICT_NORMAL", "EVICT_FIRST", "EVICT_LAST"};
=======
  std::unordered_set<std::string> bf16_supported_ops_ = {
      "bf1622float2", "bf1622int16", "float22bf162", "bf162bf162"};
>>>>>>> fdbf4d6c
};

} // namespace codegen
} // namespace tvm

#endif // TVM_TL_TARGET_CODEGEN_CUDA_H_<|MERGE_RESOLUTION|>--- conflicted
+++ resolved
@@ -126,13 +126,10 @@
   int32_t GetWmmaFragmentSize(const std::string &scope, const VarNode *variable,
                               int32_t size);
 
-<<<<<<< HEAD
   std::vector<std::string> eviction_policy_names_ = {
       "EVICT_NORMAL", "EVICT_FIRST", "EVICT_LAST"};
-=======
   std::unordered_set<std::string> bf16_supported_ops_ = {
       "bf1622float2", "bf1622int16", "float22bf162", "bf162bf162"};
->>>>>>> fdbf4d6c
 };
 
 } // namespace codegen
