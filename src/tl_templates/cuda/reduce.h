--- conflicted
+++ resolved
@@ -53,12 +53,8 @@
     constexpr int offset = threads / 2;
     if constexpr (offset >= 32) {
       asm volatile("bar.sync %0, %1;" : : "r"(1), "r"(all_threads));
-<<<<<<< HEAD
-      red_buf[threadIdx.x - thread_offset] = x;
-=======
       red_buf[threadIdx.x] = x;
       // TODO(lei): maybe we can merge the two bar.sync into one?
->>>>>>> fb6ff295
       asm volatile("bar.sync %0, %1;" : : "r"(2), "r"(all_threads));
       x = Reducer()(x, red_buf[(threadIdx.x - thread_offset) ^ offset]);
     } else {
