/*
 * Licensed to the Apache Software Foundation (ASF) under one
 * or more contributor license agreements.  See the NOTICE file
 * distributed with this work for additional information
 * regarding copyright ownership.  The ASF licenses this file
 * to you under the Apache License, Version 2.0 (the
 * "License"); you may not use this file except in compliance
 * with the License.  You may obtain a copy of the License at
 *
 *   http://www.apache.org/licenses/LICENSE-2.0
 *
 * Unless required by applicable law or agreed to in writing,
 * software distributed under the License is distributed on an
 * "AS IS" BASIS, WITHOUT WARRANTIES OR CONDITIONS OF ANY
 * KIND, either express or implied.  See the License for the
 * specific language governing permissions and limitations
 * under the License.
 */

/*!
 * \file merge_shared_memory_allocations.cc
 * \brief Each GPU kernel is allowed to have only one dynamic or static shared
 * memory allocation. This pass merges multiple TIR-level dynamic or static
 * shared memory allocations into one allocation.
 */
#include <tvm/runtime/logging.h>
#include <tvm/runtime/registry.h>
#include <tvm/tir/expr.h>
#include <tvm/tir/op.h>
#include <tvm/tir/stmt_functor.h>
#include <tvm/tir/transform.h>

#include <unordered_map>
#include <unordered_set>

#include "../op/builtin.h"
#include "runtime/thread_storage_scope.h"
#include "support/arena.h"
#include "tir/transforms/ir_utils.h"

namespace tvm {
namespace tl {

using namespace tir;

using runtime::StorageRank;
using runtime::StorageScope;

static bool IsDynamicSharedMemory(Var buffer_var) {
  StorageScope storage_scope =
      runtime::StorageScope::Create(GetPtrStorageScope(buffer_var));
  return storage_scope.rank == runtime::StorageRank::kShared &&
         storage_scope.tag == ".dyn";
}

static bool IsStaticSharedMemory(Var buffer_var) {
  StorageScope storage_scope =
      runtime::StorageScope::Create(GetPtrStorageScope(buffer_var));
  return storage_scope.rank == runtime::StorageRank::kShared &&
         storage_scope.tag == "";
}

/*!
 * \brief collect the mapping from the buffer var to its allocate
 */
class AllocateCollector : public StmtExprVisitor {
public:
  void VisitStmt_(const AllocateNode *op) final {
    if (IsDynamicSharedMemory(op->buffer_var)) {
      dyn_shmem_allocs_[op->buffer_var.get()] = op;
    } else if (IsStaticSharedMemory(op->buffer_var)) {
      static_shmem_allocs_[op->buffer_var.get()] = op;
    }
    StmtExprVisitor::VisitStmt_(op);
  }
  // The dynamic mapping from the original buffer var to its allocate
  std::unordered_map<const VarNode *, const AllocateNode *> dyn_shmem_allocs_;
  // The static mapping from the original buffer var to its allocate
  std::unordered_map<const VarNode *, const AllocateNode *>
      static_shmem_allocs_;
};

// Find a linear pattern of storage access
// Used for liveness analysis.
// "linear" means fitting a complex access pattern into an array of StmtEntry
//
// Define "scope" as the body of For/thread_launch/IfThenElse
// Composite scopes(loop/thread_launch/IfThen) is represented by three
// StmtEntry: before_scope -> scope_body -> after_scope
//
// This pass tries to detect last point that we need to keep memory
// alive under the same scope as Allocate.
// The storage need to be kept alive between Allocate and last access.
// The free point is only inserted at the same scope of Allocate.
//
class SharedMemLinearAccessPatternFinder final : public StmtExprVisitor {
public:
  explicit SharedMemLinearAccessPatternFinder(
      bool is_dynamic = true, bool enable_aggressive_merge = false,
      bool verbose = false)
      : is_dynamic_(is_dynamic),
        enable_aggressive_merge_(enable_aggressive_merge), verbose_(verbose) {}
  /*! \brief record the touch list of statement. */
  struct StmtEntry {
    // The statement
    const Object *stmt;
    // The index in the linear_seq_ to point to end of the nested scope.
    // This is only set to non-zero if stmt is a nested scope.
    // if offset > 0, means this is the begin, the end entry is current_index +
    // offset if offset < 0, means this is the end, the begin entry is
    // current_index + offset
    int64_t scope_pair_offset{0};
    // The buffer variables this statement touched.
    std::vector<const VarNode *> touched;
  };
  // The scope of each allocation
  struct AllocEntry {
    // the level in the scope stack
    size_t level{0};
    // allocation stmt
    const AllocateNode *alloc{nullptr};
  };

  struct StmtAttr {
    // the level in the scope stack
    size_t level{0};
  };

  void UpdateStmtAttr(const Object *stmt, size_t level) {
    if (stmt_attrs_.find(stmt) == stmt_attrs_.end()) {
      stmt_attrs_[stmt] = StmtAttr{level};
    } else {
      stmt_attrs_[stmt].level = level;
    }
  }

  void VisitStmt_(const AllocateNode *op) final {
    size_t level = scope_.size();
    const VarNode *buf = op->buffer_var.get();
    alloc_info_[buf].alloc = op;
    alloc_info_[buf].level = level;
    StmtExprVisitor::VisitStmt_(op);
  }

  void VisitStmt_(const BufferStoreNode *op) final {
    scope_.push_back(StmtEntry());
    // visit subexpr
    StmtExprVisitor::VisitStmt_(op);
    // Add write access.
    const VarNode *buf = op->buffer->data.get();
    auto it = alloc_info_.find(buf);
    if (it != alloc_info_.end() && it->second.alloc) {
      ICHECK_LT(it->second.level, scope_.size());
      if (IsAppropriateSharedMemory(GetRef<Var>(buf))) {
        // set into scope_.size() - 1 for aggressive memory reuse
        auto enable_aggressive_merge = enable_aggressive_merge_;
        if (enable_aggressive_merge) {
          scope_[scope_.size() - 1].touched.push_back(buf);
        } else {
          scope_[it->second.level].touched.push_back(buf);
        }
      }
    }

    StmtEntry e = scope_.back();
    scope_.pop_back();
    if (e.touched.size() != 0) {
      e.stmt = op;
      UpdateStmtAttr(op, scope_level_);
      linear_seq_.push_back(e);
    }
  }

  void VisitStmt_(const EvaluateNode *op) final {
    scope_.push_back(StmtEntry());
    // visit subexpr
    StmtExprVisitor::VisitStmt_(op);
    StmtEntry e = scope_.back();
    scope_.pop_back();
    if (e.touched.size() != 0) {
      e.stmt = op;
      UpdateStmtAttr(op, scope_level_);
      linear_seq_.push_back(e);
    }
  }

  void VisitExpr_(const BufferLoadNode *op) final {
    // Add write access.
    StmtExprVisitor::VisitExpr_(op);
    const VarNode *buf = op->buffer->data.get();
    auto it = alloc_info_.find(buf);
    if (it != alloc_info_.end() && it->second.alloc) {
      ICHECK_LT(it->second.level, scope_.size())
          << "Load memory in places other than store.";
      if (IsAppropriateSharedMemory(GetRef<Var>(buf))) {
        auto enable_aggressive_merge = enable_aggressive_merge_;
        if (enable_aggressive_merge) {
          scope_[scope_.size() - 1].touched.push_back(buf);
        } else {
          scope_[it->second.level].touched.push_back(buf);
        }
      }
    }
  }

  void VisitExpr_(const VarNode *buf) final {
    // Directly reference to the variable count as a read.
    auto it = alloc_info_.find(buf);
    if (it != alloc_info_.end() && it->second.alloc) {
      ICHECK_LT(it->second.level, scope_.size());
      if (IsAppropriateSharedMemory(GetRef<Var>(buf))) {
        auto enable_aggressive_merge = enable_aggressive_merge_;
        if (enable_aggressive_merge) {
          scope_[scope_.size() - 1].touched.push_back(buf);
        } else {
          scope_[it->second.level].touched.push_back(buf);
        }
      }
    }
  }

  template <typename T> void VisitNewScope(const T *op) {
    scope_.push_back(StmtEntry());
    StmtEntry e;
    e.stmt = op;
    UpdateStmtAttr(op, scope_level_);
    int64_t begin_index = static_cast<int64_t>(linear_seq_.size());
    // before scope.
    linear_seq_.push_back(e);
    StmtExprVisitor::VisitStmt_(op);
    // after scope.
    e.touched = std::move(scope_.back().touched);
    scope_.pop_back();
    int64_t end_index = static_cast<int64_t>(linear_seq_.size());
    ICHECK_GT(end_index, begin_index);
    e.scope_pair_offset = begin_index - end_index;
    linear_seq_.push_back(e);
    // record the pointer to end index.
    ICHECK_NE(end_index, 0U);
    linear_seq_[begin_index].scope_pair_offset = end_index - begin_index;
  }

  void VisitStmt_(const AttrStmtNode *op) final {
    // Only record the outer most thread extent.
    if (op->attr_key == tir::attr::thread_extent && !in_thread_env_) {
      in_thread_env_ = true;
      VisitNewScope(op);
      in_thread_env_ = false;
    } else if (op->attr_key == tir::attr::extern_scope) {
      VisitNewScope(op);
    } else if (op->attr_key == tir::attr::virtual_thread) {
      VisitNewScope(op);
    } else if (op->attr_key == "kWarpSpecializationScope") {
      IfThenElse body = Downcast<IfThenElse>(op->body);
      this->VisitStmt(body->then_case);
      this->VisitStmt(body->else_case.value());
    } else {
      StmtExprVisitor::VisitStmt_(op);
    }
  }

  void VisitStmt_(const IfThenElseNode *op) final { VisitNewScope(op); }

  bool ContainsSeqStmt(const Stmt &stmt) {
    if (stmt->IsInstance<SeqStmtNode>()) {
      return true;
    }
    if (const auto *if_node = stmt.as<IfThenElseNode>()) {
      return ContainsSeqStmt(if_node->then_case) ||
             (if_node->else_case.defined() &&
              ContainsSeqStmt(if_node->else_case.value()));
    }
    return false;
  }

  void VisitStmt_(const ForNode *op) final {
    if (ContainsSeqStmt(op->body)) {
      scope_level_++;
      VisitNewScope(op);
      scope_level_--;
    } else {
      VisitNewScope(op);
    }
  }

  void VisitStmt_(const WhileNode *op) final { VisitNewScope(op); }

  void VisitStmt_(const AssertStmtNode *op) final { VisitNewScope(op); }

  // linearized access sequence.
  std::vector<StmtEntry> linear_seq_;
  // The storage scope of each buffer
  std::unordered_map<const VarNode *, AllocEntry> alloc_info_;
  // The attribute of each statement
  std::unordered_map<const Object *, StmtAttr> stmt_attrs_;

private:
  // Wrapper function to determine if the shared memory allocation for a
  // variable is appropriate.
  bool IsAppropriateSharedMemory(const Var &var) {
    return is_dynamic_ ? IsDynamicSharedMemory(var) : IsStaticSharedMemory(var);
  }
  // Whether do dyanmic analysis.
  bool is_dynamic_{true};
  // Whether do aggressive merge.
  bool enable_aggressive_merge_{false};
  // Whether do verbose logging.
  bool verbose_{false};
  // Whether already in thread env.
  bool in_thread_env_{false};
  // The scope stack.
  std::vector<StmtEntry> scope_;
  // The size of the scope.
  size_t scope_level_{0};
};

/*!
 * \brief merge the buffers whose live range has no intersection and rewrite the
 * body
 */
class SharedMemoryRewriter : public StmtExprMutator {
public:
  explicit SharedMemoryRewriter(
      const std::unordered_map<const VarNode *, const AllocateNode *>
          &shmem_allocs,
      bool is_dynamic = true, bool verbose = false, int align_bytes = 0)
      : is_dynamic_{is_dynamic}, shmem_allocs_{shmem_allocs}, verbose_{verbose},
        align_bytes_{align_bytes} {
    if (!is_dynamic) {
      merged_buf_var_ =
          Var("buf_shmem", PointerType(PrimType(DataType::UInt(8)), "shared"));
    }
  }

  /*!
   * \brief plan the memory reuse for all the buffer allocated in the statement
   * \param stmt the statement
   */
  void PlanReuse(const Stmt &stmt, bool is_dynamic = true,
                 bool enable_aggressive_merge = false, bool verbose = false) {
    SharedMemLinearAccessPatternFinder finder(is_dynamic,
                                              enable_aggressive_merge, verbose);
    finder(stmt);
    this->LivenessAnalysis(finder.linear_seq_, finder.stmt_attrs_);
    this->PlanMemory(finder.linear_seq_, finder.stmt_attrs_);
  }

private:
  Stmt VisitStmt_(const AttrStmtNode *op) final {
    if (op->attr_key == tir::attr::thread_extent && !allocated_) {
      // Allocate one dynamic shared memory allocation at the beginning of
      // thread scope
      int max_layer_num = 0;
      std::vector<const StorageEntry *> all_entry;
      for (const auto &e : const_free_map_) {
        all_entry.push_back(e.second);
      }
      for (const StorageEntry *e : sym_free_list_) {
        all_entry.push_back(e);
      }
      for (const StorageEntry *e : all_entry) {
        max_layer_num =
            std::max(max_layer_num, static_cast<int>(e->allocs.size()));
      }
      // calculate align for each layer of each storage entry.
      std::vector<int> align(max_layer_num, 0);
      for (const StorageEntry *e : all_entry) {
        for (int i = 0; i < static_cast<int>(e->allocs.size()); i++) {
          for (const VarNode *buffer : e->allocs[i]) {
            const AllocateNode *alloc = shmem_allocs_[buffer];
            align[i] =
                std::max(align[i], alloc->dtype.bytes() * alloc->dtype.lanes());
            align[i] = std::max(align[i], align_bytes_);
          }
        }
      }
      // calculate offset for each buffer based on the align of each layer
      for (const StorageEntry *e : all_entry) {
        PrimExpr max_inner_offset = 0;
        for (int i = 0; i < static_cast<int>(e->allocs.size()); i++) {
          PrimExpr inner_offset = 0;
          for (const VarNode *buffer : e->allocs[i]) {
            const AllocateNode *alloc = shmem_allocs_[buffer];
            buffer_byte_offsets_[buffer] = merged_alloc_size_ + inner_offset;
            inner_offset +=
                alloc->extents[0] * alloc->dtype.bytes() * alloc->dtype.lanes();
            inner_offset +=
                indexmod(align[i] - indexmod(inner_offset, align[i]), align[i]);
          }
          max_inner_offset = max(max_inner_offset, inner_offset);
        }
        merged_alloc_size_ += max_inner_offset;
      }

      if (verbose_) {

        LOG(DEBUG) << "Memory Allocation Plan for "
                   << (is_dynamic_ ? "Dynamic" : "Static") << " Shared Memory:";
        LOG(DEBUG) << "  Merged Buffer Name: " << merged_buf_var_->name_hint;
        LOG(DEBUG) << "  Total Merged Size: " << merged_alloc_size_ << " bytes";
        LOG(DEBUG) << "  Individual Buffer Allocations:";
        for (const auto &pair : buffer_byte_offsets_) {
          const VarNode *buffer_var_node = pair.first;
          PrimExpr byte_offset = pair.second;
          auto alloc_it = shmem_allocs_.find(buffer_var_node);
          if (alloc_it != shmem_allocs_.end()) {
            const AllocateNode *alloc = alloc_it->second;
            PrimExpr buffer_size_bytes =
                alloc->extents[0] * alloc->dtype.bytes() * alloc->dtype.lanes();
            LOG(DEBUG) << "    Buffer: " << buffer_var_node->name_hint
                       << " (Type: " << alloc->dtype << ")"
                       << ", Start Offset: " << byte_offset
                       << ", Size: " << buffer_size_bytes << " bytes"
                       << ", End Offset: "
                       << (byte_offset + buffer_size_bytes - 1);
          } else {
            LOG(DEBUG) << "    Buffer: " << buffer_var_node->name_hint
                       << ", Start Offset: " << byte_offset
                       << " (Original allocation info not found)";
          }
        }
        LOG(DEBUG) << "End of Memory Allocation Plan.";
      }

      allocated_ = true;
      Allocate new_body(merged_buf_var_, DataType::UInt(8),
                        {merged_alloc_size_}, const_true(),
                        StmtExprMutator::VisitStmt(op->body));
      return AttrStmt(op->node, op->attr_key, op->value, new_body, op->span);
    }
    return StmtMutator::VisitStmt_(op);
  }

  Stmt VisitStmt_(const AllocateNode *op) final {
    if (IsAppropriateSharedMemory(op->buffer_var)) {
      return StmtExprMutator::VisitStmt(op->body);
    }
    return StmtExprMutator::VisitStmt_(op);
  }

  Stmt VisitStmt_(const DeclBufferNode *op) final {
    auto node = Downcast<DeclBuffer>(StmtExprMutator::VisitStmt_(op));
    auto new_buf = GetUpdatedBuffer(node->buffer);
    if (!new_buf.same_as(node->buffer)) {
      node.CopyOnWrite()->buffer = new_buf;
    }
    return std::move(node);
  }

  PrimExpr VisitExpr_(const BufferLoadNode *op) final {
    auto node = Downcast<BufferLoad>(StmtExprMutator::VisitExpr_(op));
    return VisitBufferAccess(std::move(node));
  }

  Stmt VisitStmt_(const BufferStoreNode *op) final {
    auto node = Downcast<BufferStore>(StmtExprMutator::VisitStmt_(op));
    return VisitBufferAccess(std::move(node));
  }

  template <typename Node> Node VisitBufferAccess(Node node) {
    if (IsAppropriateSharedMemory(node->buffer->data)) {
      ICHECK_EQ(node->indices.size(), 1)
          << "MergeSharedMemoryAllocations expects flat memory buffers, "
          << "and is to be run after "
          << "StorageFlatten (TE schedules) or FlattenBuffer (TIR schedules)";
      Array<PrimExpr> indices = {
          node->indices[0] +
          this->GetBufferOffset(node->buffer->data, node->buffer->dtype)};

      auto writer = node.CopyOnWrite();
      writer->buffer = GetUpdatedBuffer(node->buffer);
      writer->indices = indices;
    }

    return node;
  }

  Buffer GetUpdatedBuffer(Buffer buffer) {
    auto key = buffer.get();
    auto it = buffer_remap_.find(key);
    if (it != buffer_remap_.end()) {
      return it->second;
    }

    if (IsAppropriateSharedMemory(buffer->data)) {
      ICHECK_EQ(buffer->shape.size(), 1)
          << "Buffer " << buffer << " has shape " << buffer->shape << ".  "
          << "MergeSharedMemoryAllocations expects flat memory buffers, "
          << "and is to be run after "
          << "StorageFlatten (TE schedules) or FlattenBuffer (TIR schedules)";
      auto writer = buffer.CopyOnWrite();
      writer->data = merged_buf_var_;
    }

    buffer_remap_[key] = buffer;
    return buffer;
  }

  PrimExpr VisitExpr_(const CallNode *op) final {
    if (op->op.same_as(builtin::tvm_access_ptr())) {
      ICHECK_EQ(op->args.size(), 5U);
      DataType dtype = op->args[0].dtype();
      Var buffer = Downcast<Var>(op->args[1]);
      if (!IsAppropriateSharedMemory(buffer)) {
        return StmtExprMutator::VisitExpr_(op);
      }
      PrimExpr extra_offset = GetBufferOffset(buffer, dtype);

      PrimExpr offset = this->VisitExpr(op->args[2]);
      PrimExpr extent = this->VisitExpr(op->args[3]);
      return Call(op->dtype, op->op,
                  {op->args[0], merged_buf_var_, extra_offset + offset, extent,
                   op->args[4]});
    } else if (op->op.same_as(builtin::ptx_cp_async())) {
      ICHECK((op->args.size() == 5U) || (op->args.size() == 6U));
      DataType dtype = op->dtype;
      Var buffer = Downcast<Var>(op->args[0]);
      if (!IsAppropriateSharedMemory(buffer)) {
        return StmtExprMutator::VisitExpr_(op);
      }
      PrimExpr extra_offset = GetBufferOffset(buffer, dtype);
      PrimExpr offset = this->VisitExpr(op->args[1]);
      // the dst shared memory is a byte buffer generated by merging shared
      // memory. we need to multiply the offset index by the byte size of the
      // original value dtype, to get the correct offset of merged shared
      // buffer.
      int index_factor = dtype.bytes();
      if (op->args.size() == 5)
        return Call(dtype, op->op,
                    {merged_buf_var_,
                     mul(extra_offset + offset, PrimExpr(index_factor)),
                     op->args[2], op->args[3], op->args[4]});
      else
        return Call(dtype, op->op,
                    {merged_buf_var_,
                     mul(extra_offset + offset, PrimExpr(index_factor)),
                     op->args[2], op->args[3], op->args[4], op->args[5]});
    } else {
      return StmtExprMutator::VisitExpr_(op);
    }
  }

  PrimExpr GetBufferOffset(Var buffer_var, DataType dtype) {
    auto it = buffer_byte_offsets_.find(buffer_var.get());
    ICHECK(it != buffer_byte_offsets_.end())
        << "buffer_var = " << buffer_var->name_hint << ", dtype = " << dtype;
    return indexdiv(it->second, dtype.bytes() * dtype.lanes());
  }

  // Wrapper function to determine if the shared memory allocation for a
  // variable is appropriate.
  bool IsAppropriateSharedMemory(const Var &var) {
    return is_dynamic_ ? IsDynamicSharedMemory(var) : IsStaticSharedMemory(var);
  }

  using StmtEntry = SharedMemLinearAccessPatternFinder::StmtEntry;
  using StmtAttr = SharedMemLinearAccessPatternFinder::StmtAttr;
  struct StorageEntry {
    // The constant size of the buffer in bits, only used if it is constant
    uint64_t const_nbits{0};
    // Allocs that shares this entry.
    // The inner vector means a "layer"
    // For example, it we need to allocate C in the memory of A and B:
    // |  A: 4096 bytes |  B: 4096 bytes |
    // |            C: 8192 bytes        |
    // Then the allocs = {{A, B}, {C}}
    std::vector<std::vector<const VarNode *>> allocs;
  };

  // Event entry in liveness analysis
  struct EventEntry {
    // variables we generate
    std::vector<const VarNode *> gen;
    // variables we kill
    std::vector<const VarNode *> kill;
  };

  /*!
   * \brief Liveness analysis to find gen and kill point of each variable.
   * \param seq the linear pattern of storage access
   */
  void LivenessAnalysis(
      const std::vector<StmtEntry> &seq,
      const std::unordered_map<const Object *, StmtAttr> &stmt_attrs) {
    // find kill point, do a reverse linear scan.
    std::unordered_set<const VarNode *> touched;
    for (size_t i = seq.size(); i != 0; --i) {
      const StmtEntry &s = seq[i - 1];
      for (const VarNode *buffer : s.touched) {
        if (!touched.count(buffer)) {
          touched.insert(buffer);
          event_map_[s.stmt].kill.push_back(buffer);
        }
      }
    }
    // find gen point, do forward scan
    touched.clear();
    for (size_t i = 0; i < seq.size(); ++i) {
      int64_t offset = seq[i].scope_pair_offset;
      if (offset < 0)
        continue;
      const StmtEntry &s = seq[i + offset];
      for (const VarNode *buffer : s.touched) {
        if (!touched.count(buffer)) {
          touched.insert(buffer);
          event_map_[s.stmt].gen.push_back(buffer);
        }
      }
    }

    if (verbose_) {
      std::vector<const Object *> stmt_keys;
      for (const auto &stmt_entry : seq) {
        auto stmt = stmt_entry.stmt;
        if (std::find(stmt_keys.begin(), stmt_keys.end(), stmt) ==
            stmt_keys.end()) {
          stmt_keys.push_back(stmt);
        }
      }
      LOG(DEBUG) << "Before reorder kill points, Liveness Analysis Results for "
                 << (is_dynamic_ ? "Dynamic" : "Static") << " Shared Memory:";
      for (const auto &stmt_key : stmt_keys) {
        auto it = event_map_.find(stmt_key);
        if (it == event_map_.end())
          continue;

        const EventEntry &entry = it->second;
        if (entry.gen.empty() && entry.kill.empty())
          continue;
        ICHECK(stmt_attrs.count(stmt_key))
            << "stmt_key = " << stmt_key->GetTypeKey();
        auto level = stmt_attrs.at(stmt_key).level;
        LOG(DEBUG) << "  Statement: " << stmt_key->GetTypeKey()
                   << " (scope_level: " << level << ")";

        std::stringstream gen_vars_ss;
        bool x_generated = false;
        for (const VarNode *var : entry.gen) {
          gen_vars_ss << var->name_hint << " ";
          if (var->name_hint == "x") {
            x_generated = true;
          }
        }
        if (!entry.gen.empty()) {
          std::string gen_log_msg = "    GEN: " + gen_vars_ss.str();
          if (x_generated) {
            gen_log_msg += " <-- Buffer 'x' generated";
          }
          LOG(DEBUG) << gen_log_msg;
        }

        std::stringstream kill_vars_ss;
        bool x_killed = false;
        for (const VarNode *var : entry.kill) {
          kill_vars_ss << var->name_hint << " ";
          if (var->name_hint == "x") {
            x_killed = true;
          }
        }
        if (!entry.kill.empty()) {
          std::string kill_log_msg = "    KILL: " + kill_vars_ss.str();
          if (x_killed) {
            kill_log_msg += " <-- Buffer 'x' killed";
          }
          LOG(DEBUG) << kill_log_msg;
        }
      }
      LOG(DEBUG) << "End of Liveness Analysis Results.";
    }

    // Reorder kill points:
    // For each buffer, if its kill statement is at a deeper scope level than
    // its gen statement, we need to move the kill point to the end of the gen
    // statement's scope level. This ensures proper memory deallocation at the
    // right scope boundary.
    std::vector<StmtEntry> gen_kill_seq;
    for (const auto &stmt_entry : seq) {
      // if has gen and kill, add to gen_kill_seq
      if (event_map_[stmt_entry.stmt].gen.size() > 0 ||
          event_map_[stmt_entry.stmt].kill.size() > 0) {
        gen_kill_seq.push_back(stmt_entry);
      }
    }

    for (auto &event_pair : event_map_) {
      const Object *stmt = event_pair.first;
      EventEntry &event = event_pair.second;

      // Skip if no kill points to process
      if (event.kill.empty())
        continue;

      // Get scope level of current statement
      ICHECK(stmt_attrs.count(stmt));
      int kill_level = stmt_attrs.at(stmt).level;

      std::unordered_set<const VarNode *> visited_buffers;

      // For each killed buffer, find its gen statement and check scope levels
      for (auto it = event.kill.begin(); it != event.kill.end();) {
        const VarNode *buffer = *it;
        bool found_gen = false;
        int gen_level = 0;

        // Find the gen statement for this buffer
        for (const auto &gen_pair : event_map_) {
          const auto &gen_event = gen_pair.second;
          if (std::find(gen_event.gen.begin(), gen_event.gen.end(), buffer) !=
              gen_event.gen.end()) {
            found_gen = true;
            gen_level = stmt_attrs.at(gen_pair.first).level;
            break;
          }
        }

        if (found_gen && kill_level > gen_level) {
          if (visited_buffers.count(buffer)) {
            ++it;
            continue;
          }
          // Need to move kill point - remove from current event
          it = event.kill.erase(it);

          // Find the last statement at gen_level and add kill point there
          // Find the last statement at gen_level in the sequence
          const Object *last_stmt_at_level = nullptr;
          auto stmt_it = gen_kill_seq.begin();
          for (; stmt_it != gen_kill_seq.end(); ++stmt_it) {
            if (stmt_it->stmt == stmt) {
              break;
            }
          }
          // start from current statement and find the last statement at
          // gen_level

          for (; stmt_it != gen_kill_seq.end(); ++stmt_it) {
            // Check if next statement has different level
            auto next_it = stmt_it + 1;
            if (next_it == gen_kill_seq.end() ||
                stmt_attrs.at(next_it->stmt).level == gen_level) {
              last_stmt_at_level = stmt_it->stmt;
              break;
            }
          }
          if (last_stmt_at_level) {
            event_map_[last_stmt_at_level].kill.push_back(buffer);
            visited_buffers.insert(buffer);
          }
        } else {
          ++it;
        }
      }
    }

    std::vector<const Object *> stmt_keys;
    for (const auto &stmt_entry : seq) {
      auto stmt = stmt_entry.stmt;
      if (std::find(stmt_keys.begin(), stmt_keys.end(), stmt) ==
          stmt_keys.end()) {
        stmt_keys.push_back(stmt);
      }
    }

    if (verbose_) {
      LOG(DEBUG) << "Liveness Analysis Results for "
                 << (is_dynamic_ ? "Dynamic" : "Static") << " Shared Memory:";
      for (const auto &stmt_key : stmt_keys) {
        auto it = event_map_.find(stmt_key);
        if (it == event_map_.end())
          continue;

        const EventEntry &entry = it->second;
        if (entry.gen.empty() && entry.kill.empty())
          continue;
        ICHECK(stmt_attrs.count(stmt_key))
            << "stmt_key = " << stmt_key->GetTypeKey();
        auto level = stmt_attrs.at(stmt_key).level;
        LOG(DEBUG) << "  Statement: " << stmt_key->GetTypeKey()
                   << " (scope_level: " << level << ")";

        std::stringstream gen_vars_ss;
        bool x_generated = false;
        for (const VarNode *var : entry.gen) {
          gen_vars_ss << var->name_hint << " ";
          if (var->name_hint == "x") {
            x_generated = true;
          }
        }
        if (!entry.gen.empty()) {
          std::string gen_log_msg = "    GEN: " + gen_vars_ss.str();
          if (x_generated) {
            gen_log_msg += " <-- Buffer 'x' generated";
          }
          LOG(DEBUG) << gen_log_msg;
        }

        std::stringstream kill_vars_ss;
        bool x_killed = false;
        for (const VarNode *var : entry.kill) {
          kill_vars_ss << var->name_hint << " ";
          if (var->name_hint == "x") {
            x_killed = true;
          }
        }
        if (!entry.kill.empty()) {
          std::string kill_log_msg = "    KILL: " + kill_vars_ss.str();
          if (x_killed) {
            kill_log_msg += " <-- Buffer 'x' killed";
          }
          LOG(DEBUG) << kill_log_msg;
        }
      }
      LOG(DEBUG) << "End of Liveness Analysis Results.";
    }
  }

  /*!
   * \brief Memory plan algorithm
   * \param seq the linear pattern of storage access
   * \param alloc_info
   */
  void
  PlanMemory(const std::vector<StmtEntry> &seq,
             const std::unordered_map<const Object *, StmtAttr> &stmt_attrs) {
    std::unordered_set<const VarNode *> inplace_flag;

    for (size_t i = 0; i < seq.size(); ++i) {
      auto it = event_map_.find(seq[i].stmt);
      // scope_pair_offset <= 0 means it is either
      // - leaf stmt(offset = 0)
      // - end of scope(offset < 0)
      // In both cases, we need to handle the kill event correctly
      auto is_leaf_alloc = [&](const VarNode *var) {
        return seq[i].scope_pair_offset == 0 &&
               std::find(it->second.gen.begin(), it->second.gen.end(), var) !=
                   it->second.gen.end();
      };
      if (it != event_map_.end() && seq[i].scope_pair_offset <= 0) {
        for (const VarNode *var : it->second.kill) {
          if (!is_leaf_alloc(var))
            this->Free(var);
        }
      }
      // scope_pair_offset >= 0 means it is either
      // - leaf stmt(offset = 0)
      // - beginning of scope(offset < 0)
      // In both cases, we need to handle the gen event correctly
      if (it != event_map_.end() && seq[i].scope_pair_offset >= 0) {
        for (const VarNode *var : it->second.gen) {
          ICHECK(shmem_allocs_.count(var));
          const AllocateNode *alloc = shmem_allocs_[var];
          StorageEntry *dst_entry = FindAlloc(alloc);
          alloc_map_[var] = dst_entry;
        }
      }
      if (it != event_map_.end() && seq[i].scope_pair_offset <= 0) {
        for (const VarNode *var : it->second.kill) {
          if (is_leaf_alloc(var))
            this->Free(var);
        }
      }
    }
  }
  /*!
   * \brief Allocate new storage entry.
   * \param op the allocate node
   * \param the size of the allocation in bits
   * \return the new storage entry
   */
  StorageEntry *NewAlloc(const AllocateNode *op, size_t const_nbits) {
    ICHECK(op != nullptr);
    // Re-use not successful, allocate a new buffer.
    StorageEntry *entry = arena_.make<StorageEntry>();
    entry->allocs.push_back({op->buffer_var.get()});
    entry->const_nbits = const_nbits;
    return entry;
  }
  /*!
   * \brief find the storage entry in the free list for the allocate
   * \param op the allocate node
   * \return the storage entry
   */
  StorageEntry *FindAlloc(const AllocateNode *op) {
    ICHECK(op != nullptr);
    // skip plan for local variable,
    // compiler can do a better job with register allocation.
    const uint64_t match_range = 16;
    uint64_t op_elem_bits = op->dtype.bits() * op->dtype.lanes();
    uint64_t const_nbits =
        static_cast<uint64_t>(op->ConstantAllocationSize() * op_elem_bits);
    // disable reuse of small arrays, they will be lowered to registers in LLVM
    // This rules only apply if we are using non special memory
    if (const_nbits > 0 && const_nbits <= 32) {
      return NewAlloc(op, const_nbits);
    }

    if (const_nbits != 0) {
      // constant allocation.
      auto begin = const_free_map_.lower_bound(0);
      auto mid = const_free_map_.lower_bound(const_nbits);
      auto end = const_free_map_.upper_bound(const_nbits * match_range);
      // Start looking at the buffer that is bigger than the required size
      // first. If we find one, directly allocate the buffer in its location and
      // remove its entry in the free list
      for (auto it = mid; it != end; ++it) {
        StorageEntry *e = it->second;
        e->const_nbits = std::max(const_nbits, e->const_nbits);
        const_free_map_.erase(it);
        it->second->allocs.push_back({op->buffer_var.get()});
        return e;
      }
      // Then start looking at smaller buffers.
      // Keep collecting the buffer until the sum of their size exceeds the
      // buffer to allocate and finally free all these entry in the free list
      std::vector<std::multimap<uint64_t, StorageEntry *>::iterator> delete_it;
      // the alloc list for the new entry
      std::vector<std::vector<const VarNode *>> reuse_allocs;
      uint64_t mem_ct = 0;
      for (auto it = mid; it != begin;) {
        --it;
        delete_it.push_back(it);
        mem_ct += it->second->const_nbits;
        int n = it->second->allocs.size();
        if (n > static_cast<int>(reuse_allocs.size())) {
          reuse_allocs.resize(n, {});
        }
        for (int i = 0; i < n; i++) {
          for (const VarNode *alloc : it->second->allocs[i]) {
            reuse_allocs[i].push_back(alloc);
          }
        }
        if (mem_ct >= const_nbits) {
          break;
        }
      }
      reuse_allocs.push_back({op->buffer_var.get()});
      if (mem_ct != 0) {
        StorageEntry *e = arena_.make<StorageEntry>();
        e->const_nbits = std::max(const_nbits, mem_ct);
        e->allocs = reuse_allocs;
        for (auto it : delete_it) {
          const_free_map_.erase(it);
        }
        return e;
      }
    } else {
      // if its symbolic allocation, just arbitrarily choose one entry to fit in
      // because we don't know its actual size
      for (auto it = sym_free_list_.begin(); it != sym_free_list_.end(); ++it) {
        StorageEntry *e = *it;
        sym_free_list_.erase(it);
        return e;
      }
    }
    return NewAlloc(op, const_nbits);
  }

  /*!
   * \brief add the storage entry to the buffer var into the free list.
   * \param var the buffer var
   */
  void Free(const VarNode *var) {
    auto it = alloc_map_.find(var);
    ICHECK(it != alloc_map_.end());
    StorageEntry *e = it->second;
    ICHECK_NE(e->allocs.size(), 0U);

    // disable reuse of small arrays
    if (e->const_nbits > 0 && e->const_nbits <= 32)
      return;

    // normal free.
    if (e->const_nbits != 0) {
      const_free_map_.insert({e->const_nbits, e});
    } else {
      sym_free_list_.push_back(e);
    }
  }
  // Wheather enable dyanmic analysis.
  bool is_dynamic_{true};

  // Whether enable verbose logging.
  bool verbose_{false};
  // The alignment bytes for the merged buffer
  int align_bytes_{16};
  // The var for the merged buffer
  Var merged_buf_var_{"buf_dyn_shmem",
                      PointerType(PrimType(DataType::UInt(8)), "shared.dyn")};
  // The mapping from the original buffer var to its allocate
  std::unordered_map<const VarNode *, const AllocateNode *> shmem_allocs_;
  // The size of the merged buffer
  PrimExpr merged_alloc_size_{0};
  // The mapping from the original buffer var to its offset in the merged buffer
  std::unordered_map<const VarNode *, PrimExpr> buffer_byte_offsets_;
  // The mapping from the original buffer objects to their location in the
  // merged buffer.
  std::unordered_map<const BufferNode *, Buffer> buffer_remap_;
  // The flag indicating whether the merged buffer has been allocated
  bool allocated_{false};
  // Locations of free ops.
  std::unordered_map<const Object *, EventEntry> event_map_;
  // constant size free map.
  std::multimap<uint64_t, StorageEntry *> const_free_map_;
  // symbolic free list, for non constant items.
  std::list<StorageEntry *> sym_free_list_;
  // The allocation assign map
  std::unordered_map<const VarNode *, StorageEntry *> alloc_map_;
  /*! \brief allocator of all the StorageEntry*/
  support::Arena arena_;
};

Stmt MergeSharedMemoryAllocations(Stmt stmt, bool merge_static_smem,
<<<<<<< HEAD
                                  bool verbose = false, int align_bytes = 16) {
  AllocateCollector collector;
  collector(stmt);
  if (collector.dyn_shmem_allocs_.size() > 1) {
    SharedMemoryRewriter rewriter(collector.dyn_shmem_allocs_, true, verbose,
                                  align_bytes);
    rewriter.PlanReuse(stmt);
=======
                                  bool enable_aggressive_merge,
                                  bool verbose = false) {
  AllocateCollector collector;
  collector(stmt);
  if (collector.dyn_shmem_allocs_.size() > 1) {
    SharedMemoryRewriter rewriter(collector.dyn_shmem_allocs_, true, verbose);
    rewriter.PlanReuse(stmt, true, enable_aggressive_merge);
>>>>>>> 78ee1635
    stmt = rewriter(std::move(stmt));
  }
  if (merge_static_smem && collector.static_shmem_allocs_.size() > 1) {
    SharedMemoryRewriter rewriter(collector.static_shmem_allocs_, false,
<<<<<<< HEAD
                                  verbose, align_bytes);
    rewriter.PlanReuse(stmt, false);
=======
                                  verbose);
    rewriter.PlanReuse(stmt, false, enable_aggressive_merge);
>>>>>>> 78ee1635
    stmt = rewriter(std::move(stmt));
  }
  return stmt;
}

using namespace tir::transform;

namespace transform {

<<<<<<< HEAD
Pass MergeSharedMemoryAllocations(int align_bytes) {
  auto pass_func = [align_bytes](PrimFunc f, IRModule m, PassContext ctx) {
=======
Pass MergeSharedMemoryAllocations(bool enable_aggressive_merge = false) {
  auto pass_func = [enable_aggressive_merge](PrimFunc f, IRModule m,
                                             PassContext ctx) {
>>>>>>> 78ee1635
    bool merge_static_smem =
        ctx->GetConfig<Bool>("tir.merge_static_smem", Bool(false)).value();
    bool debug_merge_shared_memory_allocations =
        ctx->GetConfig<Bool>(kDebugMergeSharedMemoryAllocations, Bool(false))
            .value();
    auto *n = f.CopyOnWrite();
    n->body = tl::MergeSharedMemoryAllocations(
<<<<<<< HEAD
        std::move(n->body), merge_static_smem,
        debug_merge_shared_memory_allocations, align_bytes);
=======
        std::move(n->body), merge_static_smem, enable_aggressive_merge,
        debug_merge_shared_memory_allocations);
>>>>>>> 78ee1635
    return f;
  };
  return CreatePrimFuncPass(pass_func, 0, "tl.MergeSharedMemoryAllocations",
                            {});
}

TVM_REGISTER_GLOBAL("tl.transform.MergeSharedMemoryAllocations")
    .set_body_typed(MergeSharedMemoryAllocations);

} // namespace transform
} // namespace tl
} // namespace tvm<|MERGE_RESOLUTION|>--- conflicted
+++ resolved
@@ -1010,15 +1010,6 @@
 };
 
 Stmt MergeSharedMemoryAllocations(Stmt stmt, bool merge_static_smem,
-<<<<<<< HEAD
-                                  bool verbose = false, int align_bytes = 16) {
-  AllocateCollector collector;
-  collector(stmt);
-  if (collector.dyn_shmem_allocs_.size() > 1) {
-    SharedMemoryRewriter rewriter(collector.dyn_shmem_allocs_, true, verbose,
-                                  align_bytes);
-    rewriter.PlanReuse(stmt);
-=======
                                   bool enable_aggressive_merge,
                                   bool verbose = false) {
   AllocateCollector collector;
@@ -1026,18 +1017,12 @@
   if (collector.dyn_shmem_allocs_.size() > 1) {
     SharedMemoryRewriter rewriter(collector.dyn_shmem_allocs_, true, verbose);
     rewriter.PlanReuse(stmt, true, enable_aggressive_merge);
->>>>>>> 78ee1635
     stmt = rewriter(std::move(stmt));
   }
   if (merge_static_smem && collector.static_shmem_allocs_.size() > 1) {
     SharedMemoryRewriter rewriter(collector.static_shmem_allocs_, false,
-<<<<<<< HEAD
-                                  verbose, align_bytes);
-    rewriter.PlanReuse(stmt, false);
-=======
                                   verbose);
     rewriter.PlanReuse(stmt, false, enable_aggressive_merge);
->>>>>>> 78ee1635
     stmt = rewriter(std::move(stmt));
   }
   return stmt;
@@ -1047,14 +1032,9 @@
 
 namespace transform {
 
-<<<<<<< HEAD
-Pass MergeSharedMemoryAllocations(int align_bytes) {
-  auto pass_func = [align_bytes](PrimFunc f, IRModule m, PassContext ctx) {
-=======
 Pass MergeSharedMemoryAllocations(bool enable_aggressive_merge = false) {
   auto pass_func = [enable_aggressive_merge](PrimFunc f, IRModule m,
                                              PassContext ctx) {
->>>>>>> 78ee1635
     bool merge_static_smem =
         ctx->GetConfig<Bool>("tir.merge_static_smem", Bool(false)).value();
     bool debug_merge_shared_memory_allocations =
@@ -1062,13 +1042,8 @@
             .value();
     auto *n = f.CopyOnWrite();
     n->body = tl::MergeSharedMemoryAllocations(
-<<<<<<< HEAD
-        std::move(n->body), merge_static_smem,
-        debug_merge_shared_memory_allocations, align_bytes);
-=======
         std::move(n->body), merge_static_smem, enable_aggressive_merge,
         debug_merge_shared_memory_allocations);
->>>>>>> 78ee1635
     return f;
   };
   return CreatePrimFuncPass(pass_func, 0, "tl.MergeSharedMemoryAllocations",
