--- conflicted
+++ resolved
@@ -62,32 +62,17 @@
 private:
   void VisitExpr_(const CallNode *call) final {
     if (call->op.same_as(tma_load()) || call->op.same_as(tma_load_im2col())) {
-<<<<<<< HEAD
-      PrimExpr single_copy_bytes;
-      if (auto arg0 = call->args[0].as<Call>();
-          call->op.same_as(tma_load()) && arg0 &&
-          !arg0.value()->op.same_as(create_tma_descriptor())) {
-        // 1D TMA
-        single_copy_bytes = call->args[3];
-=======
       auto arg0 = call->args[0].as<Call>();
       if (call->op.same_as(tma_load()) && arg0 &&
           !arg0.value()->op.same_as(create_tma_descriptor())) {
         // 1D TMA load has tvm_access_ptr of shared tensor in its args[0]
         bulk_copy_bytes = call->args[3] * loop_extents;
->>>>>>> 277ed53c
       } else {
         Call access_ptr = Downcast<Call>(call->args[2]);
         ICHECK(access_ptr->op.same_as(builtin::tvm_access_ptr()));
         int type_bytes = access_ptr->args[0]->dtype.bytes();
-<<<<<<< HEAD
-        single_copy_bytes = access_ptr->args[3] * type_bytes;
-      }
-      bulk_copy_bytes += single_copy_bytes * loop_extents;
-=======
         bulk_copy_bytes += access_ptr->args[3] * loop_extents * type_bytes;
       }
->>>>>>> 277ed53c
     }
     StmtExprVisitor::VisitExpr_(call);
   }
@@ -186,14 +171,9 @@
       auto is_1d_tma = op->op.same_as(tma_load()) && arg0 &&
                        !arg0.value()->op.same_as(create_tma_descriptor());
       Array<PrimExpr> new_args = op->args;
-<<<<<<< HEAD
-      new_args.Set(is_1d_tma ? 2 : 1, Call(DataType::Handle(), get_mbarrier(),
-                                           {IntImm(DataType::Int(32), 0)}));
-=======
       new_args.Set(is_1d_tma_load ? 2 : 1,
                    Call(DataType::Handle(), get_mbarrier(),
                         {IntImm(DataType::Int(32), 0)}));
->>>>>>> 277ed53c
       return Call(op->dtype, op->op, new_args);
     }
     return IRMutatorWithAnalyzer::VisitExpr_(op);
@@ -478,14 +458,6 @@
           << "tma_load must be in the tma_op_to_barrier_id_";
       auto barrier_id = tma_op_to_barrier_id_[GetRef<Call>(op)];
       auto new_args = op->args;
-<<<<<<< HEAD
-      // 1D TMA has mbar at args[2]
-      if (auto arg0 = op->args[0].as<Call>();
-          arg0 && !arg0.value()->op.same_as(create_tma_descriptor()))
-        new_args.Set(2, barrier_id);
-      else
-        new_args.Set(1, barrier_id);
-=======
       auto arg0 = op->args[0].as<Call>();
       auto is_1d_tma_load =
           arg0 && !arg0.value()->op.same_as(create_tma_descriptor());
@@ -494,7 +466,6 @@
       } else {
         new_args.Set(1, barrier_id);
       }
->>>>>>> 277ed53c
       return Call(op->dtype, op->op, new_args);
     } else if (op->op.same_as(mbarrier_expect_tx())) {
       ICHECK(tma_op_to_barrier_id_.count(GetRef<Call>(op)))
