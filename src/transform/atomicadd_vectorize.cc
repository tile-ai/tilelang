--- conflicted
+++ resolved
@@ -249,10 +249,6 @@
         new_args.push_back(dst_node);
         new_args.push_back(value_node);
       }
-<<<<<<< HEAD
-=======
-
->>>>>>> 7d389a43
       new_args.push_back(memory_order);
 
       Call new_call =
