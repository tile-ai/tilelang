--- conflicted
+++ resolved
@@ -126,12 +126,8 @@
       // dynamic shape load: get the vectorization condition
       dynamic_ = true;
       PrimExpr offset = buffer.OffsetOf(indices).back();
-<<<<<<< HEAD
       condition_ =
           (FloorMod(offset, IntImm(DataType::Int(32), vector_size_)) == 0);
-=======
-      condition_ = (truncmod(offset, vector_size_) == 0);
->>>>>>> 471cc7f8
     }
   }
 
@@ -147,13 +143,7 @@
 
 class AtomicAddVectorizeRewriter : public StmtExprMutator {
 public:
-<<<<<<< HEAD
   AtomicAddVectorizeRewriter(const AtomicAddVectorizePlanResult &plan)
-=======
-  AtomicAddVectorizeRewriter(AtomicAddVectorizePlanResult plan, Var thread_var,
-                             PrimExpr by_var, PrimExpr bx_var,
-                             Range thread_bounds, int stride_y, int stride_x)
->>>>>>> 471cc7f8
       : vector_size_(plan.vector_size), condition_(plan.condition),
         dynamic_(plan.dynamic), tx_var_(thread_var), by_var_(by_var),
         bx_var_(bx_var), stride_y_(stride_y), stride_x_(stride_x) {
