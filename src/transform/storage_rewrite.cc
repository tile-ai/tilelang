/*
 * Licensed to the Apache Software Foundation (ASF) under one
 * or more contributor license agreements.  See the NOTICE file
 * distributed with this work for additional information
 * regarding copyright ownership.  The ASF licenses this file
 * to you under the Apache License, Version 2.0 (the
 * "License"); you may not use this file except in compliance
 * with the License.  You may obtain a copy of the License at
 *
 *   http://www.apache.org/licenses/LICENSE-2.0
 *
 * Unless required by applicable law or agreed to in writing,
 * software distributed under the License is distributed on an
 * "AS IS" BASIS, WITHOUT WARRANTIES OR CONDITIONS OF ANY
 * KIND, either express or implied.  See the License for the
 * specific language governing permissions and limitations
 * under the License.
 */

/*!
 * \file storage_rewrite.cc
 * \brief Memory access pattern analysis and optimization.
 *  Re-write data access to enable memory sharing when possible.
 */
#include <tvm/arith/analyzer.h>
#include <tvm/ffi/function.h>
#include <tvm/ffi/reflection/registry.h>
#include <tvm/ir/attrs.h>
#include <tvm/ir/type.h>
#include <tvm/target/target_info.h>
#include <tvm/tir/analysis.h>
#include <tvm/tir/builtin.h>
#include <tvm/tir/expr.h>
#include <tvm/tir/stmt_functor.h>
#include <tvm/tir/transform.h>

#include <map>
#include <unordered_map>
#include <unordered_set>
#include <utility>

#include "../op/builtin.h"
#include "arith/int_operator.h"
#include "runtime/thread_storage_scope.h"
#include "tir/ir/buffer_common.h"
#include "tir/transforms/ir_utils.h"

namespace tvm {
namespace tl {

using runtime::StorageRank;
using runtime::StorageScope;
using namespace tir;

/*!
 * \brief Perform data type legalization on the given BufferLoadNode pointer.
 * Equal to BufferLoadNode::LegalizeDType, but operates on a pointer.
 * \param n A pointer to a writable BufferLoadNode.
 */
static void LegalizeBufferLoadDType(BufferLoadNode *n) {
  // Check that all indices except the last one have a scalar dtype
  for (int i = 0; i < static_cast<int>(n->indices.size()) - 1; i++) {
    ICHECK(n->indices[i].dtype().is_scalar())
        << "Only the last index of a buffer access may be a vector type.";
  }

  // If there are no indices, set the dtype to the buffer's dtype
  if (n->indices.empty()) {
    n->dtype = n->buffer->dtype;
  } else {
    auto index_dtype = n->indices.back().dtype();
    bool is_buffer_dtype_scalable = n->buffer->dtype.is_scalable_vector();
    bool is_index_scalable = index_dtype.is_scalable_vector();

    // Do not allow both index dtype and buffer dtype to be scalable vectors
    ICHECK(!(is_index_scalable && is_buffer_dtype_scalable))
        << "Index dtype and buffer dtype cannot both be scalable.";

    if (is_index_scalable) {
      // Index is a scalable vector, while the buffer is not
      n->dtype = n->buffer->dtype.with_scalable_vscale_factor(
          index_dtype.vscale_factor() * n->buffer->dtype.lanes());
    } else if (is_buffer_dtype_scalable) {
      // The buffer is a scalable vector, while the index is not
      n->dtype = n->buffer->dtype.with_scalable_vscale_factor(
          n->buffer->dtype.vscale_factor() * index_dtype.lanes());
    } else {
      // Neither side is a scalable vector, multiply lanes
      n->dtype = n->buffer->dtype.with_lanes(index_dtype.lanes() *
                                             n->buffer->dtype.lanes());
    }
  }
}

/*!
 * \brief collect the mapping from the buffer var to its allocate
 */
class AllocateCollector : public StmtExprVisitor {
private:
  bool IsDynamicSharedMemory(Var buffer_var) {
    StorageScope storage_scope = runtime::StorageScope::Create(
        GetPtrStorageScope(std::move(buffer_var)));
    return storage_scope.rank == runtime::StorageRank::kShared &&
           storage_scope.tag == ".dyn";
  }

  bool IsStaticSharedMemory(Var buffer_var) {
    StorageScope storage_scope = runtime::StorageScope::Create(
        GetPtrStorageScope(std::move(buffer_var)));
    return storage_scope.rank == runtime::StorageRank::kShared &&
           storage_scope.tag.empty();
  }

public:
  void VisitStmt_(const AllocateNode *op) final {
    if (IsDynamicSharedMemory(op->buffer_var)) {
      dyn_shmem_allocs_[op->buffer_var.get()] = op;
    } else if (IsStaticSharedMemory(op->buffer_var)) {
      static_shmem_allocs_[op->buffer_var.get()] = op;
    }
    StmtExprVisitor::VisitStmt_(op);
  }
  // The dynamic mapping from the original buffer var to its allocate
  std::unordered_map<const VarNode *, const AllocateNode *> dyn_shmem_allocs_;
  // The static mapping from the original buffer var to its allocate
  std::unordered_map<const VarNode *, const AllocateNode *>
      static_shmem_allocs_;
};

// Find a linear pattern of storage access
// Used for liveness analysis.
// Composite scopes(loop/thread_launch/IfThen) is represented by two points:
// before_scope -> scope_body -> after_scope
//
// The linear_seq_ stores before_scope and after_scope.
// The access to the arrays are stored at the after_scope point.
//
// Define "scope" as the body of For/thread_launch/IfThenElse
// This pass tries to detect last point that we need to keep memory
// alive under the same scope as allocate.
// The storage need to be kept alive between allocate and last access.
// The free point is only inserted at the same scope of allocate.
//
class LinearAccessPatternFinder final : public StmtExprVisitor {
public:
  /*! \brief record the touch hist of statement. */
  struct StmtEntry {
    // The statement
    const Object *stmt{};
    // The index in the linear_seq_ to point to end of the nested scope.
    // This is only set to non-zero if stmt is a nested scope.
    // if offset > 0, means this is the begin, the end entry is current_index +
    // offset if offset < 0, means this is the end, the begin entry is
    // current_index + offset
    int64_t scope_pair_offset{0};
    // The buffer variables this statement touched.
    std::vector<const VarNode *> touched;
  };
  // The scope of each allocation
  struct AllocEntry {
    // The physical dimension of the allocation.
    size_t num_physical_dimensions{0};
    // scope level
    size_t level{0};
    // allocation stmt
    const AllocateNode *alloc{nullptr};
  };

  void VisitStmt_(const AllocateNode *op) final {
    size_t level = scope_.size();
    const VarNode *buf = op->buffer_var.get();

    AllocEntry entry;
    entry.alloc = op;
    entry.level = level;
    // Since StorageRewrite occurs after StorageFlatten/FlattenBuffer,
    // all allocations specify the extent of physical dimensions, and
    // is 1 for flat memory spaces.
    entry.num_physical_dimensions = op->extents.size();
    alloc_info_[buf] = entry;

    StmtExprVisitor::VisitStmt_(op);
  }

  void VisitStmt_(const BufferStoreNode *op) final {
    scope_.push_back(StmtEntry());
    // visit subexpr
    StmtExprVisitor::VisitStmt_(op);
    all_buffers_accessed_.insert(op->buffer.get());

    // Add write access.
    const VarNode *buffer_var = op->buffer->data.get();
    auto it = alloc_info_.find(buffer_var);
    if (it != alloc_info_.end() && it->second.alloc) {
      ICHECK_LT(it->second.level, scope_.size());
      scope_[it->second.level].touched.push_back(buffer_var);

      ICHECK_EQ(op->buffer->axis_separators.size() + 1,
                it->second.num_physical_dimensions)
          << "Buffer " << op->buffer->name << " is allocated with "
          << it->second.num_physical_dimensions
          << " physical dimensions, but is accessed as having "
          << op->buffer->axis_separators.size() + 1 << " physical dimensions"
          << '\n';
    }
    StmtEntry e = scope_.back();
    scope_.pop_back();
    if (!e.touched.empty()) {
      e.stmt = op;
      linear_seq_.push_back(e);
    }
  }

  void VisitExpr_(const BufferLoadNode *op) final {
    // Add write access.
    StmtExprVisitor::VisitExpr_(op);

    all_buffers_accessed_.insert(op->buffer.get());

    const VarNode *buffer_var = op->buffer->data.get();
    auto it = alloc_info_.find(buffer_var);
    if (it != alloc_info_.end() && it->second.alloc) {
      ICHECK_LT(it->second.level, scope_.size())
          << "Load memory in places other than store.";
      scope_[it->second.level].touched.push_back(buffer_var);

      ICHECK_EQ(op->buffer->axis_separators.size() + 1,
                it->second.num_physical_dimensions)
          << "Buffer " << op->buffer->name << " is allocated with "
          << it->second.num_physical_dimensions
          << " physical dimensions, but is accessed as having "
          << op->buffer->axis_separators.size() + 1 << " physical dimensions"
          << '\n';
    }
  }

  void VisitStmt_(const EvaluateNode *op) final {
    scope_.push_back(StmtEntry());
    // visit subexpr
    StmtExprVisitor::VisitStmt_(op);
    StmtEntry e = scope_.back();
    scope_.pop_back();
    if (!e.touched.empty()) {
      e.stmt = op;
      linear_seq_.push_back(e);
    }
  }

  void VisitExpr_(const VarNode *buf) final {
    // Directly reference to the variable count as a read.
    auto it = alloc_info_.find(buf);
    if (it != alloc_info_.end() && it->second.alloc) {
      ICHECK_LT(it->second.level, scope_.size()) << " buf=" << buf->name_hint;
      scope_[it->second.level].touched.push_back(buf);
    }
  }

  template <typename T> void VisitNewScope(const T *op) {
    scope_.push_back(StmtEntry());
    StmtEntry e;
    e.stmt = op;
    int64_t begin_index = static_cast<int64_t>(linear_seq_.size());
    // before scope.
    linear_seq_.push_back(e);
    StmtExprVisitor::VisitStmt_(op);
    // after scope.
    e.touched = std::move(scope_.back().touched);
    scope_.pop_back();
    int64_t end_index = static_cast<int64_t>(linear_seq_.size());
    ICHECK_GT(end_index, begin_index);
    e.scope_pair_offset = begin_index - end_index;
    linear_seq_.push_back(e);
    // record the pointer to end index.
    ICHECK_NE(end_index, 0U);
    linear_seq_[begin_index].scope_pair_offset = end_index - begin_index;
  }

  void VisitStmt_(const AttrStmtNode *op) final {
    // Only record the outer most thread extent.
    if (op->attr_key == tir::attr::thread_extent && !in_thread_env_) {
      in_thread_env_ = true;
      VisitNewScope(op);
      in_thread_env_ = false;
    } else if (op->attr_key == tir::attr::extern_scope) {
      VisitNewScope(op);
    } else if (op->attr_key == tir::attr::virtual_thread) {
      VisitNewScope(op);
    } else {
      StmtExprVisitor::VisitStmt_(op);
    }
  }

  void VisitStmt_(const IfThenElseNode *op) final { VisitNewScope(op); }

  void VisitStmt_(const ForNode *op) final { VisitNewScope(op); }

  void VisitStmt_(const WhileNode *op) final { VisitNewScope(op); }

  void VisitStmt_(const AssertStmtNode *op) final { VisitNewScope(op); }

  void VisitStmt_(const LetStmtNode *op) final { VisitNewScope(op); }

  // linearized access sequence.
  std::vector<StmtEntry> linear_seq_;
  // The storage scope of each buffer
  std::unordered_map<const VarNode *, AllocEntry> alloc_info_;
  // A record of which Buffer objects have been accessed, to prune
  // unused DeclBuffer instances.
  std::unordered_set<const BufferNode *> all_buffers_accessed_;

private:
  // Whether already in thread env.
  bool in_thread_env_{false};
  // The scope stack.
  std::vector<StmtEntry> scope_;
};

// Verify if the statement can be run safely via inplace fashion
//
// Detect pattern: dst[index] = f(src[index])
//
// WARNING: the current detection algorithm cannot handle the case
// when a location in an array is written multiple times
//
// For example, the following program will pass the check,
// but we cannot make A and B to be the same array.
//
//  A[0] = B[0] + 1
//  A[0] = B[0] + 1
//
// The high level code generator needs to ensure that the generated
// code only write each location of the target array once.
//
// This is the case with IR generated by the current compute schedule.
// We explicitly return false if we find there is an extern block
// which can be arbitrary IR.
//
// Neve-the-less, inplace detector should be used with care in mind.
// We may also consider introduce a condition checker that checks
// if every index only visited once for an absolute sufficient condition.
//
// The code after inplace transformation is no longer idempotent.
//
class InplaceOpVerifier : public StmtExprVisitor {
public:
  bool Check(const Object *stmt, const VarNode *dst, const VarNode *src) {
    dst_ = dst;
    src_ = src;
    result_ = true;
    if (stmt->IsInstance<AttrStmtNode>()) {
      VisitStmt_(reinterpret_cast<const AttrStmtNode *>(stmt));
    } else if (stmt->IsInstance<ForNode>()) {
      VisitStmt_(reinterpret_cast<const ForNode *>(stmt));
    } else if (stmt->IsInstance<IfThenElseNode>()) {
      VisitStmt_(reinterpret_cast<const IfThenElseNode *>(stmt));
    } else if (stmt->IsInstance<WhileNode>()) {
      VisitStmt_(reinterpret_cast<const WhileNode *>(stmt));
    } else if (stmt->IsInstance<BufferStoreNode>()) {
      VisitStmt_(reinterpret_cast<const BufferStoreNode *>(stmt));
    } else {
      return false;
    }
    return result_;
  }

  using StmtExprVisitor::VisitStmt_;

  void VisitStmt(const Stmt &n) final {
    if (!result_)
      return;
    StmtExprVisitor::VisitStmt(n);
  }
  void VisitExpr(const PrimExpr &n) final {
    if (!result_)
      return;
    StmtExprVisitor::VisitExpr(n);
  }

  void VisitExpr_(const VarNode *op) final {
    // assume all opaque access is unsafe
    if (op == dst_ || op == src_) {
      result_ = false;
      return;
    }
  }

  void VisitStmt_(const BufferStoreNode *op) final {
    ++mem_nest_;
    for (const auto &index : op->indices) {
      this->VisitExpr(index);
    }
    --mem_nest_;
    if (op->buffer->data.get() == dst_) {
      store_ = op;
      this->VisitExpr(op->value);
      store_ = nullptr;
    } else {
      this->VisitExpr(op->value);
    }
  }

  void VisitStmt_(const AttrStmtNode *op) final {
    // always reject extern code
    if (op->attr_key == tir::attr::extern_scope ||
        op->attr_key == tir::attr::volatile_scope) {
      result_ = false;
      return;
    }
    StmtExprVisitor::VisitStmt_(op);
  }

  void VisitExpr_(const BufferLoadNode *op) final {
    const VarNode *buf = op->buffer->data.get();
    // cannot read from dst_ (no reduction)
    if (buf == dst_) {
      result_ = false;
      return;
    }
    // do not allow indirect memory load
    if (mem_nest_ != 0) {
      result_ = false;
      return;
    }
    if (src_ == buf) {
      if (store_ == nullptr || store_->value.dtype() != op->dtype) {
        result_ = false;
        return;
      }
      ICHECK_EQ(store_->indices.size(), op->indices.size())
          << "Store/Load occur to the same buffer " << buf->name_hint
          << " with differing number of indices";
      for (size_t i = 0; i < store_->indices.size(); i++) {
        if (!tir::ExprDeepEqual()(store_->indices[i], op->indices[i])) {
          result_ = false;
          return;
        }
      }
    }
    ++mem_nest_;
    StmtExprVisitor::VisitExpr_(op);
    --mem_nest_;
  }

private:
  // result of the check
  bool result_{true};
  // destination memory
  const VarNode *dst_{};
  // source variable
  const VarNode *src_{};
  // counter of load,
  // it is not safe to inplace when there is nested load like A[B[i]]
  int mem_nest_{0};
  // The current store to be inspected
  const BufferStoreNode *store_{nullptr};
};

/* \brief Rewrite and merge memory allocation.
 *
 * Using LinearAccessPatternFinder, determines which buffers could share an
 * allocation.  This includes both sequential usage of the same buffer and
 * merging small allocations at the same scope into a single larger allocation.
 * The merging of small allocations requires the codegen to cast the resulting
 * value from the storage type to the output type after access.
 */
class StoragePlanRewriter : public StmtExprMutator {
public:
  using StmtEntry = LinearAccessPatternFinder::StmtEntry;
  using AllocEntry = LinearAccessPatternFinder::AllocEntry;

  Stmt Rewrite(Stmt stmt, bool detect_inplace, bool enable_reuse,
               bool reuse_require_exact_matched_dtype,
               Map<Var, PrimExpr> local_var_init_map = {}) {
    detect_inplace_ = detect_inplace;
    local_var_init_map_ = std::move(local_var_init_map);
    // plan the rewrite
    LinearAccessPatternFinder finder;
    finder(stmt);
    this->LivenessAnalysis(finder.linear_seq_);
    this->PlanMemory(finder.linear_seq_, finder.alloc_info_, enable_reuse,
                     reuse_require_exact_matched_dtype);
    all_buffers_accessed_ = finder.all_buffers_accessed_;
    this->PrepareNewAlloc();
    // start rewrite
    stmt = operator()(std::move(stmt));
    if (attach_map_.count(nullptr)) {
      return MakeAttach(attach_map_.at(nullptr), stmt);
    }
    return stmt;
  }

  template <typename Node> Node VisitBufferAccess(Node node) {
    auto it = alloc_map_.find(node->buffer->data.get());
    if (it != alloc_map_.end()) {
      Buffer buf = RemapBuffer(node->buffer, it->second->alloc_var);

      Array<PrimExpr> indices = node->indices;
      indices.Set(indices.size() - 1,
                  RemapIndex(node->buffer->dtype, indices[indices.size() - 1],
                             it->second));

      auto writer = node.CopyOnWrite();
      writer->buffer = buf;
      writer->indices = indices;
    }
    return node;
  }

  Buffer RemapBuffer(const Buffer &buf, const Var &new_backing_array) {
    auto key = buf.get();
    auto it = buffer_remap_.find(key);
    if (it != buffer_remap_.end()) {
      ICHECK_EQ(it->second->data.get(), new_backing_array.get())
          << "Cannot remap buffer " << buf->name << " to use backing array "
          << new_backing_array->name_hint << ", previously used backing array "
          << it->second->data->name_hint;
      return it->second;
    }

    Buffer remapped = Buffer(
        new_backing_array, buf->dtype, buf->shape, buf->strides,
        buf->elem_offset, new_backing_array->name_hint, buf->data_alignment,
        buf->offset_factor, buf->buffer_type, buf->axis_separators, buf->span);
    buffer_remap_[key] = remapped;
    return remapped;
  }

  Stmt VisitStmt_(const BufferStoreNode *op) final {
    auto node = Downcast<BufferStore>(StmtExprMutator::VisitStmt_(op));
    return VisitBufferAccess(std::move(node));
  }

  PrimExpr VisitExpr_(const BufferLoadNode *op) final {
    auto node = Downcast<BufferLoad>(StmtExprMutator::VisitExpr_(op));
    return VisitBufferAccess(std::move(node));
  }

  PrimExpr VisitExpr_(const VarNode *op) final {
    auto it = alloc_map_.find(op);
    if (it != alloc_map_.end()) {
      if (it->second->bits_offset != 0) {
        LOG(WARNING)
            << "Use a merged buffer variable address, could cause error";
      }
      return it->second->alloc_var;
    } else {
      return GetRef<PrimExpr>(op);
    }
  }
  PrimExpr VisitExpr_(const CallNode *op) final {
    if (op->op.same_as(builtin::tvm_access_ptr())) {
      ICHECK_EQ(op->args.size(), 5U);
      DataType dtype = op->args[0].dtype();
      const VarNode *buffer = op->args[1].as<VarNode>();
      auto it = alloc_map_.find(buffer);
      if (it == alloc_map_.end()) {
        return StmtExprMutator::VisitExpr_(op);
      }
      const StorageEntry *se = it->second;
      PrimExpr offset = this->VisitExpr(op->args[2]);
      PrimExpr extent = this->VisitExpr(op->args[3]);
      uint64_t elem_bits = dtype.bits() * dtype.lanes();
      ICHECK_EQ(se->bits_offset % elem_bits, 0U);
      if (se->bits_offset != 0) {
        offset =
            make_const(offset.dtype(), se->bits_offset / elem_bits) + offset;
      }
      return Call(op->dtype, op->op,
                  {op->args[0], se->alloc_var, offset, extent, op->args[4]});
    } else {
      return StmtExprMutator::VisitExpr_(op);
    }
  }

  Stmt VisitStmt_(const AttrStmtNode *op) final {
    if (op->attr_key == tir::attr::thread_extent ||
        op->attr_key == tir::attr::virtual_thread ||
        tir::attr::IsPragmaKey(op->attr_key)) {
      // remake all the allocation at the attach scope.
      if (attach_map_.count(op)) {
        auto &svec = attach_map_[op];
        Stmt stmt = StmtExprMutator::VisitStmt_(op);
        op = stmt.as<AttrStmtNode>();
        return AttrStmt(op->node, op->attr_key, op->value,
                        MakeAttach(svec, op->body));
      } else {
        return StmtExprMutator::VisitStmt_(op);
      }
    } else if (op->attr_key == tir::attr::volatile_scope) {
      Stmt stmt = StmtExprMutator::VisitStmt_(op);
      op = stmt.as<AttrStmtNode>();
      auto it = alloc_map_.find(op->node.as<VarNode>());
      if (it == alloc_map_.end())
        return stmt;
      return AttrStmt(it->second->alloc_var, op->attr_key, op->value, op->body);
    } else {
      return StmtExprMutator::VisitStmt_(op);
    }
  }

  Stmt VisitStmt_(const ForNode *op) final {
    ICHECK(op->kind != ForKind::kVectorized)
        << "VectorizeLoop before LiftStorageAlloc";
    // remake all the allocation at the attach scope.
    if (attach_map_.count(op)) {
      auto &svec = attach_map_[op];
      Stmt stmt = StmtExprMutator::VisitStmt_(op);
      op = stmt.as<ForNode>();
      return For(op->loop_var, op->min, op->extent, op->kind,
                 MakeAttach(svec, op->body), op->thread_binding,
                 op->annotations);
    } else {
      return StmtExprMutator::VisitStmt_(op);
    }
  }

  Stmt VisitStmt_(const AllocateNode *op) final {
    return this->VisitStmt(op->body);
  }

  Stmt VisitStmt_(const DeclBufferNode *op) final {
    if (hoisted_buffer_decls_.count(op->buffer.get()) ||
        !all_buffers_accessed_.count(op->buffer.get())) {
      return this->VisitStmt(op->body);
    }
    auto node = Downcast<DeclBuffer>(StmtExprMutator::VisitStmt_(op));

    if (auto it = alloc_map_.find(op->buffer->data.get());
        it != alloc_map_.end()) {
      Buffer buf = RemapBuffer(op->buffer, it->second->alloc_var);
      node.CopyOnWrite()->buffer = buf;
    }
    return std::move(node);
  }

private:
  struct StorageEntry {
    // The scope that this alloc attaches after
    // For shared/local memory it is beginning of the thread extent.
    // for global memory it is nullptr, means beginning of everything.
    const Object *attach_scope_{nullptr};
    // The constant size of the buffer in bits, only used if it is constant
    uint64_t const_nbits{0};
    // The storage scope.
    StorageScope scope;
    // The physical dimensionality of the allocations.  Since
    // StorageRewrite is applied after StorageFlatten/FlattenBuffer,
    // this is size of `AllocateNode::extents`.  If moved
    size_t ndim{};
    // Allocs that shares this entry.
    std::vector<const AllocateNode *> allocs;
    // The children of this entry, not including itself.
    std::vector<StorageEntry *> merged_children;
    // The replacement Allocate, if any.  May also include associated
    // DeclBuffer statement.
    std::vector<Stmt> alloc_nest;
    // The var expr of new allocation.
    Var alloc_var;
    // The allocation element type.
    DataType elem_type;
    // This is non-zero if this allocate is folded into another one
    // the address(in bits) becomes alloc_var + bits_offset;
    // can be effectively converted to the element type.
    // We need to convert bit_offset to offset of specific element type later.
    //
    // We use bits(instead of bytes) to support non-conventional indexing in
    // hardware. When we are merging buffer together, the bits_offset are set to
    // be aligned to certain value given by the max_simd_bits property of the
    // special memory.
    //
    // This allows effective sharing among different types as long as their
    // alignment requirement fits into the max_simd_bits.
    uint64_t bits_offset{0};
  };

  // Checks whether the storage_scope is especially tagged for a specific
  // memory. Special memory is all combined into a single allocation.
  bool IsSpecialTaggedMemory(const StorageScope &scope) {
    return !scope.tag.empty() && scope.tag != ".dyn" &&
           scope.tag != ".barrier" && scope.tag != ".workspace" &&
           scope.tag != ".vtcm" && scope.tag != ".var" &&
           scope.tag != ".descriptor";
  }

  // Allocate entry of node.
  // Event entry in liveness analysis
  struct EventEntry {
    // variables we generate
    std::vector<const VarNode *> gen;
    // variables we kill
    std::vector<const VarNode *> kill;
  };

  Stmt MakeAttach(const std::vector<StorageEntry *> &svec, Stmt body) {
    for (auto it = svec.rbegin(); it != svec.rend(); it++) {
      body = MergeNest((*it)->alloc_nest, body);
    }
    return body;
  }
  Map<String, ffi::Any> MakeAllocateAnnotations(const Var &buffer_var) const {
    Map<String, ffi::Any> annotations;
    if (local_var_init_map_.defined()) {
      auto it = local_var_init_map_.find(buffer_var);
      if (it != local_var_init_map_.end()) {
        const PrimExpr &init = (*it).second;
        annotations.Set(tl::attr::kLocalVarInit, init);
      }
    }
    return annotations;
  }
  // Remap the index
  PrimExpr RemapIndex(DataType dtype, PrimExpr index, StorageEntry *e) {
    if (e->bits_offset == 0)
      return index;
    uint64_t elem_bits = dtype.bits();
    ICHECK_EQ(e->bits_offset % elem_bits, 0U);
    return make_const(index.dtype(), e->bits_offset / elem_bits) + index;
  }
  // Prepare the new allocations
  void PrepareNewAlloc() {
    for (size_t i = 0; i < alloc_vec_.size(); ++i) {
      StorageEntry *e = alloc_vec_[i].get();
      attach_map_[e->attach_scope_].push_back(e);
    }
    // find allocation via attach map.
    for (auto &kv : attach_map_) {
      // find the element with the most amount of bytes.
      std::vector<StorageEntry *> &vec = kv.second;
      // try to find merge, for tagged memory
      for (size_t i = 0; i < vec.size(); ++i) {
        StorageEntry *e = vec[i];
        if (IsSpecialTaggedMemory(e->scope)) {
          ICHECK_NE(e->const_nbits, 0U)
              << "Special tagged memory must be const size";
          for (size_t j = 0; j < i; ++j) {
            if (e->scope == vec[j]->scope) {
              vec[j]->merged_children.push_back(e);
              break;
            }
          }
        }
      }
      // Start allocation
      for (size_t i = 0; i < vec.size(); ++i) {
        StorageEntry *e = vec[i];
        // already merged
        if (e->bits_offset != 0)
          continue;
        if (!e->merged_children.empty()) {
          NewAllocTagMerged(e);
          continue;
        }
        // Get the allocation size;
        e->alloc_var = e->allocs[0]->buffer_var;
        DataType alloc_type = e->allocs[0]->dtype;
        for (const AllocateNode *op : e->allocs) {
          if (op->dtype.lanes() > alloc_type.lanes()) {
            alloc_type = op->dtype;
          }
        }

        bool all_allocs_identical = std::all_of(
            e->allocs.begin() + 1, e->allocs.end(),
            [&](const AllocateNode *op) -> bool {
              const AllocateNode *first = *e->allocs.begin();
              if (op->dtype != first->dtype) {
                return false;
              }
              if (op->extents.size() != first->extents.size()) {
                return false;
              }
              ExprDeepEqual expr_equal;
              for (size_t i = 0; i < op->extents.size(); i++) {
                if (!expr_equal(op->extents[i], first->extents[i])) {
                  return false;
                }
              }
              return true;
            });

        if (all_allocs_identical) {
          // simply use the original allocation.
          Map<String, ffi::Any> annotations =
              MakeAllocateAnnotations(e->alloc_var);
          e->alloc_nest.push_back(Allocate(
              e->alloc_var, alloc_type, e->allocs[0]->extents,
              e->allocs[0]->condition, Evaluate(0), std::move(annotations)));
          if (auto ptr = e->allocs[0]->body.as<DeclBufferNode>()) {
            e->alloc_nest.push_back(DeclBuffer(
                RemapBuffer(ptr->buffer, e->alloc_var), Evaluate(0)));
            hoisted_buffer_decls_.insert(ptr->buffer.get());
          }
          if (IsSpecialTaggedMemory(e->scope)) {
            MemoryInfo info = GetMemoryInfo(e->scope.to_string());
            if (info.defined()) {
              uint64_t total_elem = e->const_nbits / e->elem_type.bits();
              ICHECK_LE(total_elem * e->elem_type.bits(), info->max_num_bits)
                  << "Allocation exceed bound of memory tag "
                  << e->scope.to_string();
            }
          }
        } else {
          // Build a merged allocation
          PrimExpr combo_size;
          for (const AllocateNode *op : e->allocs) {
            ICHECK_EQ(op->extents.size(), 1)
                << "Buffer var " << op->buffer_var->name_hint
                << " was identified as a reusable allocation, but has "
                << op->extents.size() << " physical dimensions.  "
                << "Currently, only flat 1-d memory spaces should be "
                   "identified as reusable "
                   "allocations.";
            PrimExpr sz = op->extents[0];
            auto nbits = op->dtype.bits() * op->dtype.lanes();
            if (const auto *imm = sz.as<IntImmNode>()) {
              if (imm->value > std::numeric_limits<int>::max() / nbits) {
                LOG(WARNING) << "The allocation requires : " << imm->value
                             << " * " << nbits
                             << " bits, which is greater than the maximum of"
                                " int32. The size is cast to int64."
                             << "\n";
                sz = make_const(DataType::Int(64), imm->value);
              }
            }
            // transform to bits
            auto sz_nbits = sz * nbits;
            if (combo_size.defined()) {
              combo_size = max(combo_size, sz_nbits);
            } else {
              combo_size = sz_nbits;
            }
          }
          // transform to alloc bytes
          auto type_bits = alloc_type.bits() * alloc_type.lanes();
          bool divided =
              analyzer_.CanProve(indexmod(combo_size, type_bits) == 0);
          combo_size = indexdiv(combo_size, type_bits);
          // round up for can not divided
          if (!divided) {
            combo_size = combo_size + make_const(DataType::Int(32), 1);
          }
          combo_size = analyzer_.Simplify(combo_size);
          Map<String, ffi::Any> annotations =
              MakeAllocateAnnotations(e->alloc_var);
          e->alloc_nest.push_back(
              Allocate(e->alloc_var, alloc_type, {combo_size}, const_true(),
                       Evaluate(0), std::move(annotations)));
          if (IsSpecialTaggedMemory(e->scope)) {
            MemoryInfo info = GetMemoryInfo(e->scope.to_string());
            if (info.defined()) {
              uint64_t total_elem = e->const_nbits / e->elem_type.bits();
              ICHECK_LE(total_elem * e->elem_type.bits(), info->max_num_bits)
                  << "Allocation exceed bound of memory tag "
                  << e->scope.to_string();
            }
          }
        }
      }
    }
  }
  // New allocation for merged data
  void NewAllocTagMerged(StorageEntry *e) {
    ICHECK_NE(e->scope.tag.length(), 0U);
    // allocate with element type.
    ICHECK_NE(e->const_nbits, 0U);
    MemoryInfo info;
    if (e->scope.tag != ".barrier" && e->scope.tag != ".var" &&
        e->scope.tag != ".descriptor") {
      info = GetMemoryInfo(e->scope.to_string());
    }
    uint64_t total_bits = e->const_nbits;
    // By default, align to 32 bits.
    size_t align = 32;
    if (info.defined()) {
      align = info->max_simd_bits;
    }
    // Always align to max_simd_bits
    // so we can remap types by keeping this property
    if (total_bits % align != 0) {
      total_bits += align - (total_bits % align);
    }
    e->alloc_var = e->allocs[0]->buffer_var;
    for (StorageEntry *child : e->merged_children) {
      ICHECK_NE(child->const_nbits, 0U);
      ICHECK_NE(total_bits, 0U);
      child->bits_offset = total_bits;
      child->alloc_var = e->alloc_var;
      total_bits += child->const_nbits;
      if (total_bits % align != 0) {
        total_bits += align - (total_bits % align);
      }
    }
    uint64_t type_bits = e->elem_type.bits() * e->elem_type.lanes();
    PrimExpr alloc_size = make_const(e->allocs[0]->extents[0].dtype(),
                                     (total_bits + type_bits - 1) / type_bits);
    Map<String, ffi::Any> annotations = MakeAllocateAnnotations(e->alloc_var);
    e->alloc_nest.push_back(Allocate(e->alloc_var, e->elem_type, {alloc_size},
                                     const_true(), Evaluate(0),
                                     std::move(annotations)));
    if (info.defined()) {
      ICHECK_LE(total_bits, info->max_num_bits)
          << "Allocation exceed bound of memory tag " << e->scope.to_string();
    }
  }
  // Liveness analysis to find gen and kill point of each variable.
  void LivenessAnalysis(const std::vector<StmtEntry> &seq) {
    // find kill point, do a reverse linear scan.
    std::unordered_set<const VarNode *> touched;
    for (size_t i = seq.size(); i != 0; --i) {
      const StmtEntry &s = seq[i - 1];
      for (const VarNode *buffer : s.touched) {
        if (!touched.count(buffer)) {
          touched.insert(buffer);
          event_map_[s.stmt].kill.push_back(buffer);
        }
      }
    }
    // find gen point, do forward scan
    touched.clear();
    for (size_t i = 0; i < seq.size(); ++i) {
      int64_t offset = seq[i].scope_pair_offset;
      if (offset < 0)
        continue;
      const StmtEntry &s = seq[i + offset];
      for (const VarNode *buffer : s.touched) {
        if (!touched.count(buffer)) {
          touched.insert(buffer);
          event_map_[s.stmt].gen.push_back(buffer);
        }
      }
    }
  }
  void PlanNewScope(const Object *op) {
    if (thread_scope_ != nullptr) {
      ICHECK(thread_scope_ == op);
      // erase all memory attached to this scope.
      for (auto it = const_free_map_.begin(); it != const_free_map_.end();) {
        if (it->second->attach_scope_ == op) {
          it = const_free_map_.erase(it);
        } else {
          ++it;
        }
      }
      for (auto it = sym_free_list_.begin(); it != sym_free_list_.end();) {
        if ((*it)->attach_scope_ == op) {
          it = sym_free_list_.erase(it);
        } else {
          ++it;
        }
      }
      thread_scope_ = nullptr;
    } else {
      thread_scope_ = op;
    }
  }

  // Memory plan algorithm
  void
  PlanMemory(const std::vector<StmtEntry> &seq,
             const std::unordered_map<const VarNode *, AllocEntry> &alloc_info,
             bool enable_reuse, bool reuse_require_exact_matched_dtype) {
    std::unordered_set<const VarNode *> inplace_flag;

    for (size_t i = 0; i < seq.size(); ++i) {
      const StmtEntry &s = seq[i];
      auto it = event_map_.find(seq[i].stmt);

      // scope_pair_offset >= 0 means it is either
      // - leaf stmt(offset = 0)
      // - beginning of scope(offset < 0)
      // In both cases, we need to handle the gen event correctly
      if (it != event_map_.end() && seq[i].scope_pair_offset >= 0) {
        // Inplace operation detection
        // specially handle this
        bool detect_inplace = detect_inplace_ && (it->second.gen.size() <= 2);

        for (const VarNode *var : it->second.gen) {
          ICHECK(alloc_info.count(var));
          const AllocEntry &entry = alloc_info.at(var);
          const AllocateNode *alloc = entry.alloc;
          auto storage_scope =
              StorageScope::Create(GetPtrStorageScope(GetRef<Var>(var)));
          StorageEntry *dst_entry = nullptr;
          // inplace detection
          if (detect_inplace) {
            // only one inplace var for s.stmt
            bool inplace_found = false;
            for (const VarNode *src : it->second.kill) {
              if (!inplace_flag.count(src) && alloc_map_.count(src)) {
                InplaceOpVerifier visitor;
                StorageEntry *src_entry = alloc_map_.at(src);
                if (src_entry->scope == storage_scope &&
                    src_entry->attach_scope_ == thread_scope_ &&
                    src_entry->elem_type == alloc->dtype.element_of() &&
                    visitor.Check(s.stmt, var, src)) {
                  uint64_t const_nbits =
                      static_cast<uint64_t>(alloc->ConstantAllocationSize()) *
                      alloc->dtype.bits() * alloc->dtype.lanes();
                  if (src_entry->const_nbits == const_nbits && !inplace_found) {
                    // successfully inplace
                    dst_entry = src_entry;
                    inplace_flag.insert(src);
                    inplace_found = true;
                  }
                }
              }
            }
          }
          if (dst_entry == nullptr) {
            dst_entry = FindAlloc(alloc, thread_scope_, storage_scope,
                                  entry.num_physical_dimensions, enable_reuse,
                                  reuse_require_exact_matched_dtype);
          }
          dst_entry->allocs.emplace_back(alloc);
          alloc_map_[var] = dst_entry;
        }
      }
      // enter/exit new scope
      if (s.stmt->IsInstance<AttrStmtNode>()) {
        const auto *op = reinterpret_cast<const AttrStmtNode *>(s.stmt);
        if (op->attr_key == tir::attr::thread_extent ||
            op->attr_key == tir::attr::virtual_thread ||
            tir::attr::IsPragmaKey(op->attr_key)) {
          PlanNewScope(op);
        } else {
          ICHECK(op->attr_key == tir::attr::extern_scope);
        }
      } else if (s.stmt->IsInstance<ForNode>()) {
        const auto *op = reinterpret_cast<const ForNode *>(s.stmt);
        if (op->kind == ForKind::kParallel) {
          if (thread_scope_ == nullptr || thread_scope_ == op) {
            PlanNewScope(op);
          }
        }
      }
      // scope_pair_offset <= 0 means it is either
      // - leaf stmt(offset = 0)
      // - end of scope(offset < 0)
      // In both cases, we need to handle the kill event correctly
      if (it != event_map_.end() && seq[i].scope_pair_offset <= 0) {
        for (const VarNode *var : it->second.kill) {
          // skip space which are already replaced by inplace
          if (!inplace_flag.count(var)) {
            this->Free(var);
          }
        }
      }
    }
  }
  // Allocate new storage entry.
  StorageEntry *NewAlloc(const AllocateNode *op, const Object *attach_scope,
                         const StorageScope &scope, size_t const_nbits) {
    ICHECK(op != nullptr);
    // Reuse not successful, allocate a new buffer.
    auto entry = std::make_unique<StorageEntry>();
    entry->attach_scope_ = attach_scope;
    entry->scope = scope;
    entry->elem_type = op->dtype.element_of();
    entry->const_nbits = const_nbits;
    StorageEntry *e = entry.get();
    alloc_vec_.emplace_back(std::move(entry));
    return e;
  }

  StorageEntry *FindAlloc(const AllocateNode *op, const Object *attach_scope,
                          const StorageScope &scope,
                          size_t num_physical_dimensions, bool enable_reuse,
                          bool reuse_require_exact_matched_dtype) {
    ICHECK(op != nullptr);
    // skip plan for local variable,
    // compiler can do a better job with register allocation.
    const uint64_t match_range = 16;
    uint64_t op_elem_bits = op->dtype.bits() * op->dtype.lanes();
    uint64_t const_nbits =
        static_cast<uint64_t>(op->ConstantAllocationSize() * op_elem_bits);

    // If the size of the array isn't known at compile-time, it must
    // have its own allocation with size determined at runtime.
    bool is_known_size = (const_nbits != 0);

    // Currently, only flat memory spaces can be reused.  Packing
    // into N-d space (e.g. 2-d texture memory on GPUs) will require
    // more in-depth algorithms.
    bool is_flat_memory_space = (num_physical_dimensions == 1);

    // disable reuse of small arrays, they will be lowered to registers in LLVM
    // This rules only apply if we are using non special memory
    bool is_small_array =
        (scope.tag.empty()) &&
        (scope.rank >= StorageRank::kWarp || op->dtype.is_handle() ||
         (is_known_size && const_nbits <= 32));

    if (!enable_reuse || is_small_array || !is_flat_memory_space) {
      return NewAlloc(op, attach_scope, scope, const_nbits);
    }

    if (is_known_size) {
      // constant allocation.
      auto begin = const_free_map_.lower_bound(const_nbits / match_range);
      auto mid = const_free_map_.lower_bound(const_nbits);
      auto end = const_free_map_.upper_bound(const_nbits * match_range);
      // start looking at the buffer that is bigger than the required size first
      for (auto it = mid; it != end; ++it) {
        StorageEntry *e = it->second;
        if (e->attach_scope_ != attach_scope)
          continue;
        if (e->scope != scope)
          continue;
        // when not divided, no reuse, eg, float4 vs float3
        if (e->bits_offset % op_elem_bits != 0)
          continue;
        if (reuse_require_exact_matched_dtype && e->elem_type != op->dtype) {
          continue;
        }
        e->const_nbits = std::max(const_nbits, e->const_nbits);
        const_free_map_.erase(it);
        return e;
      }
      // then start looking at smaller buffers.
      for (auto it = mid; it != begin;) {
        --it;
        StorageEntry *e = it->second;
        if (e->attach_scope_ != attach_scope)
          continue;
        if (e->scope != scope)
          continue;
        if (e->elem_type != op->dtype.element_of())
          continue;
        if (reuse_require_exact_matched_dtype && e->elem_type != op->dtype) {
          continue;
        }
        e->const_nbits = std::max(const_nbits, e->const_nbits);
        const_free_map_.erase(it);
        return e;
      }
    } else {
      // Simple strategy: round roubin.
      for (auto it = sym_free_list_.begin(); it != sym_free_list_.end(); ++it) {
        StorageEntry *e = *it;
        if (e->attach_scope_ != attach_scope)
          continue;
        if (e->scope != scope)
          continue;
        if (e->elem_type != op->dtype.element_of())
          continue;
        sym_free_list_.erase(it);
        return e;
      }
    }
    return NewAlloc(op, attach_scope, scope, const_nbits);
  }
  // simulated free.
  void Free(const VarNode *var) {
    auto it = alloc_map_.find(var);
    ICHECK(it != alloc_map_.end());
    StorageEntry *e = it->second;
    ICHECK_NE(e->allocs.size(), 0U);

    // disable reuse of small arrays, they will be lowered to registers in LLVM
    // This rules only apply if we are using non special memory
    if (e->scope.tag.empty()) {
      // Disable sharing of local memory.
      if (e->scope.rank >= StorageRank::kWarp ||
          e->allocs[0]->dtype.is_handle())
        return;
      // disable reuse of small arrays
      if (e->const_nbits > 0 && e->const_nbits <= 32)
        return;
    }
    // normal free.
    if (e->const_nbits != 0) {
      const_free_map_.insert({e->const_nbits, e});
    } else {
      sym_free_list_.push_back(e);
    }
  }
  // thread scope.
  const Object *thread_scope_{nullptr};
  // whether enable inplace detection.
  bool detect_inplace_{false};
  // Locations of free ops.
  std::unordered_map<const Object *, EventEntry> event_map_;
  // constant size free map.
  std::multimap<uint64_t, StorageEntry *> const_free_map_;
  // symbolic free list, for non constant items.
  std::list<StorageEntry *> sym_free_list_;
  // The allocation attach map
  std::unordered_map<const Object *, std::vector<StorageEntry *>> attach_map_;
  // The allocation assign map
  std::unordered_map<const VarNode *, StorageEntry *> alloc_map_;
  // The allocations
  std::vector<std::unique_ptr<StorageEntry>> alloc_vec_;
  // The buffer objects being remapped
  std::unordered_map<const BufferNode *, Buffer> buffer_remap_;
  // Buffers whose DeclBuffer has been hoisted to be adjacent to the new
  // Allocate location
  std::unordered_set<const BufferNode *> hoisted_buffer_decls_;
  // Any buffers that is accessed at some point.  DeclBuffer instances
  // that do not appear in this list may be removed.
  std::unordered_set<const BufferNode *> all_buffers_accessed_;
  // Initial values for local variable buffers.
  Map<Var, PrimExpr> local_var_init_map_;
  // analyzer
  arith::Analyzer analyzer_;
};

/* Helper struct containing information on how a buffer is declared and used
 *
 */
struct BufferVarInfo {
  enum DeclarationLocation : uint8_t {
    kPrimFuncParam = (1 << 0),
    kPrimFuncBufferMap = (1 << 1),
    kAllocateNode = (1 << 2),
    kAllocateConstNode = (1 << 3),
    kLetNode = (1 << 4),
  };

  // The tir::Var that represents this buffer.
  Var var;

  // The data type of an element of the buffer.
  DataType element_dtype;

  /* The extent of the buffer.
   *
   * If multidimensional, the extent of the last dimension of the buffer.  If
   * the size is unknown (e.g. pointer arguments to PrimFunc with no
   * corresponding entry in buffer_map), then extent is zero.
   */
  PrimExpr extent;

  // Where the buffer was declared
  DeclarationLocation declaration_location;

  // When accessed, which element type is it accessed as.  This may
  // differ both in base type (e.g. int32* cast to float32* after
  // packing in StorageRewrite) or in number of lanes (e.g. float16*
  // cast to float16x4*).
  std::unordered_set<DataType> access_dtype;
  // Data types used for scalar reads. This is used to record vectorized read
  // dtypes that can be shuffled for scalar reads when
  // rewrite_scalar_read_to_vector_shuffle is enabled.
  std::unordered_set<DataType> scalar_read_dtype;

  DataType get_preferred_dtype() const {
    std::unordered_set<DataType> base_access_dtype;
    for (auto dtype : access_dtype) {
      base_access_dtype.insert(dtype.element_of());
    }
    for (auto dtype : scalar_read_dtype) {
      base_access_dtype.insert(dtype.element_of());
    }
    // If the array is accessed as multiple base types within a
    // function, no point in changing the declared type.  CodeGenC can
    // handle this with a type-cast prior to indexing.  Vulkan will
    // raise an error at code-gen time, if a later pass doesn't split
    // it out.
    if (base_access_dtype.size() != 1) {
      return element_dtype;
    }

    DataType preferred_base_type = *base_access_dtype.begin();

    // If there is only one vectorizable size used to access the
    // buffer, and if that access size is compatible with the array
    // size, then the buffer is vectorizable.  In the future, this
    // could be improved to allow vectorized buffer access of size
    // GCD(*lanes_used), if necessary.
    // When there are scalar reads and no writes, access_dtype can be empty and
    // we should avoid rewriting.
    int preferred_lanes = element_dtype.lanes();
    if (element_dtype.lanes() == 1 && (access_dtype.size() == 1)) {
      int lanes = access_dtype.begin()->lanes();
      // Check the scalar read dtypes are compatible with the vectorized access
      // dtype.
      for (auto dtype : scalar_read_dtype) {
        if (dtype.lanes() % lanes != 0) {
          return element_dtype;
        }
      }
      arith::Analyzer analyzer_;
      arith::ModularSet me = analyzer_.modular_set(extent);
      if ((me->coeff % lanes == 0) && (me->base % lanes == 0)) {
        preferred_lanes = lanes;
      }
    }

    return preferred_base_type.with_lanes(preferred_lanes);
  }
};

/* Checks whether buffers are accessed as scalar or vector parameters in a
 * function.
 *
 */
class VectorTypeAccessChecker : public StmtExprVisitor {
public:
  /* Constructor
   *
   * @param params The parameters passed to a PrimFunc
   *
   * @param buffer_map The buffer_map associated with a PrimFunc
   *
   * @param allow_untyped_handles If a buffer or pointer variable is
   * missing a type annotation, assume that it has the same underlying
   * type as it is later accessed, with scalar element types.
   */
  VectorTypeAccessChecker(const Array<tir::Var> &params,
                          const Map<Var, Buffer> &buffer_map,
                          bool allow_untyped_pointers = false,
                          bool detect_scalar_read_patterns = true)
      : allow_untyped_pointers_(allow_untyped_pointers),
        detect_scalar_read_patterns_(detect_scalar_read_patterns) {
    // If a parameter is in the buffer map, we want to track the
    // version in the map.
    for (auto it : buffer_map) {
      Buffer &buffer = it.second;
      Var buffer_var = buffer->data;
      DataType dtype = buffer->dtype;
      PrimExpr extent =
          !buffer->shape.empty() ? buffer->shape[buffer->shape.size() - 1] : 0;
      OnArrayDeclaration(buffer_var, dtype, extent,
                         BufferVarInfo::kPrimFuncParam);
    }

    // If a pointer parameter isn't in the buffer map, then we want to
    // track the parameter itself.
    for (Var buffer_var : params) {
      auto pointer_type = GetPointerType(buffer_var->type_annotation);
      if (pointer_type.has_value() && (buffer_map.count(buffer_var) == 0)) {
        DataType dtype = pointer_type.value();
        PrimExpr extent = 0;
        OnArrayDeclaration(buffer_var, dtype, extent,
                           BufferVarInfo::kPrimFuncBufferMap);
      }
    }
  }

  void VisitExpr_(const BufferLoadNode *op) final {
    OnArrayAccess(op->dtype, op->buffer->data.get(), op->indices,
                  /*is_buffer_load=*/true);
    StmtExprVisitor::VisitExpr_(op);
  }

  void VisitStmt_(const BufferStoreNode *op) final {
    OnArrayAccess(op->value.dtype(), op->buffer->data.get(), op->indices,
                  /*is_buffer_load=*/false);
    StmtExprVisitor::VisitStmt_(op);
  }

  void VisitExpr_(const CallNode *op) final {
    if (op->op.same_as(builtin::tvm_access_ptr())) {
      DataType dtype = op->args[0].dtype();
      const VarNode *buffer = op->args[1].as<VarNode>();
      PrimExpr index = op->args[2];
      OnArrayAccess(dtype, buffer, {index}, false);
    } else if (op->op.same_as(builtin::address_of())) {
      if (auto load = op->args[0].as<BufferLoadNode>()) {
        OnArrayAccess(load->dtype, load->buffer->data.get(), load->indices,
                      /*is_buffer_load=*/false);
      }
    }
    StmtExprVisitor::VisitExpr_(op);
  }

  void VisitStmt_(const AllocateNode *op) final {
    const Array<PrimExpr> &extents = op->extents;
    PrimExpr extent = extents[extents.size() - 1];
    OnArrayDeclaration(op->buffer_var, op->dtype, extent,
                       BufferVarInfo::kAllocateNode);

    StmtExprVisitor::VisitStmt_(op);
  }

  void VisitStmt_(const AllocateConstNode *op) final {
    const Array<PrimExpr> &extents = op->extents;
    PrimExpr extent =
        !extents.empty() ? extents[extents.size() - 1] : NullValue<PrimExpr>();
    OnArrayDeclaration(op->buffer_var, op->dtype, extent,
                       BufferVarInfo::kAllocateConstNode);

    StmtExprVisitor::VisitStmt_(op);
  }

  void VisitExpr_(const LetNode *op) final {
    HandleLetNode(op->var);
    StmtExprVisitor::VisitExpr_(op);
  }

  void VisitStmt_(const LetStmtNode *op) final {
    HandleLetNode(op->var);
    StmtExprVisitor::VisitStmt_(op);
  }

  void HandleLetNode(const Var &let_var) {
    if (let_var->dtype.is_handle()) {
      auto pointer_type = GetPointerType(let_var->type_annotation);
      if (pointer_type.has_value()) {
        OnArrayDeclaration(let_var, pointer_type.value(), 0,
                           BufferVarInfo::kLetNode);
      } else if (allow_untyped_pointers_) {
        OnArrayDeclaration(let_var, let_var->dtype, 0, BufferVarInfo::kLetNode);
      } else {
        LOG(FATAL) << "Let statement of variable " << let_var->name_hint
                   << " is missing a type annotation, "
                   << "or type annotation is not a pointer to primitive";
      }
    }
  }

  /* Update the type map for a buffer based on its declaration
   *
   * @param buffer The VarNode representing the buffer.
   *
   * @param element_dtype The dtype of a single element of the buffer.
   * If unknown, when used with the allow_untyped_handles option,
   * should be a handle dtype.
   *
   * @param extent The extent of the buffer.  Zero if size is unknown.
   *
   * @param declaration_location How the buffer was allocated, so that
   * some locations can be rewritten without others.
   */
  void
  OnArrayDeclaration(const Var &buffer, DataType element_dtype, PrimExpr extent,
                     BufferVarInfo::DeclarationLocation declaration_location) {
    ICHECK(info_map_.find(buffer.get()) == info_map_.end())
        << "Array declaration of " << buffer->name_hint
        << " occurred multiple times.";

    if (element_dtype == DataType::Bool()) {
      element_dtype = DataType::Int(8).with_lanes(element_dtype.lanes());
    }
    info_map_[buffer.get()] = BufferVarInfo{
        buffer, element_dtype, std::move(extent), declaration_location};
  }

  /* Update the type map for a buffer based on its usage
   *
   * @param value_dtype The dtype of the value being stored to or
   * loaded from the buffer.
   *
   * @param buffer The VarNode representing the buffer.
   *
   * @param indices The index at which the value is being stored/loaded.
   *
   * @param is_buffer_load Whether the access is BufferLoad
   */
  void OnArrayAccess(DataType value_dtype, const VarNode *buffer,
                     const Array<PrimExpr> &indices, bool is_buffer_load) {
    auto it = info_map_.find(buffer);
    ICHECK(it != info_map_.end())
        << "Load/Store of buffer " << buffer->name_hint << " (" << buffer
        << ") occurred before its declaration.";

    if (value_dtype.is_scalable_vector()) {
      // Scalable types are not currently supported in storage_rewrite. Scalable
      // buffer accesses are not currently checked and therefore are not
      // rewritten.
      return;
    }

    BufferVarInfo &var_info = it->second;

    if (value_dtype.element_of() == DataType::Bool()) {
      value_dtype = DataType::Int(8).with_lanes(value_dtype.lanes());
    }

    if (var_info.element_dtype.is_handle()) {
      ICHECK(allow_untyped_pointers_)
          << "Variable " << buffer->name_hint
          << " was missing a type annotation in its declaration";
      var_info.element_dtype = value_dtype.element_of();
    }

    for (int i = 0; i < static_cast<int>(indices.size()) - 1; i++) {
      ICHECK(indices[i].dtype().is_scalar())
          << "Only the last index of a buffer access may be a vector type.";
    }
    int index_lanes = !indices.empty() ? indices.back().dtype().lanes() : 1;

    DataType access_dtype = value_dtype;

    int lanes_used = var_info.element_dtype.lanes();

    // This can happen due to a previous pass that had rewrite_store_load =
    // false.  This occurs from the StorageRewrite in tvm::lower, followed by
    // the PointerValueTypeRewrite in BuildSPIRV.  The rewrite_store_load =
    // false is necessary because the C-based codegens do not yet support
    // vectorized pointer types (e.g. float16x4*).  Once they do, this if
    // statement should instead be replaced by the below ICHECK_EQ.
    if (index_lanes * var_info.element_dtype.lanes() != value_dtype.lanes()) {
      ICHECK_EQ(index_lanes, value_dtype.lanes());
      lanes_used = 1;
      var_info.element_dtype = var_info.element_dtype.with_lanes(1);
    }

    // TODO(Lunderberg): Uncomment this check once it can be applied.
    // See https://discuss.tvm.apache.org/t/pre-rfc-vectorized-tir-buffers/10615
    // for discussion.

    // ICHECK_EQ(index_lanes * var_info.element_dtype.lanes(),
    // value_dtype.lanes())
    //     << "Attempting to retrieve " << value_dtype.lanes() << " lanes of
    //     data with "
    //     << index_lanes << " indices into an array whose elements have "
    //     << var_info.element_dtype.lanes() << " lanes.  "
    //     << "Expected output with " << index_lanes *
    //     var_info.element_dtype.lanes()
    //     << " lanes.";

    // If the index is a RampNode with stride of 1 and offset
    // divisible by the number of number of lanes, and the predicate
    // does not apply any masking, then this array access could be
    // vectorized.
    if (!indices.empty()) {
      const RampNode *ramp_index = indices[indices.size() - 1].as<RampNode>();
      if (ramp_index && is_one(ramp_index->stride)) {
        if (ramp_index->lanes->IsInstance<IntImmNode>()) {
          int lanes =
              static_cast<int>(Downcast<IntImm>(ramp_index->lanes)->value);
          arith::ModularSet me = analyzer_.modular_set(ramp_index->base);
          if ((me->coeff % lanes == 0) && (me->base % lanes == 0)) {
            lanes_used = lanes;
          }
        }
      }
    }

    if (detect_scalar_read_patterns_ && is_buffer_load && !indices.empty()) {
      const PrimExpr last_dim_index = indices[indices.size() - 1];
      if (last_dim_index.dtype().lanes() == 1) {
        arith::ModularSet me = analyzer_.modular_set(last_dim_index);
        var_info.scalar_read_dtype.emplace(access_dtype.with_lanes(me->coeff));
        return;
      }
    }
    var_info.access_dtype.insert(access_dtype.with_lanes(lanes_used));
  }

  // Map of buffer variable information determined
  std::unordered_map<const VarNode *, BufferVarInfo> info_map_;

  //
  bool allow_untyped_pointers_{false};
  // Whether to detect scalar read patterns for rewriting to vector shuffle
  bool detect_scalar_read_patterns_{true};

  // internal analyzer
  arith::Analyzer analyzer_;
};

/* \brief Rewrites buffer/pointer variables from scalar types to vectorized
 * types.
 *
 * Some runtimes do not allow casting between composite types and the underlying
 * base type (e.g. Vulkan, casting from 1-lane float16* to 4-lane float16x4*).
 * In these cases, in order to have vectorized load/store on an array, the
 * element type of that array must be vectorized.  This is in contrast to
 * C-style runtimes, in which `float16x4* vec = *(float16x4*)(float_arr +
 * offset)` is valid.
 *
 * By default, VectorTypeRewriter will attempt to rewrite all buffer variables
 * to vectorized access, if the load/store occurring in the PrimFunc are all
 * vectorized.  This includes adjusting the indices being used to access the
 * array.  (e.g. If `float16* scalar_arr` is being converted to `float16x4*
 * vec_arr`, then `scalar_arr[Ramp(offset, 1, 4)]` will be converted to
 * `vec_arr[offset/4]`.)
 *
 * Currently, several of the C-style runtimes do not support buffers whose
 * elements are vectorized types, or rely on the presence of the Ramp nodes to
 * identify vectorized loads.  The boolean parameters in the constructor are to
 * mimic the previous behavior of VectorTypeRewriter, to avoid breaking these
 * runtimes.  Once all runtimes support vectorized buffer elements, these
 * parameters can be removed.
 */
class VectorTypeRewriter : public StmtExprMutator {
public:
  /* Constructor
   *
   * @param checker The VectorTypeAccessChecker that has previously read out
   * information from the PrimFunc
   *
   * @param rewrite_params Whether pointer-type parameters passed into the
   * function should be rewritten from scalar types to vectorized types.
   *
   * @param rewrite_buffer_map Whether buffers present in the buffer_map should
   * have their data variable be rewritten from scalar types to vectorized
   * types.
   *
   * @param rewrite_allocate_node Whether the buffer variable associated with
   * AllocateNodes should be rewritten from scalar types to vectorized types.
   *
   * @param rewrite_indices Whether the indices to the Load and Store nodes
   * should be rewritten to correspond to the new buffer_var type.
   *
   * @param rewrite_let_node Whether pointer declarations in let nodes
   * should be re-written.
   */
  VectorTypeRewriter(
      const std::unordered_map<const VarNode *, BufferVarInfo> &info_map,
      bool rewrite_params = true, bool rewrite_buffer_map = true,
      bool rewrite_allocate_node = true, bool rewrite_indices = true,
      bool rewrite_let_node = true, bool rewrite_allocate_const_node = true,
      bool rewrite_scalar_read_to_vector_shuffle = true)
      : rewrite_indices_(rewrite_indices) {
    int rewrite_mask = 0;
    if (rewrite_params) {
      rewrite_mask |= BufferVarInfo::kPrimFuncParam;
    }
    if (rewrite_buffer_map) {
      rewrite_mask |= BufferVarInfo::kPrimFuncBufferMap;
    }
    if (rewrite_allocate_node) {
      rewrite_mask |= BufferVarInfo::kAllocateNode;
    }
    if (rewrite_let_node) {
      rewrite_mask |= BufferVarInfo::kLetNode;
    }
    if (rewrite_allocate_const_node) {
      rewrite_mask |= BufferVarInfo::kAllocateConstNode;
    }

    // Rewrite any buffer variables whose preferred type isn't their current
    // type.
    for (const auto &pair : info_map) {
      const auto &var_info = pair.second;
      DataType preferred = var_info.get_preferred_dtype();
      if (preferred != var_info.element_dtype &&
          (rewrite_mask & var_info.declaration_location)) {
        Var old_buffer_var = var_info.var;
        Var new_buffer_var(old_buffer_var->name_hint,
                           PointerType(PrimType(preferred),
                                       GetPtrStorageScope(old_buffer_var)),
                           old_buffer_var->span);

        rewrite_map_[var_info.var.get()] = {var_info.var, new_buffer_var,
                                            var_info.element_dtype, preferred};
      }
    }
  }

  /*!
   * \brief Mutator for BufferLoad or BufferStore.
   * \return The rewritten node and the shuffle index. (Only for BufferLoad)
   * When the shuffle index is non-negative, the caller should generate Shuffle
   * to extract the element from the vector.
   */
  template <typename Node> std::pair<Node, int> VisitBufferAccess(Node node) {
    int shuffle_index = -1;
    if (!rewrite_indices_) {
      return {node, shuffle_index};
    }

    auto it = rewrite_map_.find(node->buffer->data.get());
    if (it == rewrite_map_.end()) {
      return {node, shuffle_index};
    }
    const auto &info = it->second;

    Array<PrimExpr> indices = node->indices;
    const PrimExpr &last_dim_index = indices[indices.size() - 1];
    const RampNode *ramp_index = indices[indices.size() - 1].as<RampNode>();

    if (node->buffer->dtype.is_scalable_vector() ||
        last_dim_index.dtype().is_scalable_vector()) {
      // Scalable types are not currently supported in storage_rewrite. Scalable
      // buffer accesses are not currently checked and therefore are not
      // rewritten.
      return {node, shuffle_index};
    }

    if (ramp_index && is_one(ramp_index->stride) &&
        ramp_index->lanes->IsInstance<IntImmNode>()) {
      int lanes = static_cast<int>(Downcast<IntImm>(ramp_index->lanes)->value);
      PrimExpr new_index =
          ramp_index->base / make_const(ramp_index->base.dtype(), lanes);
      if (lanes != info.factor()) {
        ICHECK(info.factor() && lanes % info.factor() == 0);
        int new_lanes = lanes / info.factor();
        new_index = Ramp(new_index * new_lanes, ramp_index->stride, new_lanes,
                         ramp_index->span);
      }
      indices.Set(indices.size() - 1, new_index);
    } else if (last_dim_index.dtype().lanes() == 1 && info.factor() > 1) {
      arith::ModularSet me = analyzer_.modular_set(last_dim_index);
      ICHECK(me->coeff == 0 || info.factor() % me->coeff == 0);
      PrimExpr new_index =
          last_dim_index / make_const(last_dim_index.dtype(), info.factor());
      shuffle_index = me->base % info.factor();
      ;
      indices.Set(indices.size() - 1, new_index);
    }

    auto writer = node.CopyOnWrite();
    writer->buffer = RemapBuffer(node->buffer);
    writer->indices = indices;
    return {node, shuffle_index};
  }

  PrimExpr VisitExpr_(const BufferLoadNode *op) final {
    auto node = Downcast<BufferLoad>(StmtExprMutator::VisitExpr_(op));
    auto [modified, shuffle_index] = VisitBufferAccess(node);

    // Not needed for BufferStoreNode, so we can't just call
    // LegalizeDtype() in VisitBufferAccess.
    if (node.same_as(modified)) {
      return std::move(node);
    } else {
      auto writer = modified.CopyOnWrite();
      // writer->LegalizeDType();
      LegalizeBufferLoadDType(writer);
      if (shuffle_index >= 0) {
        return Shuffle::ExtractElement(std::move(modified), shuffle_index);
      }
      return std::move(modified);
    }
  }

  Stmt VisitStmt_(const BufferStoreNode *op) final {
    auto node = Downcast<BufferStore>(StmtExprMutator::VisitStmt_(op));
    auto [modified, shuffle_index] = VisitBufferAccess(std::move(node));
    ICHECK(shuffle_index < 0);
    return std::move(modified);
  }

  Stmt VisitStmt_(const LetStmtNode *op) final {
    auto it = rewrite_map_.find(op->var.get());
    PrimExpr value = this->VisitExpr(op->value);
    Stmt body = this->VisitStmt(op->body);
    Var var = (it == rewrite_map_.end()) ? op->var : it->second.new_buffer_var;
    if (var.same_as(op->var) && value.same_as(op->value) &&
        body.same_as(op->body)) {
      return GetRef<Stmt>(op);
    }
    return LetStmt(var, value, body);
  }

  Buffer RemapBuffer(Buffer buf) {
    auto cache_key = buf.get();

    auto cache_it = buffer_map_.find(cache_key);
    if (cache_it != buffer_map_.end()) {
      return cache_it->second;
    }

    auto info_it = rewrite_map_.find(buf->data.get());
    if (info_it != rewrite_map_.end()) {
      auto &info = info_it->second;

      Array<PrimExpr> shape = buf->shape;
      PrimExpr last_dim = shape[shape.size() - 1];
      shape.Set(shape.size() - 1,
                last_dim / make_const(last_dim.dtype(), info.factor()));

      auto writer = buf.CopyOnWrite();
      writer->data = info.new_buffer_var;
      writer->dtype = info.new_element_dtype;
      writer->shape = shape;
    }

    buffer_map_[cache_key] = buf;
    return buf;
  }

  PrimExpr VisitExpr_(const CallNode *op) final {
    if (op->op.same_as(builtin::tvm_access_ptr())) {
      PrimExpr expr = StmtExprMutator::VisitExpr_(op);
      op = expr.as<CallNode>();

      if (!rewrite_indices_) {
        return expr;
      }

      const VarNode *buffer_var = op->args[1].as<VarNode>();
      auto it = rewrite_map_.find(buffer_var);
      if (it == rewrite_map_.end()) {
        return expr;
      }
      const auto &info = it->second;

      PrimExpr index = op->args[2];
      PrimExpr extent = op->args[3];
      PrimExpr flag = op->args[4];

      PrimExpr e_dtype = tir::TypeAnnotation(info.new_element_dtype);
      int factor = info.factor();
      extent = extent / make_const(extent.dtype(), factor);
      index = index / make_const(index.dtype(), factor);
      Array<PrimExpr> acc_args{e_dtype, info.new_buffer_var, index, extent,
                               flag};
      return Call(info.new_element_dtype, builtin::tvm_access_ptr(), acc_args);

    } else {
      return StmtExprMutator::VisitExpr_(op);
    }
  }

  Stmt VisitStmt_(const AllocateNode *op) final {
    Stmt stmt = StmtExprMutator::VisitStmt_(op);
    op = stmt.as<AllocateNode>();

    auto it = rewrite_map_.find(op->buffer_var.get());
    if (it == rewrite_map_.end()) {
      return stmt;
    }

    const auto &info = it->second;

    Var new_buffer_var = info.new_buffer_var;

    Array<PrimExpr> extents = op->extents;
    PrimExpr last_extent = extents[extents.size() - 1];
    extents.Set(extents.size() - 1,
                last_extent / make_const(last_extent.dtype(), info.factor()));
    DLOG(INFO) << "Allocate with " << new_buffer_var << " and "
               << info.new_element_dtype << " extents: " << extents;
    return Allocate(new_buffer_var, info.new_element_dtype, extents,
                    op->condition, op->body, op->annotations);
  }

  Stmt VisitStmt_(const AllocateConstNode *op) final {
    Stmt stmt = StmtExprMutator::VisitStmt_(op);
    op = stmt.as<AllocateConstNode>();

    auto it = rewrite_map_.find(op->buffer_var.get());
    if (it == rewrite_map_.end()) {
      return stmt;
    }

    const auto &info = it->second;

    Var new_buffer_var = info.new_buffer_var;

    int factor = info.new_element_dtype.lanes() / op->dtype.lanes();

    Array<PrimExpr> extents = op->extents;
    extents.Set(extents.size() - 1, extents[extents.size() - 1] /
                                        make_const(extents[0].dtype(), factor));
    return AllocateConst(new_buffer_var, info.new_element_dtype, extents,
                         op->data, op->body);
  }

  /* Update the parameters and all remaining variable references
   *
   * Should be called after calling operator() on the body of the
   * function.
   *
   * @param func A pointer to the PrimFunc being modified.
   */
  void Finalize(PrimFunc *func_ptr) {
    ICHECK(func_ptr) << "Finalize expects a non-null pointer";
    auto &func = *func_ptr;
    auto *n = func.CopyOnWrite();

    // Remap any remaining references to the old buffer variables
    Map<Var, Var> var_remap;
    for (const auto &pair : rewrite_map_) {
      const auto &info = pair.second;
      var_remap.Set(info.old_buffer_var, info.new_buffer_var);
    }
    n->body = Substitute(n->body, var_remap);

    // Remap the argument list to use the new buffer variables.
    Array<Var> new_params;
    for (const auto &old_param : n->params) {
      auto it = rewrite_map_.find(old_param.get());
      if (it == rewrite_map_.end()) {
        new_params.push_back(old_param);
      } else {
        const auto &info = it->second;
        new_params.push_back(info.new_buffer_var);
      }
    }
    n->params = new_params;

    // Remap the Buffer objects in PrimFunc::buffer_map so that the
    // buffers use the new buffer variables
    Map<Var, Buffer> new_buffer_map;
    for (const auto &pair : n->buffer_map) {
      Var key = pair.first;
      Buffer old_buffer = pair.second;
      Var old_var = old_buffer->data;
      Buffer new_buffer = RemapBuffer(old_buffer);
      new_buffer_map.Set(key, new_buffer);
    }
    n->buffer_map = new_buffer_map;
  }

private:
  struct RewriteInfo {
    Var old_buffer_var;
    Var new_buffer_var;
    DataType old_element_dtype;
    DataType new_element_dtype;

    int factor() const {
      int old_lanes = old_element_dtype.lanes();
      int new_lanes = new_element_dtype.lanes();
      ICHECK_EQ(new_lanes % old_lanes, 0);
      return new_lanes / old_lanes;
    }
  };

  bool rewrite_indices_{true};
  std::unordered_map<const VarNode *, RewriteInfo> rewrite_map_;
  std::unordered_map<const BufferNode *, Buffer> buffer_map_;
  arith::Analyzer analyzer_;
};

// Rewrite allocates, pointer parameters, and buffer map into vectorized
// versions if each access into a buffer is the same vector type.
PrimFunc PointerValueTypeRewrite(
    PrimFunc f, bool allow_untyped_pointers = false, bool rewrite_params = true,
    bool rewrite_buffer_map = true, bool rewrite_allocate_node = true,
    bool rewrite_indices = true, bool rewrite_let_node = true,
    bool rewrite_allocate_const_node = true,
    bool rewrite_scalar_read_to_vector_shuffle = true) {
  VectorTypeAccessChecker checker(f->params, f->buffer_map,
                                  allow_untyped_pointers,
                                  rewrite_scalar_read_to_vector_shuffle);
  checker(f->body);

  VectorTypeRewriter rewriter(
      checker.info_map_, rewrite_params, rewrite_buffer_map,
      rewrite_allocate_node, rewrite_indices, rewrite_let_node,
      rewrite_allocate_const_node, rewrite_scalar_read_to_vector_shuffle);
  PrimFuncNode *n = f.CopyOnWrite();
  n->body = rewriter(std::move(n->body));
  rewriter.Finalize(&f);

  return f;
}

using namespace tir::transform;
namespace transform {
Pass StorageRewrite() {
  auto pass_func = [](PrimFunc f, const IRModule &m, PassContext ctx) {
    bool detect_inplace =
        ctx->GetConfig<Bool>(kStorageRewriteDetectInplace, Bool(false)).value();
    bool enable_reuse = true;
    bool reuse_require_exact_matched_dtype = false;
    bool merge_static_smem =
        ctx->GetConfig<Bool>("tir.merge_static_smem", Bool(false)).value();
    AllocateCollector collector;
    collector(f->body);
    bool has_dynamic = collector.dyn_shmem_allocs_.size() > 1;
    if (has_dynamic || merge_static_smem) {
      // For IRModule utilizing dynamic shared memory, reuse is not enabled
      // Because dynamic doesn't require maintaining the readability and
      // it benefits from a more optimized allocation strategy through the
      // Pass `MergeSharedMemoryAllocations`.
      // When `merge_static_smem` is true, we will reuse and merge shared
      // memory in a dedicated pass `MergeSharedMemoryAllocations`.
      // And so we don't enable reuse in this pass.
      enable_reuse = false;
    }

    Optional<Target> target = f->GetAttr<Target>("target");
    if (target.defined() && (target.value()->kind->name == "vulkan" ||
                             target.value()->kind->name == "webgpu")) {
      // Require exactly same-dtype matching in smem reuse for Vulkan and WebGPU
      reuse_require_exact_matched_dtype = true;
    }
    Map<Var, PrimExpr> local_var_init_map;
    if (auto init_map =
            f->attrs.GetAttr<Map<Var, PrimExpr>>(tl::attr::kLocalVarInit)) {
      local_var_init_map = init_map.value();
    }
    auto *n = f.CopyOnWrite();
<<<<<<< HEAD
    StoragePlanRewriter plan_rewriter;
    n->body = plan_rewriter.Rewrite(std::move(n->body), true, enable_reuse,
                                    reuse_require_exact_matched_dtype,
                                    std::move(local_var_init_map));
=======
    n->body = StoragePlanRewriter().Rewrite(std::move(n->body), detect_inplace,
                                            enable_reuse,
                                            reuse_require_exact_matched_dtype);
>>>>>>> cdc67fc4
    // Parameters may not be rewritten, but internal allocations may.
    // Vectorization of AllocateConst is currently disabled, as it has
    // indexing issues for types that include padding (e.g. int8x3
    // padded out to 32 bits) would require either rewriting
    // AllocateConst::data, or would require the code generators to
    // handle vectorized constants.
    return PointerValueTypeRewrite(std::move(f), true, false, false, false,
                                   true, true, false, false);
  };
  return CreatePrimFuncPass(pass_func, 0, "tir.StorageRewrite", {});
}

TVM_FFI_STATIC_INIT_BLOCK({
  namespace refl = tvm::ffi::reflection;
  refl::GlobalDef().def("tl.transform.StorageRewrite", StorageRewrite);
});

Pass PointerValueTypeRewrite() {
  auto pass_func = [](PrimFunc f, const IRModule &m, const PassContext &ctx) {
    return tl::PointerValueTypeRewrite(std::move(f));
  };
  return CreatePrimFuncPass(pass_func, 0, "tl.PointerValueTypeRewrite", {});
}

TVM_FFI_STATIC_INIT_BLOCK({
  namespace refl = tvm::ffi::reflection;
  refl::GlobalDef().def("tl.transform.PointerValueTypeRewrite",
                        PointerValueTypeRewrite);
});

} // namespace transform
} // namespace tl
} // namespace tvm<|MERGE_RESOLUTION|>--- conflicted
+++ resolved
@@ -1969,16 +1969,10 @@
       local_var_init_map = init_map.value();
     }
     auto *n = f.CopyOnWrite();
-<<<<<<< HEAD
     StoragePlanRewriter plan_rewriter;
-    n->body = plan_rewriter.Rewrite(std::move(n->body), true, enable_reuse,
+    n->body = plan_rewriter.Rewrite(std::move(n->body), detect_inplace, enable_reuse,
                                     reuse_require_exact_matched_dtype,
                                     std::move(local_var_init_map));
-=======
-    n->body = StoragePlanRewriter().Rewrite(std::move(n->body), detect_inplace,
-                                            enable_reuse,
-                                            reuse_require_exact_matched_dtype);
->>>>>>> cdc67fc4
     // Parameters may not be rewritten, but internal allocations may.
     // Vectorization of AllocateConst is currently disabled, as it has
     // indexing issues for types that include padding (e.g. int8x3
