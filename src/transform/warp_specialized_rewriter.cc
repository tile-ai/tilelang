/*!
 * \file warp_specialized_rewriter.cc
 * \brief Warp specialized Pipeline for cuda GPU (sm90+)
 */

#include "arith/ir_visitor_with_analyzer.h"
#include "tir/analysis/var_use_def_analysis.h"
#include <tvm/ffi/reflection/registry.h>
#include <tvm/tir/analysis.h>
#include <tvm/tir/builtin.h>
#include <tvm/tir/op.h>
#include <tvm/tir/stmt_functor.h>
#include <tvm/tir/transform.h>

#include "../op/builtin.h"
#include "./common/collector.h"
#include "runtime/thread_storage_scope.h"
#include "tir/transforms/ir_utils.h"

namespace tvm {
namespace tl {

using namespace tir;
using namespace runtime;
using arith::IRVisitorWithAnalyzer;

struct LoopInfo {
  Var loop_var;
  PrimExpr extent;
  PrimExpr min;
};

enum class Role { kConsumer, kProducer, kBoth };

class ProducerBufferDetector : public StmtExprVisitor {
public:
  ProducerBufferDetector(
      std::unordered_set<const BufferNode *> cur_producer_buffers)
      : cur_producer_buffers_(cur_producer_buffers) {}

  void clear() { has_producer_buffer_ = false; }

  void VisitExpr_(const CallNode *call) final {
    if (call->op.same_as(tma_load()) || call->op.same_as(tma_load_im2col())) {
      has_producer_buffer_ = true;
    }
    StmtExprVisitor::VisitExpr_(call);
  }

  void VisitExpr_(const BufferLoadNode *op) final {
    if (cur_producer_buffers_.count(op->buffer.get())) {
      has_producer_buffer_ = true;
    }
    StmtExprVisitor::VisitExpr_(op);
  }

  bool has_producer_buffer_ = false;
  std::unordered_set<const BufferNode *> cur_producer_buffers_;
};

class ProducerUsedBufferFinder : public StmtExprVisitor {
public:
  auto FindProducerusedBuffer(Stmt stmt) {
    producer_buffers_.clear();
    std::unordered_set<const BufferNode *> last_producer_buffers_;
    for (;;) {
      VisitStmt(stmt);
      if (producer_buffers_ == last_producer_buffers_) {
        break;
      }
      last_producer_buffers_ = producer_buffers_;
    }
    return producer_buffers_;
  }

  void InsertBuffer(const PrimExpr &expr) {
    // Find the buffer that is used in the condition
    VarUseDefAnalyzer usage(Array<Var>{});
    usage(expr);
    for (const auto &buffer : usage.buffer_use_count_) {
      producer_buffers_.insert(buffer.first);
    }
  }

  void VisitStmt_(const IfThenElseNode *op) final {
    ProducerBufferDetector producer_buffer_detector(producer_buffers_);
    producer_buffer_detector(op->then_case);
    if (op->else_case.defined()) {
      producer_buffer_detector(op->else_case.value());
    }
    if (producer_buffer_detector.has_producer_buffer_) {
      InsertBuffer(op->condition);
    }
    StmtExprVisitor::VisitStmt_(op);
  }

  void VisitStmt_(const ForNode *op) final {
    ProducerBufferDetector producer_buffer_detector(producer_buffers_);
    producer_buffer_detector(op->body);
    if (producer_buffer_detector.has_producer_buffer_) {
      InsertBuffer(op->min);
      InsertBuffer(op->extent);
    }
    StmtExprVisitor::VisitStmt_(op);
  }

  void VisitStmt_(const BufferStoreNode *op) final {
    if (producer_buffers_.count(op->buffer.get())) {
      InsertBuffer(op->value);
    }
    StmtExprVisitor::VisitStmt_(op);
  }

  void VisitExpr_(const CallNode *op) final {
    if (op->op.same_as(tma_load()) || op->op.same_as(tma_load_im2col())) {
      for (auto arg : op->args) {
        if (auto buffer_load = arg.as<BufferLoadNode>()) {
          producer_buffers_.insert(buffer_load->buffer.get());
        }
      }
    }
  }

private:
  std::unordered_set<const BufferNode *> producer_buffers_;
};

class WarpSpecializedRoleMarker : public StmtVisitor {
public:
  WarpSpecializedRoleMarker(Map<Var, Buffer> buffer_data_to_buffer)
      : buffer_data_to_buffer_(buffer_data_to_buffer) {}

  void Prepare(const Stmt &stmt) {
    ProducerUsedBufferFinder finder;
    producer_buffers_ = finder.FindProducerusedBuffer(stmt);
  }

  Role GetRole(const StmtNode *stmt) const {
    auto it = map_.find(stmt);
    ICHECK(it != map_.end());
    return it->second;
  }

  Role GetRole(const Stmt &stmt) const { return GetRole(stmt.get()); }

  void VisitStmt_(const EvaluateNode *op) final {
    Role role = Role::kConsumer;
    if (auto call = op->value.as<CallNode>()) {
      if (call->op.same_as(tma_load()) || call->op.same_as(tma_load_im2col())) {
        role = Role::kProducer;
        has_bulk_copy_ = true;
      }
      if (call->op.same_as(loop_break())) {
        role = Role::kBoth;
      }
    }
    SetRole(op, role);
  }

  void VisitStmt_(const BufferStoreNode *op) final {
    auto scope = StorageScope::Create(GetPtrStorageScope(op->buffer->data));
    bool is_shared_store = scope.rank == StorageRank::kShared;
    if (producer_buffers_.count(op->buffer.get())) {
      SetRole(op, Role::kBoth);
      return;
    }
    if (!is_shared_store) {
      SetRole(op, Role::kConsumer);
      return;
    }

    // Check reads from global
    Block block(/*iter_vars=*/{}, /*reads=*/{}, /*writes=*/{}, /*name_hint=*/"",
                /*body*/ GetRef<Stmt>(op));
    auto access = GetBlockReadWriteRegion(block, buffer_data_to_buffer_);
    auto reads = access[0];
    Role role = Role::kProducer;
    if (reads.empty())
      role = Role::kConsumer;
    for (auto read : reads) {
      if (read->buffer.scope() != "global") {
        role = Role::kConsumer;
        break;
      }
    }
    if (role == Role::kProducer)
      has_simt_copy_ = true;
    SetRole(op, role);
  }

  void VisitStmt_(const SeqStmtNode *op) final {
    StmtVisitor::VisitStmt_(op);
    auto role = GetRole(op->seq[0]);
    for (auto stmt : op->seq) {
      if (role != GetRole(stmt)) {
        role = Role::kBoth;
        break;
      }
    }
    SetRole(op, role);
  }

  void VisitStmt_(const IfThenElseNode *op) final {
    StmtVisitor::VisitStmt_(op);
    auto role = GetRole(op->then_case);
    if (op->else_case.defined()) {
      auto role_else = GetRole(op->else_case.value());
      if (role != role_else)
        role = Role::kBoth;
    }
    SetRole(op, role);
  }

  void VisitStmt_(const BlockRealizeNode *op) final {
    StmtVisitor::VisitStmt_(op);
    SetRole(op, GetRole(op->block));
  }

  void VisitStmt_(const AllocateNode *op) final {
    StmtVisitor::VisitStmt_(op);
    Role role = Role::kConsumer;
    SetRole(op, role);
  }

  template <class NodeType> void HandleBodyStmt(const NodeType *op) {
    StmtVisitor::VisitStmt_(op);
    SetRole(op, GetRole(op->body));
  }

  void VisitStmt_(const ForNode *op) final { HandleBodyStmt(op); }
  void VisitStmt_(const WhileNode *op) final { HandleBodyStmt(op); }
  void VisitStmt_(const LetStmtNode *op) final { HandleBodyStmt(op); }
  void VisitStmt_(const AttrStmtNode *op) final { HandleBodyStmt(op); }
  void VisitStmt_(const AssertStmtNode *op) final { HandleBodyStmt(op); }
  void VisitStmt_(const BlockNode *op) final { HandleBodyStmt(op); }

  bool HasProducer() { return has_simt_copy_ || has_bulk_copy_; }

  bool HasSimtCopy() { return has_simt_copy_; }

private:
  void SetRole(const StmtNode *stmt, Role role) { map_[stmt] = role; }
  Map<Var, Buffer> buffer_data_to_buffer_;
  std::unordered_map<const StmtNode *, Role> map_;
  bool has_simt_copy_ = false;
  bool has_bulk_copy_ = false;
  std::unordered_set<const BufferNode *> producer_buffers_;
};

static PrimExpr makeGetBarrier(PrimExpr barrier_id) {
  return Call(DataType::Handle(), get_mbarrier(), {barrier_id});
}

static Stmt makeArriveBarrier(PrimExpr barrier_id, int cta_id = -1,
                              PrimExpr pred = 1) {
  Array<PrimExpr> args = {makeGetBarrier(barrier_id)};
  if (cta_id != -1) {
    args.push_back(cta_id);
    args.push_back(pred);
  }
  return Evaluate(
      Call(DataType::Handle(), builtin::ptx_arrive_barrier(), args));
}

static Stmt makeCpAsyncBarrier(PrimExpr barrier_id) {
  auto call = Call(DataType::Handle(), builtin::ptx_cp_async_barrier(),
                   {makeGetBarrier(barrier_id)});
  return Evaluate(call);
}

static Stmt makeParityWait(PrimExpr barrier_id, PrimExpr parity) {
  auto call = Call(DataType::Handle(), mbarrier_wait_parity(),
                   {makeGetBarrier(barrier_id), parity});
  return Evaluate(call);
}

class ProducerTraitsCollector : public StmtExprVisitor {
public:
  ProducerTraitsCollector() { Clear(); }

  void Clear() { has_simt_copy = false; }

  void Collect(Stmt stmt) { VisitStmt(stmt); }

  bool HasSimtCopy() { return has_simt_copy; }

private:
  void VisitStmt_(const IfThenElseNode *op) final {
    bool old_in_if_cond = in_if_cond_;
    in_if_cond_ = true;
    VisitExpr(op->condition);
    in_if_cond_ = old_in_if_cond;

    VisitStmt(op->then_case);
    if (op->else_case.defined()) {
      VisitStmt(op->else_case.value());
    }
  }

  void VisitExpr_(const BufferLoadNode *op) final {
    if (!in_if_cond_) {
      has_simt_copy = true;
    }
    StmtExprVisitor::VisitExpr_(op);
  }

  bool has_simt_copy;
  bool in_if_cond_ = false;
};

// Rewrite the producer Stmt to use the correct barrier index
class MbarrierRewriter : public StmtExprMutator {
public:
  static Stmt Rewrite(Stmt stmt, PrimExpr barrier_id) {
    MbarrierRewriter rewriter;
    rewriter.producer_barrier_idx_ = barrier_id;
    return rewriter(stmt);
  }

private:
  PrimExpr VisitExpr_(const CallNode *op) final {
    auto call = Downcast<Call>(StmtExprMutator::VisitExpr_(op));
    if (call->op.same_as(tma_load()) || call->op.same_as(tma_load_im2col())) {
      auto mbar = makeGetBarrier(producer_barrier_idx_);
<<<<<<< HEAD
      // 1D TMA has mbar at args[2]
      if (auto arg0 = op->args[0].as<Call>();
          call->op.same_as(tma_load()) && arg0 &&
          !arg0.value()->op.same_as(create_tma_descriptor())) {
=======
      auto arg0 = call->args[0].as<Call>();
      // Check if this is a 1D TMA load
      auto is_1d_tma_load =
          arg0 && !arg0.value()->op.same_as(create_tma_descriptor()) &&
          call->op.same_as(tma_load());
      if (is_1d_tma_load) {
>>>>>>> 277ed53c
        call.CopyOnWrite()->args.Set(2, mbar);
      } else {
        Call access_ptr = Downcast<Call>(call->args[2]);
        ICHECK(access_ptr->op.same_as(builtin::tvm_access_ptr()));
        call.CopyOnWrite()->args.Set(1, mbar);
      }
    }
    return call;
  }
  PrimExpr producer_barrier_idx_;
};

class ThreadIdxRewriter : public StmtExprMutator {
public:
  static Stmt Rewrite(Stmt stmt, Var thread_var, PrimExpr replaced,
                      PrimExpr thread_extent, bool do_shuffle = false) {
    auto rewriter =
        ThreadIdxRewriter(thread_var, replaced, thread_extent, do_shuffle);
    return rewriter(stmt);
  }

private:
  ThreadIdxRewriter(Var thread_var, PrimExpr replaced, PrimExpr thread_extent,
                    bool do_shuffle)
      : thread_var_(thread_var), replaced_(replaced),
        thread_extent_(thread_extent), do_shuffle_(do_shuffle) {}

  PrimExpr VisitExpr_(const VarNode *var) final {
    if (var == thread_var_.get()) {
      return replaced_;
    } else {
      return StmtExprMutator::VisitExpr_(var);
    }
  }

  Stmt VisitStmt_(const IfThenElseNode *op) final {
    auto f_uses_thread_index = [=](const tvm::tir::VarNode *parameter) {
      return parameter == thread_var_.get();
    };
    maybe_thread_opt_ = false;
    if (!op->else_case.defined() && op->condition.as<EQNode>() &&
        UsesVar(op->condition, f_uses_thread_index) &&
        !(UsesVar(op->then_case, f_uses_thread_index))) {
      auto eq_op = Downcast<EQ>(op->condition);
      if (eq_op->a.as<VarNode>() == thread_var_.get() ||
          eq_op->b.as<VarNode>() == thread_var_.get()) {
        maybe_thread_opt_ = true;
      }
      auto then_case = StmtExprMutator::VisitStmt(op->then_case);
      maybe_thread_opt_ = do_shuffle_ && maybe_thread_opt_ && has_tma_op_;
      has_tma_op_ = false;
      if (maybe_thread_opt_) {
        return IfThenElse(
            Call(DataType::Bool(), tl_shuffle_elect(), {thread_extent_}),
            StmtExprMutator::VisitStmt(op->then_case), std::nullopt);
      }
    }
    return StmtExprMutator::VisitStmt_(op);
  }

  PrimExpr VisitExpr_(const CallNode *op) final {
    if (op->op.same_as(tl::tma_load()) ||
        op->op.same_as(tl::tma_load_im2col()) ||
        op->op.same_as(tl::tma_store())) {
      has_tma_op_ = true;
    }
    return StmtExprMutator::VisitExpr_(op);
  }

  Var thread_var_;
  PrimExpr replaced_;
  PrimExpr thread_extent_;
  bool maybe_thread_opt_ = false;
  bool do_shuffle_;
  bool has_tma_op_ = false;
};

Block MakeGroupBlock(const Stmt &stmt,
                     const Map<String, ObjectRef> &annotations) {
  Block block(/*iter_vars=*/{}, /*reads=*/{}, /*writes=*/{}, /*name_hint=*/"",
              /*body*/ stmt,
              /*init=*/{}, /*alloc_buffers=*/{}, /*match_buffers=*/{},
              /*annotations=*/annotations);
  return block;
}

struct OpInfo {
  int group_size, order, stage;
  std::vector<int> group;
};
struct PipelineInfo {
  std::vector<OpInfo> op_infos;

  PipelineInfo() = default;
  PipelineInfo(Array<Array<Integer>> group_info, Array<Integer> order_info,
               Array<Integer> stage_info) {
    int n = static_cast<int>(group_info.size());
    ICHECK(n == static_cast<int>(order_info.size()));
    ICHECK(n == static_cast<int>(stage_info.size()));
    // int cur_id = 0;
    for (int i = 0; i < n; i++) {
      OpInfo op_info;
      op_info.group_size = group_info[i].size();
      for (int j = 0; j < op_info.group_size; j++) {
        op_info.group.push_back(group_info[i][j].as<IntImmNode>()->value);
      }
      op_info.order = order_info[i].as<IntImmNode>()->value;
      op_info.stage = stage_info[i].as<IntImmNode>()->value;
      op_infos.push_back(op_info);
    }
  }

  PipelineInfo(const PipelineInfo &other) {
    for (auto op_info : other.op_infos) {
      op_infos.push_back(op_info);
    }
  }

  std::pair<int, int> FindStmt(int stmt_idx) {
    for (size_t i = 0; i < op_infos.size(); i++) {
      for (size_t j = 0; j < op_infos[i].group.size(); j++) {
        if (op_infos[i].group[j] == stmt_idx) {
          return std::make_pair(i, j);
        }
      }
    }
    return std::make_pair(-1, -1);
  }

  void UpdateOrder(int order) {
    for (int i = 0; i < static_cast<int>(op_infos.size()); i++) {
      if (op_infos[i].order >= order && op_infos[i].order > 0) {
        op_infos[i].order++;
      }
    }
  }

  int SplitOp(int stmt_idx) {
    auto pair = FindStmt(stmt_idx);
    int op_idx = pair.first;
    int inner_idx = pair.second;
    ICHECK(op_idx != -1);
    ICHECK(inner_idx != -1);
    OpInfo half0;
    OpInfo half1;
    // The order to do sync
    int sync_order = op_infos[op_idx].order + 1;
    UpdateOrder(sync_order);

    half0.group_size = inner_idx + 1;
    half0.order = op_infos[op_idx].order;
    half0.stage = op_infos[op_idx].stage;
    for (int i = 0; i <= inner_idx; i++) {
      half0.group.push_back(op_infos[op_idx].group[i]);
    }
    half1.group_size = op_infos[op_idx].group_size - inner_idx - 1;
    half1.order = op_infos[op_idx].order + 2;
    half1.stage = op_infos[op_idx].stage;
    for (int i = inner_idx + 1; i < op_infos[op_idx].group_size; i++) {
      half1.group.push_back(op_infos[op_idx].group[i]);
    }
    op_infos.erase(op_infos.begin() + op_idx);
    if (half0.group_size > 0) {
      op_infos.insert(op_infos.begin() + op_idx, half0);
    }
    if (half1.group_size > 0) {
      UpdateOrder(half1.order);
      op_infos.insert(op_infos.begin() + op_idx + 1, half1);
    }
    return sync_order;
  }

  void PrintPipelineInfo() {
    std::cout << "Print op_infos:" << std::endl;
    for (size_t i = 0; i < op_infos.size(); i++) {
      std::cout << i << " " << op_infos[i].group_size << " "
                << op_infos[i].order << " " << op_infos[i].stage << std::endl;
    }
    std::cout << "End of print" << std::endl;
  }
};

class GroupOpRewriter : public StmtExprMutator {
public:
  GroupOpRewriter(PipelineInfo pipeline_info) : pipeline_info_(pipeline_info) {}

private:
  Stmt VisitStmt_(const ForNode *op) final {
    Map<String, ObjectRef> annotations;
    annotations.Set(String("stmt_group"), Integer(1));
    auto original_node = (op->body).as<SeqStmtNode>();
    if (!original_node) {
      return GetRef<For>(op);
    }
    Array<Stmt> new_body;
    int cur_id = 0;
    for (int i = 0; i < static_cast<int>(pipeline_info_.op_infos.size()); i++) {
      if (pipeline_info_.op_infos[i].group_size == 0)
        continue;
      Array<Stmt> block_stmt;
      for (int j = 0;
           j < static_cast<int>(pipeline_info_.op_infos[i].group_size); j++) {
        // ICHECK(group_info_[i][j].as<IntImmNode>());
        // int index =
        // static_cast<int>(group_info_[i][j].as<IntImmNode>()->value);
        ICHECK(original_node->seq[cur_id].as<BlockNode>());
        auto block = original_node->seq[cur_id].as<BlockNode>();
        // TODO: handle nested seqstmt
        block_stmt.push_back(block->body);
        cur_id++;
      }
      new_body.push_back(MakeGroupBlock(block_stmt.size() == 1
                                            ? block_stmt[0]
                                            : SeqStmt(std::move(block_stmt)),
                                        annotations));
    }
    Array<Integer> order_anno;
    Array<Integer> stage_anno;
    for (auto op_info : pipeline_info_.op_infos) {
      order_anno.push_back(Integer(op_info.order));
      stage_anno.push_back(Integer(op_info.stage));
    }
    Map<String, Any> for_annotations = op->annotations;
    for_annotations.erase("tl_pipeline_group");
    for_annotations.Set("software_pipeline_order", order_anno);
    for_annotations.Set("software_pipeline_stage", stage_anno);
    For new_for =
        For(op->loop_var, op->min, op->extent, op->kind,
            new_body.size() == 1 ? new_body[0] : SeqStmt(std::move(new_body)),
            op->thread_binding, for_annotations);
    return new_for;
  }

  PipelineInfo pipeline_info_;
};

class WgMMACollector : public StmtExprVisitor {
public:
  WgMMACollector() = default;

  void VisitExpr_(const CallNode *op) final {
    if (op->op.same_as(tl_gemm()) || op->op.same_as(tl_gemm_sp())) {
      auto op_name = std::string(op->args[0].as<StringImmNode>()->value);
      if (has_wgmma_) {
        has_wgmma_ =
            op_name.find("false") == std::string::npos && !in_if_scope_;
      }
    }
    StmtExprVisitor::VisitExpr_(op);
  }

  void VisitStmt_(const IfThenElseNode *op) final {
    in_if_scope_ = true;
    StmtExprVisitor::VisitStmt(op->then_case);
    if (op->else_case.defined()) {
      StmtExprVisitor::VisitStmt(op->else_case.value());
    }
    in_if_scope_ = false;
  }

  static bool HasWgMMA(Stmt stmt) {
    auto collector = WgMMACollector();
    collector(stmt);
    return collector.has_wgmma_;
  }

  bool has_wgmma_{true};
  bool in_if_scope_{false};
};

class WSCodeEmitter : public StmtMutator {
public:
  /**
   * @brief Construct a warp-specialized code emitter configured for producer or
   * consumer emission.
   *
   * Initializes a WSCodeEmitter that will emit barrier-aware, role-filtered
   * code for a single warp-specialized block. The emitter is configured with
   * the loop/thread iteration variable, buffer mapping, role marker used to
   * classify statements, and two flags that control emission behavior:
   *
   * - `mbarrier_only`: when true, emission is restricted to barrier-related
   * operations only.
   * - `only_has_wgmma`: when true, the emitter will account for the presence of
   * WgMMA (workgroup MMA) operations when computing barrier/thread gating
   * behavior.
   *
   * @param is_emitting_producer True to emit producer-side groups; false to
   * emit consumer-side groups.
   * @param thread_iv IterVar representing the thread iteration variable
   * (threadIdx.*) whose Var is used for thread-index rewrites and gating.
   * @param buffer_data_to_buffer Map from buffer data Var to the corresponding
   * Buffer (used to resolve buffer references during emission).
   * @param marker Role marker that classifies statements as
   * producer/consumer/both; used to filter which statements are emitted on this
   * path.
   * @param mbarrier_only If true, restrict emission to mbarrier-related
   * statements and helpers.
   * @param only_has_wgmma If true, adjust emission and barrier-thread-count
   * logic for blocks that contain WgMMA operations.
   */
  WSCodeEmitter(bool is_emitting_producer, IterVar thread_iv,
                Map<Var, Buffer> buffer_data_to_buffer,
                const WarpSpecializedRoleMarker &marker,
                bool mbarrier_only = false, bool only_has_wgmma = false)
      : is_emitting_producer_(is_emitting_producer),
        buffer_data_to_buffer_(buffer_data_to_buffer), marker_(marker),
        thread_var_(thread_iv->var), mbarrier_only_(mbarrier_only),
        only_has_wgmma_(only_has_wgmma) {}

  /**
   * @brief Whether a SIMT-style bulk copy was detected.
   *
   * Returns true when a simulated SIMT (thread-parallel) copy pattern was
   * observed during analysis/emission, which can affect barrier insertion and
   * copy emission.
   *
   * @return true if a SIMT copy was detected; false otherwise.
   */
  bool hasSimtCopy() const { return has_simt_copy_; }

  bool onlyHasWgMMA() const { return only_has_wgmma_; }

private:
  template <typename NodeType> Stmt FilterByRole(const NodeType *op) {
    Role role = marker_.GetRole(op);
    if (mbarrier_only_) {
      if (role != Role::kProducer)
        return StmtMutator::VisitStmt_(op);
    }
    if (role == Role::kBoth) {
      return StmtMutator::VisitStmt_(op);
    } else if ((role == Role::kProducer) == is_emitting_producer_) {
      return GetRef<Stmt>(op);
    } else {
      return Evaluate(0);
    }
  }

  /**
   * @brief Visit and transform a SeqStmt node, emitting grouped blocks with
   * barrier synchronization according to producer/consumer roles.
   *
   * This method examines the sequence to determine whether producer-side
   * synchronization is required (based on marker_ roles). If no producer sync
   * is needed it delegates to FilterByRole. Otherwise it:
   * - Recursively visits and transforms each child statement.
   * - Extracts an acquire/release sync pattern for the sequence via
   *   ExtractSyncPattern.
   * - For producer emission (is_emitting_producer_ == true):
   *   - Skips consumer-only statements unless marker_ marks a statement as
   * Both, in which case the statement is emitted as its own group.
   *   - For each statement, inserts parity waits for acquire patterns, rewrites
   *     release statements with MbarrierRewriter using a computed barrier id,
   *     collects SimT-copy presence (setting has_simt_copy_ and inserting
   *     cp.async barriers when found), optionally emits arrive barriers for
   *     release-after events, and emits each resulting set of statements as a
   *     group block annotated with "stmt_group".
   * - For consumer emission (is_emitting_producer_ == false):
   *   - Skips producer-only statements.
   *   - Inserts parity waits for acquire patterns, appends the transformed
   *     statement, and emits arrive barriers for release-after events. When
   *     only_has_wgmma_ is set, the arrive barrier uses a per-thread predicate
   *     (FloorMod(thread_var_,128)==0) with CTA=0; otherwise a full arrive is
   *     emitted.
   *   - Recomputes pipeline_info_ to drop producer-only ops.
   *
   * Side effects / state updates:
   * - Increments num_barriers_ by (number of extracted patterns * num_stages_).
   * - May set has_simt_copy_ when a SimT copy is detected in producer rewrites.
   * - Inserts barrier ids into released_barrier_ for release-after events.
   * - Updates pipeline_info_ for the consumer path to remove producer ops.
   *
   * The resulting statements are emitted as grouped blocks (via MakeGroupBlock)
   * with the annotation "stmt_group" and returned as either a single Stmt (if
   * there's only one group) or a SeqStmt containing the grouped blocks.
   *
   * @return Stmt The transformed statement (either a single group block or a
   * SeqStmt of group blocks).
   */
  Stmt VisitStmt_(const SeqStmtNode *op) final {

    bool has_producer = false;
    for (auto stmt : op->seq) {
      if (marker_.GetRole(stmt) == Role::kProducer) {
        has_producer = true;
        break;
      }
    }
    bool need_producer_sync =
        has_producer && marker_.GetRole(op) == Role::kBoth;
    if (!need_producer_sync)
      return FilterByRole(op);

    auto seq_transformed =
        op->seq.Map([&](Stmt stmt) { return VisitStmt(stmt); });

    auto map = ExtractSyncPattern(op->seq);

    /*
      std::cout << "Print ExtractSyncPattern" << std::endl;
      for (int i = 0; i < static_cast<int>(op->seq.size()); i++) {
        std::cout << i << " " << map.acquire[i] << " " << map.release[i] << " "
        << map.release_after[i] << std::endl;
      }
      std::cout << "Print sync pattern" << std::endl;
      for (auto pattern : map.patterns) {
        std::cout << pattern.release_idx << " " << pattern.acquire_idx <<
        std::endl;
      }
      std::cout << "End of ExtractSyncPattern" << std::endl;
      pipeline_info_.PrintPipelineInfo();
    */
    Array<Stmt> new_body;
    Map<String, ObjectRef> annotations;
    annotations.Set(String("stmt_group"), Integer(1));

    if (is_emitting_producer_) { // producer case
      ProducerTraitsCollector collector;
      for (int i = 0; i < static_cast<int>(op->seq.size()); i++) {
        Array<Stmt> block_stmt = {};
        if (!mbarrier_only_) {
          if (marker_.GetRole(op->seq[i]) == Role::kConsumer)
            continue;
          if (marker_.GetRole(op->seq[i]) == Role::kBoth) {
            block_stmt.push_back(seq_transformed[i]);
            new_body.push_back(MakeGroupBlock(
                block_stmt.size() == 1 ? block_stmt[0]
                                       : SeqStmt(std::move(block_stmt)),
                annotations));
            continue;
          }
        }

        for (int pattern_idx : map.acquire[i]) {
          PrimExpr acquire_barrier_id =
              stage_ + num_barriers_ + num_stages_ * pattern_idx;
          PrimExpr parity = map.is_loop_dependency(pattern_idx)
                                ? bitwise_xor(parity_, 1)
                                : parity_;
          block_stmt.push_back(makeParityWait(acquire_barrier_id, parity));
        }
        ICHECK(map.release[i].size() > 0);
        for (size_t j = 0; j < map.release[i].size(); j++) {
          int pattern_idx = map.release[i][j];
          PrimExpr release_barrier_id =
              stage_ + num_barriers_ + num_stages_ * pattern_idx;
          auto stmt =
              MbarrierRewriter::Rewrite(seq_transformed[i], release_barrier_id);
          collector.Collect(stmt);
          block_stmt.push_back(stmt);
          if (collector.HasSimtCopy()) {
            block_stmt.push_back(makeCpAsyncBarrier(release_barrier_id));
            has_simt_copy_ = true;
          }
          if (map.release_after[i][j]) {
            block_stmt.push_back(makeArriveBarrier(release_barrier_id));
            for (int s = 0; s < num_stages_; s++) {
              released_barrier_.insert(s + num_barriers_ +
                                       num_stages_ * pattern_idx);
            }
          }
          collector.Clear();
          new_body.push_back(MakeGroupBlock(
              block_stmt.size() == 1 ? block_stmt[0]
                                     : SeqStmt(std::move(block_stmt)),
              annotations));
        }
      }
    } else { // consumer case
      for (int i = 0; i < static_cast<int>(op->seq.size()); i++) {
        Array<Stmt> block_stmt = {};
        if (marker_.GetRole(op->seq[i]) == Role::kProducer)
          continue;
        for (int pattern_idx : map.acquire[i]) {
          PrimExpr acquire_barrier_id =
              stage_ + num_barriers_ + num_stages_ * pattern_idx;
          PrimExpr parity = map.is_loop_dependency(pattern_idx)
                                ? bitwise_xor(parity_, 1)
                                : parity_;
          block_stmt.push_back(makeParityWait(acquire_barrier_id, parity));
        }
        block_stmt.push_back(seq_transformed[i]);
        for (size_t j = 0; j < map.release[i].size(); j++) {
          if (map.release_after[i][j]) {
            int pattern_idx = map.release[i][j];
            PrimExpr release_barrier_id =
                stage_ + num_barriers_ + num_stages_ * pattern_idx;
            if (only_has_wgmma_)
              block_stmt.push_back(makeArriveBarrier(
                  release_barrier_id, 0, EQ(FloorMod(thread_var_, 128), 0)));
            else
              block_stmt.push_back(makeArriveBarrier(release_barrier_id));
            for (int s = 0; s < num_stages_; s++) {
              released_barrier_.insert(s + num_barriers_ +
                                       num_stages_ * pattern_idx);
            }
          }
        }
        new_body.push_back(MakeGroupBlock(block_stmt.size() == 1
                                              ? block_stmt[0]
                                              : SeqStmt(std::move(block_stmt)),
                                          annotations));
      }
      // Filter out the producer stmts
      int cur_id = 0;
      PipelineInfo new_pipeline_info;
      for (int i = 0; i < static_cast<int>(pipeline_info_.op_infos.size());
           i++) {
        auto op_info = pipeline_info_.op_infos[i];
        bool is_producer = false;
        for (int j = 0; j < op_info.group_size; j++) {
          if (marker_.GetRole(op->seq[cur_id]) == Role::kProducer) {
            is_producer = true;
          }
          cur_id++;
        }
        if (is_producer) {
          ICHECK(op_info.group_size == 1);
        } else {
          new_pipeline_info.op_infos.push_back(op_info);
        }
      }
      pipeline_info_ = new_pipeline_info;
    }

    num_barriers_ += map.patterns.size() * num_stages_;

    ICHECK(new_body.size() > 0);
    return new_body.size() == 1 ? new_body[0] : SeqStmt(std::move(new_body));
  }

  Stmt VisitStmt_(const ForNode *op) final {
    int num_stages = 1;
    auto num_stages_anno = op->annotations.Get("num_stages");
    if (num_stages_anno) {
      ICHECK(num_stages_anno->as<IntImmNode>());
      num_stages = static_cast<int>(num_stages_anno->as<IntImmNode>()->value);
      ICHECK(num_stages_ == 1) << "Nested pipeline not supported.";
    }
    loop_stack_.emplace_back(LoopInfo{op->loop_var, op->extent, op->min});

    Array<Array<Integer>> group_info_array;
    Array<Integer> order_info_array;
    Array<Integer> stage_info_array;

    auto group_anno = op->annotations.Get("tl_pipeline_group");
    if (group_anno) {
      group_info_array = Downcast<Array<Array<Integer>>>(group_anno.value());
    }
    auto order_anno = op->annotations.Get("tl_pipeline_order");
    if (order_anno) {
      order_info_array = Downcast<Array<Integer>>(order_anno.value());
    }
    auto stage_anno = op->annotations.Get("tl_pipeline_stage");
    if (stage_anno) {
      stage_info_array = Downcast<Array<Integer>>(stage_anno.value());
    }

    PipelineInfo pipeline_info(group_info_array, order_info_array,
                               stage_info_array);
    if (pipeline_info.op_infos.size() > 0) {
      ICHECK(pipeline_info_.op_infos.size() == 0)
          << "Nested pipeline not supported.";
    }

    PrimExpr parity_before = std::move(parity_);
    PrimExpr stage_before = std::move(stage_);
    int num_stages_before = num_stages_;
    PipelineInfo pipeline_info_before = pipeline_info_;

    num_stages_ = num_stages;
    pipeline_info_ = pipeline_info;
    PrimExpr linear_index = loop_stack_[0].loop_var - loop_stack_[0].min;
    for (size_t i = 1; i < loop_stack_.size(); ++i) {
      linear_index = linear_index * loop_stack_[i].extent +
                     (loop_stack_[i].loop_var - loop_stack_[i].min);
    }
    stage_ = FloorMod(linear_index, num_stages);
    parity_ = FloorMod(
        parity_before * op->extent + FloorDiv(linear_index, num_stages), 2);
    auto result = FilterByRole(op);

    Stmt grouped_for_node;
    if (result.as<ForNode>() && group_anno && group_info_array.size() > 0 &&
        !is_emitting_producer_) {
      GroupOpRewriter group_op_rewriter(pipeline_info_);
      auto for_node = Downcast<For>(result);
      grouped_for_node = group_op_rewriter(for_node);
    }

    parity_ = std::move(parity_before);
    stage_ = std::move(stage_before);
    num_stages_ = num_stages_before;
    pipeline_info_ = pipeline_info_before;

    // remove pipeline annotation
    auto for_node = result.as<For>();
    if (result.as<ForNode>()) {
      auto for_node = Downcast<For>(result);
      for_node.CopyOnWrite()->annotations.erase("num_stages");
      if (is_emitting_producer_ || group_info_array.size() == 0) {
        for_node.CopyOnWrite()->annotations.erase("tl_pipeline_order");
        for_node.CopyOnWrite()->annotations.erase("tl_pipeline_stage");
      }
      if (is_emitting_producer_ || !group_anno ||
          group_info_array.size() == 0) {
        loop_stack_.pop_back();
        return for_node;
      }
      loop_stack_.pop_back();
      return grouped_for_node;
    }
    loop_stack_.pop_back();
    return result;
  }

  Stmt VisitStmt_(const IfThenElseNode *op) final { return FilterByRole(op); }
  Stmt VisitStmt_(const EvaluateNode *op) final { return FilterByRole(op); }
  Stmt VisitStmt_(const AttrStmtNode *op) final { return FilterByRole(op); }
  Stmt VisitStmt_(const BufferStoreNode *op) final { return FilterByRole(op); }
  Stmt VisitStmt_(const LetStmtNode *op) final { return FilterByRole(op); }
  Stmt VisitStmt_(const AssertStmtNode *op) final { return FilterByRole(op); }
  Stmt VisitStmt_(const BlockNode *op) final {
    ICHECK(0);
    return Stmt();
  }
  Stmt VisitStmt_(const BlockRealizeNode *op) final {
    ICHECK(0);
    return Stmt();
  }

  struct SyncPattern {
    int release_idx, acquire_idx;
  };

  struct SyncPatternMap {
    std::vector<std::vector<int>> acquire;
    std::vector<std::vector<int>> release;
    std::vector<std::vector<bool>> release_after;
    std::vector<SyncPattern> patterns;

    void resize(size_t n) {
      acquire.resize(n);
      release.resize(n);
      release_after.resize(n);
    }

    bool is_loop_dependency(int pattern_idx) {
      return patterns[pattern_idx].release_idx >
             patterns[pattern_idx].acquire_idx;
    }
  };

  std::vector<SyncPattern>
  CreateBaseSyncPairs(Array<Stmt> seq_stmt,
                      const std::vector<bool> &is_producer) {
    const int n = seq_stmt.size();
    std::vector<std::set<const BufferNode *>> reads, writes;
    reads.reserve(n);
    writes.reserve(n);
    for (int i = 0; i < n; i++) {
      Block block(/*iter_vars=*/{}, /*reads=*/{}, /*writes=*/{},
                  /*name_hint=*/"",
                  /*body*/ seq_stmt[i]);
      auto access = GetBlockAccessRegion(block, buffer_data_to_buffer_);
      std::set<const BufferNode *> read_set, write_set;
      for (auto region : access[0]) {
        auto var = region->buffer->data;
        if (buffer_data_to_buffer_.count(var)) {
          read_set.insert(buffer_data_to_buffer_[var].get());
        } else {
          read_set.insert(region->buffer.get());
        }
      }
      for (auto region : access[1]) {
        auto var = region->buffer->data;
        if (buffer_data_to_buffer_.count(var)) {
          write_set.insert(buffer_data_to_buffer_[var].get());
        } else {
          write_set.insert(region->buffer.get());
        }
      }
      reads.push_back(std::move(read_set));
      writes.push_back(std::move(write_set));
    }

    auto intersect_fn = [](const std::set<const BufferNode *> &lhs,
                           const std::set<const BufferNode *> &rhs) {
      for (auto ptr : lhs)
        if (rhs.count(ptr))
          return true;
      return false;
    };

    std::vector<SyncPattern> sync_patterns;
    // producer_release consumer_acquire,
    // inject before the first consumer stmt for each producer
    for (int i = 0; i < n; i++) {
      for (int j = i + 1; j < n; j++) {
        if (is_producer[i] != is_producer[j] &&
            (intersect_fn(writes[i], reads[j]) ||
             intersect_fn(reads[i], writes[j]))) {
          sync_patterns.push_back({i, j});
          break;
        }
      }
    }

    // consumer_release producer_acquire
    // valid when is_loop is true
    // inject before the earliest producer stmt for each consumer
    bool in_loop = !is_zero(parity_);
    if (in_loop) {
      for (int i = 0; i < n; i++) {
        for (int j = 0; j < i; j++) {
          if (is_producer[i] != is_producer[j] &&
              (intersect_fn(writes[i], reads[j]) ||
               intersect_fn(reads[i], writes[j]))) {
            sync_patterns.push_back({i, j});
            break;
          }
        }
      }
    }

    return sync_patterns;
  }

  static std::vector<SyncPattern>
  RemoveUnusedSyncPatterns(const std::vector<SyncPattern> &sync_patterns,
                           const std::vector<bool> &is_producer) {
    /*
      Simplify multiple release-acquire pairs into one
      ------------------
        Produce(A)
        Produce(B)
        Consume(A, B)
      ------------------
      [(0, 2), (1, 2), (2, 0)] -> [(1, 2), (2, 0)]

      Or
      ------------------
        Produce(A, B)
        Consume(A)
        Consume(B)
      ------------------
      [(0, 1), (1, 0), (2, 0)] -> [(0, 1), (2, 0)]
    */
    int M = sync_patterns.size();
    std::vector<bool> removed(M, false);
    for (int i = 0; i < M; i++) {
      for (int j = 0; j < M; j++) {
        if (is_producer[sync_patterns[i].acquire_idx] ==
                is_producer[sync_patterns[j].acquire_idx] &&
            sync_patterns[i].acquire_idx >= sync_patterns[j].acquire_idx &&
            sync_patterns[i].release_idx < sync_patterns[j].release_idx)
          removed[i] = true;
      }
    }

    std::vector<SyncPattern> sync_pattern_cleaned;
    sync_pattern_cleaned.reserve(M);
    for (int i = 0; i < M; i++)
      if (!removed[i])
        sync_pattern_cleaned.push_back(sync_patterns[i]);

    return sync_pattern_cleaned;
  }

  SyncPatternMap ExtractSyncPattern(Array<Stmt> seq_stmt) {
    size_t num_stmts = seq_stmt.size();
    std::vector<bool> is_producer;
    is_producer.reserve(num_stmts);
    for (auto stmt : seq_stmt) {
      is_producer.push_back(marker_.GetRole(stmt) == Role::kProducer);
    }

    auto sync_patterns_base = CreateBaseSyncPairs(seq_stmt, is_producer);
    auto sync_patterns =
        RemoveUnusedSyncPatterns(sync_patterns_base, is_producer);

    // for (auto pattern : sync_patterns) {
    //   std::cout << pattern.release_idx << " " << pattern.acquire_idx <<
    //   std::endl;
    // }

    SyncPatternMap map;
    map.resize(num_stmts);
    map.patterns = sync_patterns;

    for (size_t i = 0; i < sync_patterns.size(); i++) {
      int acquire_idx = sync_patterns[i].acquire_idx;
      int release_idx = sync_patterns[i].release_idx;

      map.acquire[acquire_idx].push_back(i);
      map.release[release_idx].push_back(i);
      map.release_after[release_idx].push_back(true);
    }

    std::vector<int> cur_consumer_barrier, cur_producer_barrier;
    for (int i = num_stmts - 1; i >= 0; i--) {
      if (is_producer[i]) {
        if (map.release[i].size() == 0) {
          for (auto pattern_idx : cur_producer_barrier) {
            map.release[i].push_back(pattern_idx);
            map.release_after[i].push_back(false);
          }
        } else {
          for (auto pattern_idx : map.release[i]) {
            cur_producer_barrier.push_back(pattern_idx);
          }
        }
      } else {
        if (map.release[i].size() == 0) {
          for (auto pattern_idx : cur_consumer_barrier) {
            map.release[i].push_back(pattern_idx);
            map.release_after[i].push_back(false);
          }
        } else {
          for (auto pattern_idx : map.release[i]) {
            cur_consumer_barrier.push_back(pattern_idx);
          }
        }
      }
    }
    return map;
  }

  const bool is_emitting_producer_;
  Map<Var, Buffer> buffer_data_to_buffer_;
  std::unordered_set<int> released_barrier_;
  const WarpSpecializedRoleMarker &marker_;

  int num_barriers_ = 0;
  PrimExpr parity_ = 0;
  PrimExpr stage_ = 0;
  int num_stages_ = 1;
  std::vector<LoopInfo> loop_stack_;
  Var thread_var_;
  bool mbarrier_only_ = false;
  PipelineInfo pipeline_info_;
  friend class WarpSpecializedRewriter;
  bool only_has_wgmma_ = false;
  bool has_simt_copy_ = false;
};

class WarpSpecializedRewriter : public StmtExprMutator {
public:
  WarpSpecializedRewriter(bool disable_warp_specialized,
                          bool disable_shuffle_elect)
      : disable_warp_specialized_(disable_warp_specialized),
        disable_shuffle_elect_(disable_shuffle_elect) {}
  static PrimFunc Substitute(PrimFunc f, bool disable_warp_specialized,
                             bool disable_shuffle_elect) {
    // Check if function only uses threadIdx.x before proceeding
    if (!ThreadTagChecker::HasOnlyThreadIdxX(f)) {
      LOG(WARNING) << "WarpSpecialize will be disabled because the program "
                      "uses thread tags other than threadIdx.x."
                   << "If you want to use warp specialization, please refactor "
                      "your program to use threadIdx.x only";
      // Return original function unchanged if other thread tags are found
      return f;
    }

    auto T = WarpSpecializedRewriter(disable_warp_specialized,
                                     disable_shuffle_elect);
    T.buffer_lca_ = DetectBufferAccessLCA(f);
    for (auto [buffer, _] : T.buffer_lca_)
      T.buffer_data_to_buffer_.Set(buffer->data, buffer);
    f.CopyOnWrite()->body = T(f->body);
    return f;
  }

private:
  Stmt VisitStmt_(const AttrStmtNode *op) final {
    if (op->attr_key == tir::attr::thread_extent &&
        Downcast<IterVar>(op->node)->thread_tag == "threadIdx.x") {
      thread_iv_ = Downcast<IterVar>(op->node);
      need_update_thread_extent_ = false;
      AttrStmt attr_stmt = Downcast<AttrStmt>(StmtExprMutator::VisitStmt_(op));
      if (need_update_thread_extent_) {
        thread_iv_.CopyOnWrite()->dom = {0, updated_thread_extent_.value()};
        attr_stmt.CopyOnWrite()->node = thread_iv_;
        attr_stmt.CopyOnWrite()->value = updated_thread_extent_.value();
      }
      thread_iv_ = {};
      return attr_stmt;
    } else {
      return StmtExprMutator::VisitStmt_(op);
    }
  }

  // If users define a thread binding, we will replace the thread binding with
  // threadIdx.x We require the thread binding is threadIdx.x, and the extent is
  // the same as the thread extent
  Stmt VisitStmt_(const ForNode *op) final {
    ICHECK(thread_iv_.defined());
    For for_node = Downcast<For>(StmtExprMutator::VisitStmt_(op));
    if (for_node->kind == ForKind::kThreadBinding) {
      ICHECK(for_node->thread_binding.defined());
      String thread_tag = for_node->thread_binding.value()->thread_tag;
      ICHECK(thread_tag == "threadIdx.x") << "Only support threadIdx.x";
      Var thread_iv = Downcast<Var>(for_node->loop_var);
      Stmt new_body =
          ThreadIdxRewriter::Rewrite(for_node->body, thread_iv, thread_iv_, 0);
      return new_body;
    }
    return for_node;
  }

  /**
   * @brief Rewrite a BlockRealize for warp specialization, inserting barriers
   * and emitting producer/consumer bodies.
   *
   * This visitor handles BlockRealize nodes when a thread IterVar (thread_iv_)
   * is defined and warp-specialization is applicable. It:
   * - Determines producer/consumer roles via WarpSpecializedRoleMarker and
   *   returns the original block if no producer is detected.
   * - If warp specialization is disabled, emits only mbarrier initialization
   * and the mbarrier-only transformed body.
   * - Otherwise, detects WgMMA usage for the block body and constructs separate
   *   WSCodeEmitter instances for producer and consumer paths (propagating the
   *   WgMMA flag to the consumer emitter).
   * - Generates producer/consumer code, applies register hint calls
   * (set_max_nreg) when available, and rewrites thread indices with
   * ThreadIdxRewriter to partition threads between producer and consumer roles.
   * - Computes and initializes a list of mbarrier handles with per-barrier
   *   arrive thread counts (taking SIMT-copy and WgMMA cases into account).
   * - Wraps the transformed body in an IfThenElse that dispatches producer vs
   *   consumer based on thread index, and annotates the region with the
   *   "kWarpSpecializationScope" attribute that contains producer/consumer
   *   thread extents.
   *
   * Side effects:
   * - May update member state: only_has_wgmma_, updated_thread_extent_,
   *   need_update_thread_extent_.
   * - May abort via ICHECK if invariants (e.g., matching barrier counts) are
   *   violated.
   *
   * @return The possibly rewritten BlockRealize statement (original when no
   *         warp-specialization is applied or thread_iv_ is undefined).
   */
  Stmt VisitStmt_(const BlockRealizeNode *op) final {
    BlockRealize block_realize =
        Downcast<BlockRealize>(StmtExprMutator::VisitStmt_(op));
    if (!thread_iv_.defined()) {
      return block_realize;
    }

    Block block = block_realize->block;
    WarpSpecializedRoleMarker marker(buffer_data_to_buffer_);
    marker.Prepare(block);
    marker(block);
    if (!marker.HasProducer()) {
      // Cannot detect any producer here, directly return.
      return block_realize;
    }

    if (disable_warp_specialized_) {
      WSCodeEmitter mbarrier_emitter(true, thread_iv_, buffer_data_to_buffer_,
                                     marker, true);
      auto code = mbarrier_emitter(block->body);
      int num_barriers = mbarrier_emitter.num_barriers_;
      Array<PrimExpr> barrier_num_threads;
      barrier_num_threads.reserve(num_barriers);
      PrimExpr arrive_thread_count = thread_iv_->dom->extent;
      for (int i = 0; i < num_barriers; i++) {
        barrier_num_threads.push_back(arrive_thread_count);
      }
      Stmt init_barrier = Evaluate(Call(
          DataType::Handle(), create_list_of_mbarrier(), barrier_num_threads));
      block.CopyOnWrite()->body = SeqStmt({init_barrier, code});
      block_realize.CopyOnWrite()->block = block;
      return block_realize;
    }
    only_has_wgmma_ = WgMMACollector::HasWgMMA(block->body);
    WSCodeEmitter producer(true, thread_iv_, buffer_data_to_buffer_, marker);
    WSCodeEmitter consumer(false, thread_iv_, buffer_data_to_buffer_, marker,
                           false, only_has_wgmma_);
    Stmt producer_code = producer(block->body);
    Stmt consumer_code = consumer(block->body);
    PrimExpr consumer_thread_extent = thread_iv_->dom->extent;
    PrimExpr producer_thread_extent = thread_iv_->dom->extent;
    // Need one warp-group for bulk-copy only case
    if (!marker.HasSimtCopy())
      producer_thread_extent = 128;

    updated_thread_extent_ = consumer_thread_extent + producer_thread_extent;

    producer_code = ThreadIdxRewriter::Rewrite(
        producer_code, thread_iv_->var,
        thread_iv_->var - consumer_thread_extent, producer_thread_extent,
        !disable_shuffle_elect_);
    consumer_code = ThreadIdxRewriter::Rewrite(
        consumer_code, thread_iv_->var, thread_iv_->var, consumer_thread_extent,
        !disable_shuffle_elect_);
    need_update_thread_extent_ = true;

    ICHECK(producer.num_barriers_ == consumer.num_barriers_)
        << producer.num_barriers_ << " " << consumer.num_barriers_;
    int num_barriers = consumer.num_barriers_;
    Array<PrimExpr> barrier_num_threads;
    barrier_num_threads.reserve(num_barriers);
    for (int i = 0; i < num_barriers; i++) {
      PrimExpr arrive_thread_count =
          producer.released_barrier_.count(i)
              ? (producer.hasSimtCopy() ? producer_thread_extent : 1)
              : (only_has_wgmma_ ? FloorDiv(consumer_thread_extent, 128)
                                 : consumer_thread_extent);
      barrier_num_threads.push_back(arrive_thread_count);
    }

    Stmt init_barrier = Evaluate(Call(
        DataType::Handle(), create_list_of_mbarrier(), barrier_num_threads));
    Stmt body = IfThenElse(GE(thread_iv_->var, consumer_thread_extent),
                           producer_code, consumer_code);
    // Add an attr here to handle the partial thread count in ThreadSync pass.
    Array<IntImm> ws_partition = {Downcast<IntImm>(producer_thread_extent),
                                  Downcast<IntImm>(consumer_thread_extent)};
    body = AttrStmt(ws_partition, attr::kWarpSpecializationScope, 0, body);

    block.CopyOnWrite()->body = SeqStmt({init_barrier, body});
    block_realize.CopyOnWrite()->block = block;
    return block_realize;
  }

  WarpSpecializedRewriter() = default;

  Map<Var, Buffer> buffer_data_to_buffer_;
  Map<Buffer, Optional<Stmt>> buffer_lca_;
  Map<Buffer, Buffer> buffer_remap_;
  IterVar thread_iv_;
  Optional<PrimExpr> updated_thread_extent_;
  bool need_update_thread_extent_ = false;
  bool disable_warp_specialized_ = false;
  bool disable_shuffle_elect_ = false;
  bool only_has_wgmma_ = false;
};

class WarpSpecializedDetector : public IRVisitorWithAnalyzer {
public:
  // return true means this aws will be disabled
  static bool Detect(Stmt stmt, bool skip_thread_partition = false) {
    WarpSpecializedDetector detector;
    detector.VisitStmt(stmt);
    if (detector.has_warp_specialization_) {
      LOG(WARNING) << "Auto warp specialization will be disabled because warp "
                      "specialization is manually enabled";
      return true;
    }
    if (detector.has_tma_op_ && detector.has_mbarrier_op_) {
      LOG(WARNING) << "Auto warp specialization will be disabled because TMA "
                      "and mbarrier are both present";
      return true;
    }
    return false;
  }

  WarpSpecializedDetector() {
    has_tma_op_ = false;
    has_mbarrier_op_ = false;
    has_warp_specialization_ = false;
  }

private:
  void VisitStmt_(const EvaluateNode *op) final {
    if (const CallNode *call = op->value.as<CallNode>()) {
      if (call->op.same_as(create_list_of_mbarrier()) ||
          call->op.same_as(mbarrier_wait_parity()) ||
          call->op.same_as(builtin::ptx_arrive_barrier()) ||
          call->op.same_as(builtin::ptx_cp_async_barrier())) {
        has_mbarrier_op_ = true;
      }
    }
    IRVisitorWithAnalyzer::VisitStmt_(op);
  }

  void VisitExpr_(const CallNode *op) final {
    if (op->op.same_as(tma_load()) || op->op.same_as(tma_load_im2col()) ||
        op->op.same_as(set_max_nreg())) {
      has_tma_op_ = true;
    }
    IRVisitorWithAnalyzer::VisitExpr_(op);
  }

  void VisitStmt_(const AttrStmtNode *op) final {
    if (op->attr_key == "warp_specialize" &&
        op->value.as<IntImmNode>()->value == 1) {
      has_warp_specialization_ = true;
    }
    if (op->attr_key == tir::attr::thread_extent) {
      IterVar iv = Downcast<IterVar>(op->node);
      if (iv->thread_tag == "threadIdx.x") {
        ICHECK(iv->dom->extent.as<IntImmNode>());
        thread_var_ = iv;
      }
    }
    IRVisitorWithAnalyzer::VisitStmt_(op);
  }

  bool has_tma_op_{false};
  IterVar thread_var_;
  bool has_mbarrier_op_{false};
  bool has_warp_specialization_{false};
};

using namespace tir::transform;

tvm::transform::Pass WarpSpecialized() {
  auto pass_func = [=](PrimFunc f, IRModule m, PassContext ctx) {
    bool disable_warp_specialized =
        ctx->GetConfig<Bool>(kDisableWarpSpecialized, Bool(false)).value();
    bool disable_shuffle_elect =
        ctx->GetConfig<Bool>(kDisableShuffleElect, Bool(false)).value();
    bool warp_specialized = WarpSpecializedDetector::Detect(f->body);

    if (!warp_specialized) {
      return WarpSpecializedRewriter::Substitute(f, disable_warp_specialized,
                                                 disable_shuffle_elect);
    }
    return f;
  };
  return CreatePrimFuncPass(pass_func, 0, "tl.WarpSpecialized", {});
}

TVM_FFI_STATIC_INIT_BLOCK({
  namespace refl = tvm::ffi::reflection;
  refl::GlobalDef().def("tl.transform.WarpSpecialized", WarpSpecialized);
});

} // namespace tl
} // namespace tvm<|MERGE_RESOLUTION|>--- conflicted
+++ resolved
@@ -322,19 +322,12 @@
     auto call = Downcast<Call>(StmtExprMutator::VisitExpr_(op));
     if (call->op.same_as(tma_load()) || call->op.same_as(tma_load_im2col())) {
       auto mbar = makeGetBarrier(producer_barrier_idx_);
-<<<<<<< HEAD
-      // 1D TMA has mbar at args[2]
-      if (auto arg0 = op->args[0].as<Call>();
-          call->op.same_as(tma_load()) && arg0 &&
-          !arg0.value()->op.same_as(create_tma_descriptor())) {
-=======
       auto arg0 = call->args[0].as<Call>();
       // Check if this is a 1D TMA load
       auto is_1d_tma_load =
           arg0 && !arg0.value()->op.same_as(create_tma_descriptor()) &&
           call->op.same_as(tma_load());
       if (is_1d_tma_load) {
->>>>>>> 277ed53c
         call.CopyOnWrite()->args.Set(2, mbar);
       } else {
         Call access_ptr = Downcast<Call>(call->args[2]);
