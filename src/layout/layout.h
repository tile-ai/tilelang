--- conflicted
+++ resolved
@@ -168,14 +168,9 @@
 Layout makeGemmABLayout(int mat_stride, int mat_continuous, int continuity,
                         int element_size, bool k_inner = true);
 Layout makeGemmABLayoutHopper(int mat_stride, int mat_continuous,
-<<<<<<< HEAD
-                              int continuity, int element_size,
-                              bool k_inner = true);
-=======
-                              int continuity, int element_size, int kfactor);
+                              int continuity, int element_size, bool k_inner = true);
 Layout makeGemmABLayoutSm100(int mat_stride, int mat_continuous, int continuity,
-                             int element_size, int kfactor);
->>>>>>> 7fb06776
+                             int element_size, bool k_inner = true);
 Layout makeGemmABLayoutCDNA(int stride, int continuous, int element_size,
                             int kPack);
 
