--- conflicted
+++ resolved
@@ -163,20 +163,15 @@
 Layout makeGemmLayoutLinear(int stride, int continuous);
 Layout makeGemmABLayoutPadded(int stride, int continuous, int element_size);
 Layout makeGemmABLayout(int mat_stride, int mat_continuous, int continuity,
-<<<<<<< HEAD
-                        int element_size, int kfactor,
-                        bool enable_padding = true);
-=======
                         int element_size, int kfactor);
 Layout makeGemmABLayoutHopper(int mat_stride, int mat_continuous,
                               int continuity, int element_size, int kfactor);
->>>>>>> d6f8ebb7
 Layout makeGemmABLayoutCDNA(int stride, int continuous, int element_size,
                             int kfactor);
 
 Fragment makeGemmVoltaFragmentC(const int block_m, const int block_n,
                                 const int warp_m, const int warp_n,
-                                const int element_size);
+                                const int element_asize);
 Fragment makeGemmVoltaFragmentA(const int block_m, const int block_n,
                                 const int block_k, const int warp_m,
                                 const int warp_n);
